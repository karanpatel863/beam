// Copyright 2019 The Beam Team
//
// Licensed under the Apache License, Version 2.0 (the "License");
// you may not use this file except in compliance with the License.
// You may obtain a copy of the License at
//
//    http://www.apache.org/licenses/LICENSE-2.0
//
// Unless required by applicable law or agreed to in writing, software
// distributed under the License is distributed on an "AS IS" BASIS,
// WITHOUT WARRANTIES OR CONDITIONS OF ANY KIND, either express or implied.
// See the License for the specific language governing permissions and
// limitations under the License.

#include "bitcoin_core_016.h"

#include "bitcoin/bitcoin.hpp"
#include "nlohmann/json.hpp"
#include "utility/logger.h"

using json = nlohmann::json;

namespace beam::bitcoin
{    
    namespace
    {
        enum HTTPStatusCode : int
        {
            HTTP_OK = 200,
            HTTP_BAD_REQUEST = 400,
            HTTP_UNAUTHORIZED = 401,
            HTTP_FORBIDDEN = 403,
            HTTP_NOT_FOUND = 404,
            HTTP_BAD_METHOD = 405,
            HTTP_INTERNAL_SERVER_ERROR = 500,
            HTTP_SERVICE_UNAVAILABLE = 503,
<<<<<<< HEAD
        };

        std::string generateAuthorization(const std::string& userName, const std::string& pass)
        {
            std::string userWithPass(userName + ":" + pass);
            libbitcoin::data_chunk t(userWithPass.begin(), userWithPass.end());
            return std::string("Basic " + libbitcoin::encode_base64(t));
        }
    }

=======
        };
    }

>>>>>>> f55f78d8
    BitcoinCore016::BitcoinCore016(io::Reactor& reactor, IBitcoinCoreSettingsProvider::Ptr settingsProvider)
        : m_httpClient(reactor)
        , m_settingsProvider(settingsProvider)
    {
    }

    void BitcoinCore016::dumpPrivKey(const std::string& btcAddress, std::function<void(const IBridge::Error&, const std::string&)> callback)
    {
        LOG_DEBUG() << "Send dumpPrivKey command";

        sendRequest("dumpprivkey", "\"" + btcAddress + "\"", [callback] (IBridge::Error error, const json& result){
            std::string privKey;

            if (error.m_type == IBridge::None)
            {
                try
                {
                    privKey = result.get<std::string>();
                }
                catch (const std::exception& ex)
                {
                    error.m_type = IBridge::InvalidResultFormat;
                    error.m_message = ex.what();
                }
            }

            callback(error, privKey);
        });
    }

    void BitcoinCore016::fundRawTransaction(const std::string& rawTx, Amount feeRate, std::function<void(const IBridge::Error&, const std::string&, int)> callback)
    {
        LOG_DEBUG() << "Send fundRawTransaction command";

        std::string params = "\"" + rawTx + "\"";
        if (feeRate)
        {
            params += ", {\"feeRate\": " + std::to_string(double(feeRate) / libbitcoin::satoshi_per_bitcoin) + "}";
        }

        sendRequest("fundrawtransaction", params, [callback](IBridge::Error error, const json& result) {
            std::string hex;
            int changepos = -1;

            if (error.m_type == IBridge::None)
            {
                try
                {
                    hex = result["hex"].get<std::string>();
                    changepos = result["changepos"].get<int>();
                }
                catch (const std::exception& ex)
                {
                    error.m_type = IBridge::InvalidResultFormat;
                    error.m_message = ex.what();
                }
            }

            callback(error, hex, changepos);
        });
    }

    void BitcoinCore016::signRawTransaction(const std::string& rawTx, std::function<void(const IBridge::Error&, const std::string&, bool)> callback)
    {
        LOG_DEBUG() << "Send signRawTransaction command";

        sendRequest("signrawtransaction", "\"" + rawTx + "\"", [callback](IBridge::Error error, const json& result) {
            std::string hex;
            bool isComplete = false;

            if (error.m_type == IBridge::None)
            {
                try
                {
                    hex = result["hex"].get<std::string>();
                    isComplete = result["complete"].get<bool>();
                }
                catch (const std::exception& ex)
                {
                    error.m_type = IBridge::InvalidResultFormat;
                    error.m_message = ex.what();
                }
            }

            callback(error, hex, isComplete);
        });
    }

    void BitcoinCore016::sendRawTransaction(const std::string& rawTx, std::function<void(const IBridge::Error&, const std::string&)> callback)
    {
        LOG_DEBUG() << "Send sendRawTransaction command";

        sendRequest("sendrawtransaction", "\"" + rawTx + "\"", [callback](IBridge::Error error, const json& result) {
            std::string txID;

            if (error.m_type == IBridge::None)
            {
                try
                {
                    txID = result.get<std::string>();
                }
                catch (const std::exception& ex)
                {
                    error.m_type = IBridge::InvalidResultFormat;
                    error.m_message = ex.what();
                }
            }

            callback(error, txID);
        });
    }

    void BitcoinCore016::getRawChangeAddress(std::function<void(const IBridge::Error&, const std::string&)> callback)
    {
        LOG_DEBUG() << "Send getRawChangeAddress command";

        sendRequest("getrawchangeaddress", "\"legacy\"", [callback](IBridge::Error error, const json& result) {
            std::string address;

            if (error.m_type == IBridge::None)
            {
                try
                {
                    address = result.get<std::string>();
                }
                catch (const std::exception& ex)
                {
                    error.m_type = IBridge::InvalidResultFormat;
                    error.m_message = ex.what();
                }
            }

            callback(error, address);
        });
    }

    void BitcoinCore016::createRawTransaction(
        const std::string& withdrawAddress,
        const std::string& contractTxId,
        uint64_t amount,
        int outputIndex,
        Timestamp locktime,
        std::function<void(const IBridge::Error&, const std::string&)> callback)
    {
        LOG_DEBUG() << "Send createRawTransaction command";

        std::string args("[{\"txid\": \"" + contractTxId + "\", \"vout\":" + std::to_string(outputIndex) + ", \"Sequence\": " + std::to_string(libbitcoin::max_input_sequence - 1) + " }]");

        args += ",{\"" + withdrawAddress + "\": " + std::to_string(double(amount) / libbitcoin::satoshi_per_bitcoin) + "}";
        if (locktime)
        {
            args += "," + std::to_string(locktime);
        }
        sendRequest("createrawtransaction", args, [callback](IBridge::Error error, const json& result) {
            std::string tx;

            if (error.m_type == IBridge::None)
            {
                try
                {
                    tx = result.get<std::string>();

                }
                catch (const std::exception& ex)
                {
                    error.m_type = IBridge::InvalidResultFormat;
                    error.m_message = ex.what();
                }
            }

            callback(error, tx);
        });
    }

    void BitcoinCore016::getTxOut(const std::string& txid, int outputIndex, std::function<void(const IBridge::Error&, const std::string&, double, uint32_t)> callback)
    {
        LOG_DEBUG() << "Send getTxOut command";

        sendRequest("gettxout", "\"" + txid + "\"" + "," + std::to_string(outputIndex), [callback](IBridge::Error error, const json& result) {
            double value = 0;
            uint16_t confirmations = 0;
            std::string scriptHex;

            if (error.m_type == IBridge::EmptyResult)
            {
                // it's normal case for getTxOut
                error.m_type = IBridge::None;
                error.m_message = "";
            }
            else if (error.m_type == IBridge::None)
            {
                try
                {
                    scriptHex = result["scriptPubKey"]["hex"].get<std::string>();
                    value = result["value"].get<double>();
                    confirmations = result["confirmations"];
                }
                catch (const std::exception& ex)
                {
                    error.m_type = IBridge::InvalidResultFormat;
                    error.m_message = ex.what();
                }
            }

            callback(error, scriptHex, value, confirmations);
        });
    }

    void BitcoinCore016::getBlockCount(std::function<void(const IBridge::Error&, uint64_t)> callback)
    {
        LOG_DEBUG() << "Send getBlockCount command";

        sendRequest("getblockcount", "", [callback](IBridge::Error error, const json& result) {
            uint64_t blockCount = 0;

            if (error.m_type == IBridge::EmptyResult)
            {
                // it's normal case for getBlockCount
                error.m_type = IBridge::None;
                error.m_message = "";
            }
            else if (error.m_type == IBridge::None)
            {
                try
                {
                    blockCount = result.get<uint64_t>();
                }
                catch (const std::exception& ex)
                {
                    error.m_type = IBridge::InvalidResultFormat;
                    error.m_message = ex.what();
                }
            }
            callback(error, blockCount);
        });
    }

    void BitcoinCore016::getBalance(uint32_t confirmations, std::function<void(const Error&, double)> callback)
    {
        LOG_DEBUG() << "Send getBalance command";
        sendRequest("getbalance", "\"*\"," + std::to_string(confirmations), [callback](IBridge::Error error, const json& result) {
            double balance = 0;

            if (error.m_type == IBridge::None)
            {
                try
                {
                    balance = result.get<double>();
                }
                catch (const std::exception& ex)
                {
                    error.m_type = IBridge::InvalidResultFormat;
                    error.m_message = ex.what();
                }
            }
            callback(error, balance);
        });
    }

    void BitcoinCore016::getDetailedBalance(std::function<void(const Error&, double, double, double)> callback)
    {
        LOG_DEBUG() << "Send getalletInfo command";
        sendRequest("getwalletinfo", "", [callback](IBridge::Error error, const json& result) {
            double confirmed = 0;
            double unconfirmed = 0;
            double immature = 0;

            if (error.m_type == IBridge::None)
            {
                try
                {
                    confirmed = result["balance"].get<double>();
                    unconfirmed = result["unconfirmed_balance"].get<double>();
                    immature = result["immature_balance"].get<double>();
                }
                catch (const std::exception& ex)
                {
                    error.m_type = IBridge::InvalidResultFormat;
                    error.m_message = ex.what();
                }
            }
            callback(error, confirmed, unconfirmed, immature);
            });
    }

    std::string BitcoinCore016::getCoinName() const
    {
        return "bitcoin";
    }

    void BitcoinCore016::sendRequest(const std::string& method, const std::string& params, std::function<void(const Error&, const json&)> callback)
    {
        const std::string content(R"({"method":")" + method + R"(","params":[)" + params + "]}");
        auto settings = m_settingsProvider->GetBitcoinCoreSettings();
        const std::string authorization(settings.generateAuthorization());
        const HeaderPair headers[] = {
            {"Authorization", authorization.data()}
        };
        HttpClient::Request request;

        request.address(settings.m_address)
            .connectTimeoutMsec(2000)
            .pathAndQuery("/")
            .headers(headers)
            .numHeaders(1)
            .method("POST")
            .body(content.c_str(), content.size());

        request.callback([coinName = getCoinName(), callback](uint64_t id, const HttpMsgReader::Message& msg) -> bool {
            Error error{ None, "" };
            json result;

            if (msg.what == HttpMsgReader::http_message)
            {
                int httpStatus = msg.msg->get_status();
                if (httpStatus == HTTP_UNAUTHORIZED)
                {
                    error.m_type = InvalidCredentials;
                    error.m_message = "Invalid credentials.";
                }
                else if (httpStatus >= HTTP_BAD_REQUEST && httpStatus != HTTP_BAD_REQUEST && httpStatus != HTTP_NOT_FOUND && httpStatus != HTTP_INTERNAL_SERVER_ERROR)
                {
                    error.m_type = IOError;
                    error.m_message = "HTTP status: " + std::to_string(httpStatus);
                }
                else
                {
                    size_t sz = 0;
                    const void* body = msg.msg->get_body(sz);
                    if (sz > 0 && body)
                    {
                        std::string strResponse = std::string(static_cast<const char*>(body), sz);

                        try
                        {
                            json reply = json::parse(strResponse);

                            if (!reply["error"].empty())
                            {
                                error.m_type = IBridge::BitcoinError;
                                error.m_message = reply["error"]["message"].get<std::string>();
                            }
                            else if (reply["result"].empty())
                            {
                                error.m_type = IBridge::EmptyResult;
                                error.m_message = "JSON has no \"result\" value";
                            }
                            else
                            {
                                result = reply["result"];
                            }
                        }
                        catch (const std::exception& ex)
                        {
                            error.m_type = IBridge::InvalidResultFormat;
                            error.m_message = ex.what();
                        }
                    }
                    else
                    {
                        error.m_type = InvalidResultFormat;
                        error.m_message = "Empty response.";
                    }
                }
            }
            else
            {
                error.m_type = IOError;
                error.m_message = msg.error_str();
            }

            callback(error, result);
            return false;
        });

        m_httpClient.send_request(request);
    }
} // namespace beam::bitcoin<|MERGE_RESOLUTION|>--- conflicted
+++ resolved
@@ -34,22 +34,9 @@
             HTTP_BAD_METHOD = 405,
             HTTP_INTERNAL_SERVER_ERROR = 500,
             HTTP_SERVICE_UNAVAILABLE = 503,
-<<<<<<< HEAD
         };
-
-        std::string generateAuthorization(const std::string& userName, const std::string& pass)
-        {
-            std::string userWithPass(userName + ":" + pass);
-            libbitcoin::data_chunk t(userWithPass.begin(), userWithPass.end());
-            return std::string("Basic " + libbitcoin::encode_base64(t));
-        }
-    }
-
-=======
-        };
-    }
-
->>>>>>> f55f78d8
+    }
+
     BitcoinCore016::BitcoinCore016(io::Reactor& reactor, IBitcoinCoreSettingsProvider::Ptr settingsProvider)
         : m_httpClient(reactor)
         , m_settingsProvider(settingsProvider)
