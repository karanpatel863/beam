// Copyright 2018 The Beam Team
//
// Licensed under the Apache License, Version 2.0 (the "License");
// you may not use this file except in compliance with the License.
// You may obtain a copy of the License at
//
//    http://www.apache.org/licenses/LICENSE-2.0
//
// Unless required by applicable law or agreed to in writing, software
// distributed under the License is distributed on an "AS IS" BASIS,
// WITHOUT WARRANTIES OR CONDITIONS OF ANY KIND, either express or implied.
// See the License for the specific language governing permissions and
// limitations under the License.

#pragma once

#include "utility/logger.h"
#include "core/proto.h"
#include "utility/io/timer.h"
#include "wallet/bbs_miner.h"
#include <boost/intrusive/set.hpp>
#include "wallet_request_bbs_msg.h"
#include "wallet.h"

namespace beam::wallet
{
    namespace bi = boost::intrusive;

    class BaseMessageEndpoint
        : public IWalletMessageEndpoint
    {
        struct Addr
        {
            struct Wid :public boost::intrusive::set_base_hook<> {
                uint64_t m_OwnID;
                bool operator < (const Wid& x) const { return m_OwnID < x.m_OwnID; }
                IMPLEMENT_GET_PARENT_OBJ(Addr, m_Wid)
            } m_Wid;

            struct Channel :public boost::intrusive::set_base_hook<> {
                BbsChannel m_Value;
                bool operator < (const Channel& x) const { return m_Value < x.m_Value; }
                IMPLEMENT_GET_PARENT_OBJ(Addr, m_Channel)
            } m_Channel;

            bool IsExpired() const
            {
                return getTimestamp() > m_ExpirationTime;
            }

            ECC::Scalar::Native m_sk; // private addr
            PeerID m_Pk; // self public addr
            Timestamp m_ExpirationTime;
        };
    public:
        BaseMessageEndpoint(IWalletMessageConsumer&, const IWalletDB::Ptr&, IPrivateKeyKeeper::Ptr);
        virtual ~BaseMessageEndpoint();
        void AddOwnAddress(const WalletAddress& address);
        void DeleteOwnAddress(uint64_t ownID);
    protected:
        void ProcessMessage(BbsChannel channel, const ByteBuffer& msg);
        void Subscribe();
        void Unsubscribe();
        virtual void OnChannelAdded(BbsChannel channel) {};
        virtual void OnChannelDeleted(BbsChannel channel) {};
        virtual void OnIncomingMessage() {};
    private:
        void DeleteAddr(const Addr&);
        bool IsSingleChannelUser(const Addr::Channel&);

        // IWalletMessageEndpoint
        void Send(const WalletID& peerID, const SetTxParameter& msg) override;
        void SendAndSign(const ByteBuffer& msg, const BbsChannel& channel, const WalletID& wid, uint8_t version) override;
        void OnAddressTimer();
        
    private:
        typedef bi::multiset<Addr::Wid> WidSet;
        WidSet m_Addresses;

        typedef  bi::multiset<Addr::Channel> ChannelSet;
        ChannelSet m_Channels;

        IWalletMessageConsumer& m_Wallet;
        IWalletDB::Ptr m_WalletDB;
        io::Timer::Ptr m_AddressExpirationTimer;

        IPrivateKeyKeeper::Ptr m_keyKeeper;
    };

    class WalletNetworkViaBbs
        : public BaseMessageEndpoint
        , private IWalletDbObserver
    {
        std::shared_ptr<proto::FlyClient::INetwork> m_NodeEndpoint;
        IWalletDB::Ptr m_WalletDB;

<<<<<<< HEAD
=======
        struct MyRequestBbsMsg
            :public proto::FlyClient::RequestBbsMsg
            ,public boost::intrusive::list_base_hook<>
        {
            typedef boost::intrusive_ptr<MyRequestBbsMsg> Ptr;
            virtual ~MyRequestBbsMsg() {}

            uint64_t m_MessageID;
        };

        typedef boost::intrusive::list<MyRequestBbsMsg> BbsMsgList;
>>>>>>> 15204ee4
        BbsMsgList m_PendingBbsMsgs;

        void DeleteReq(WalletRequestBbsMsg& r);

        struct BbsSentEvt
            :public proto::FlyClient::Request::IHandler
            ,public proto::FlyClient::IBbsReceiver
        {
            virtual void OnComplete(proto::FlyClient::Request&) override;
            virtual void OnMsg(proto::BbsMsg&&) override;
            IMPLEMENT_GET_PARENT_OBJ(WalletNetworkViaBbs, m_BbsSentEvt)
        } m_BbsSentEvt;

        void OnMsg(const proto::BbsMsg&);

        std::unordered_map<BbsChannel, Timestamp> m_BbsTimestamps;
        io::Timer::Ptr m_pTimerBbsTmSave;
        void OnTimerBbsTmSave();
        void SaveBbsTimestamps();

<<<<<<< HEAD
        BbsMiner m_Miner;
=======
        struct Miner
        {
            // message mining
            std::vector<std::thread> m_vThreads;
            std::mutex m_Mutex;
            std::condition_variable m_NewTask;

            volatile bool m_Shutdown;
            io::AsyncEvent::Ptr m_pEvt;

            struct Task
            {
                proto::BbsMsg m_Msg;
                ECC::Hash::Processor m_hpPartial;
                volatile bool m_Done;
                uint64_t m_StoredMessageID;

                typedef std::shared_ptr<Task> Ptr;
            };

            typedef std::deque<Task::Ptr> TaskQueue;

            TaskQueue m_Pending;
            TaskQueue m_Done;

            Miner() :m_Shutdown(false) {}
            ~Miner() { Stop(); }

            void Stop();
            void Thread(uint32_t);

        } m_Miner;
>>>>>>> 15204ee4

        void OnMined();
        void OnMined(Miner::Task::Ptr);

    public:

        WalletNetworkViaBbs(IWalletMessageConsumer&, std::shared_ptr<proto::FlyClient::INetwork>, const IWalletDB::Ptr&, IPrivateKeyKeeper::Ptr);
        virtual ~WalletNetworkViaBbs();

        bool m_MineOutgoing = true; // can be turned-off for testing

    private:
        void OnChannelAdded(BbsChannel channel) override;
        void OnChannelDeleted(BbsChannel channel) override;
        // IWalletMessageEndpoint
        void SendEncryptedMessage(const WalletID& peerID, const ByteBuffer& msg) override;
        void onAddressChanged(ChangeAction action, const std::vector<WalletAddress>& items) override;
    };

    class ColdWalletMessageEndpoint
        : public BaseMessageEndpoint
    {
    public:
        ColdWalletMessageEndpoint(IWalletMessageConsumer& wallet, IWalletDB::Ptr walletDB, IPrivateKeyKeeper::Ptr keyKeeper);
        ~ColdWalletMessageEndpoint();
    private:
        void SendEncryptedMessage(const WalletID& peerID, const ByteBuffer& msg) override;
    private:
        IWalletDB::Ptr m_WalletDB;
    };
}<|MERGE_RESOLUTION|>--- conflicted
+++ resolved
@@ -19,6 +19,7 @@
 #include "utility/io/timer.h"
 #include "wallet/bbs_miner.h"
 #include <boost/intrusive/set.hpp>
+#include <boost/intrusive/list.hpp>
 #include "wallet_request_bbs_msg.h"
 #include "wallet.h"
 
@@ -94,20 +95,6 @@
         std::shared_ptr<proto::FlyClient::INetwork> m_NodeEndpoint;
         IWalletDB::Ptr m_WalletDB;
 
-<<<<<<< HEAD
-=======
-        struct MyRequestBbsMsg
-            :public proto::FlyClient::RequestBbsMsg
-            ,public boost::intrusive::list_base_hook<>
-        {
-            typedef boost::intrusive_ptr<MyRequestBbsMsg> Ptr;
-            virtual ~MyRequestBbsMsg() {}
-
-            uint64_t m_MessageID;
-        };
-
-        typedef boost::intrusive::list<MyRequestBbsMsg> BbsMsgList;
->>>>>>> 15204ee4
         BbsMsgList m_PendingBbsMsgs;
 
         void DeleteReq(WalletRequestBbsMsg& r);
@@ -128,45 +115,10 @@
         void OnTimerBbsTmSave();
         void SaveBbsTimestamps();
 
-<<<<<<< HEAD
         BbsMiner m_Miner;
-=======
-        struct Miner
-        {
-            // message mining
-            std::vector<std::thread> m_vThreads;
-            std::mutex m_Mutex;
-            std::condition_variable m_NewTask;
-
-            volatile bool m_Shutdown;
-            io::AsyncEvent::Ptr m_pEvt;
-
-            struct Task
-            {
-                proto::BbsMsg m_Msg;
-                ECC::Hash::Processor m_hpPartial;
-                volatile bool m_Done;
-                uint64_t m_StoredMessageID;
-
-                typedef std::shared_ptr<Task> Ptr;
-            };
-
-            typedef std::deque<Task::Ptr> TaskQueue;
-
-            TaskQueue m_Pending;
-            TaskQueue m_Done;
-
-            Miner() :m_Shutdown(false) {}
-            ~Miner() { Stop(); }
-
-            void Stop();
-            void Thread(uint32_t);
-
-        } m_Miner;
->>>>>>> 15204ee4
 
         void OnMined();
-        void OnMined(Miner::Task::Ptr);
+        void OnMined(BbsMiner::Task::Ptr);
 
     public:
 
