--- conflicted
+++ resolved
@@ -107,18 +107,6 @@
 
 namespace beam
 {
-<<<<<<< HEAD
-    std::ostream& operator<<(std::ostream& os, const wallet::TxID& uuid)
-    {
-        stringstream ss;
-        ss << "[" << to_hex(uuid.data(), uuid.size()) << "]";
-            os << ss.str();
-        return os;
-        }
-
-    std::ostream& operator<<(std::ostream& os, const wallet::PrintableAmount& amount)
-    {
-=======
     std::ostream& operator<<(std::ostream& os, const wallet::TxID& uuid)
     {
         stringstream ss;
@@ -129,7 +117,6 @@
 
     std::ostream& operator<<(std::ostream& os, const wallet::PrintableAmount& amount)
     {
->>>>>>> b672814d
         os << std::to_string(amount);
         
         return os;
