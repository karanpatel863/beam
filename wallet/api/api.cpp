--- conflicted
+++ resolved
@@ -910,11 +910,7 @@
             {
                 throw Api::jsonrpc_exception{ApiError::InvalidJsonRpc, "meta should be non-empty string", id};
             }
-<<<<<<< HEAD
-            issue.meta = params["meta"].get<std::string>();
-=======
             data.meta = params["meta"].get<std::string>();
->>>>>>> 3ccdacc5
         }
         else if(Api::existsJsonParam(params, "assetid"))
         {
@@ -922,11 +918,7 @@
             {
                 throw Api::jsonrpc_exception{ApiError::InvalidJsonRpc, "assetid must be non zero 64bit unsigned integer", id};
             }
-<<<<<<< HEAD
-            issue.assetId = assetId.get<beam::Asset::ID>();
-=======
             data.assetId = params["assetid"].get<uint32_t>();
->>>>>>> 3ccdacc5
         }
         else
         {
