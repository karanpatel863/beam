--- conflicted
+++ resolved
@@ -1,4 +1,3 @@
-<<<<<<< HEAD
 // Copyright 2018-2020 The Beam Team
 //
 // Licensed under the Apache License, Version 2.0 (the "License");
@@ -13,7 +12,7 @@
 // See the License for the specific language governing permissions and
 // limitations under the License.
 
-#include "wallet/api/api_connection.h"
+#include "api_connection.h"
 
 #include "wallet/core/simple_transaction.h"
 #ifdef BEAM_ATOMIC_SWAP_SUPPORT
@@ -141,19 +140,10 @@
 {
 
 ApiConnection::ApiConnection(
-      IWalletDB::Ptr walletDB
-    , Wallet& wallet
-    , WalletApi::ACL acl
-#ifdef BEAM_ATOMIC_SWAP_SUPPORT
-    , const IAtomicSwapProvider& swapProvider
-#endif  // BEAM_ATOMIC_SWAP_SUPPORT
-    )
-    : _walletDB(walletDB)
-    , _wallet(wallet)
+      IWalletData& walletData
+    , WalletApi::ACL acl)
+    : _walletData(walletData)
     , _api(*this, acl)
-#ifdef BEAM_ATOMIC_SWAP_SUPPORT
-    , _swapProvider(swapProvider)
-#endif  // BEAM_ATOMIC_SWAP_SUPPORT
 {
 }
 
@@ -219,10 +209,10 @@
     LOG_DEBUG() << "CreateAddress(id = " << id << ")";
 
     WalletAddress address;
-    _walletDB->createAddress(address);
+        _walletData.getWalletDB()->createAddress(address);
     FillAddressData(data, address);
 
-    _walletDB->saveAddress(address);
+        _walletData.getWalletDB()->saveAddress(address);
 
     doResponse(id, CreateAddress::Response{ address.m_walletID });
 }
@@ -231,11 +221,11 @@
 {
     LOG_DEBUG() << "DeleteAddress(id = " << id << " address = " << std::to_string(data.address) << ")";
 
-    auto addr = _walletDB->getAddress(data.address);
+        auto addr = _walletData.getWalletDB()->getAddress(data.address);
 
     if (addr)
     {
-        _walletDB->deleteAddress(data.address);
+            _walletData.getWalletDB()->deleteAddress(data.address);
 
         doResponse(id, DeleteAddress::Response{});
     }
@@ -249,14 +239,14 @@
 {
     LOG_DEBUG() << "EditAddress(id = " << id << " address = " << std::to_string(data.address) << ")";
 
-    auto addr = _walletDB->getAddress(data.address);
+        auto addr = _walletData.getWalletDB()->getAddress(data.address);
 
     if (addr)
     {
         if (addr->isOwn())
         {
             FillAddressData(data, *addr);
-            _walletDB->saveAddress(*addr);
+                _walletData.getWalletDB()->saveAddress(*addr);
 
             doResponse(id, EditAddress::Response{});
         }
@@ -275,14 +265,14 @@
 {
     LOG_DEBUG() << "AddrList(id = " << id << ")";
 
-    doResponse(id, AddrList::Response{ _walletDB->getAddresses(data.own) });
-}
+        doResponse(id, AddrList::Response{ _walletData.getWalletDB()->getAddresses(data.own) });
+    }
 
 void ApiConnection::onMessage(const JsonRpcId& id, const ValidateAddress& data)
 {
     LOG_DEBUG() << "ValidateAddress( address = " << std::to_string(data.address) << ")";
 
-    auto addr = _walletDB->getAddress(data.address);
+        auto addr = _walletData.getWalletDB()->getAddress(data.address);
     bool isMine = addr ? addr->isOwn() : false;
     doResponse(id, ValidateAddress::Response{ data.address.IsValid() && (isMine ? !addr->isExpired() : true), isMine });
 }
@@ -308,7 +298,7 @@
                 return;
             }
 
-            auto addr = _walletDB->getAddress(*data.from);
+                auto addr = _walletData.getWalletDB()->getAddress(*data.from);
             bool isMine = addr ? addr->isOwn() : false;
 
             if (!isMine)
@@ -328,8 +318,8 @@
         else
         {
             WalletAddress senderAddress;
-            _walletDB->createAddress(senderAddress);
-            _walletDB->saveAddress(senderAddress);
+                _walletData.getWalletDB()->createAddress(senderAddress);
+                _walletData.getWalletDB()->saveAddress(senderAddress);
 
             from = senderAddress.m_walletID;
         }
@@ -340,7 +330,7 @@
 
         if (data.session)
         {
-            coins = _walletDB->getLockedCoins(*data.session);
+                coins = _walletData.getWalletDB()->getLockedCoins(*data.session);
 
             if (coins.empty())
             {
@@ -360,19 +350,22 @@
             return;
         }
 
-        if (data.txId && _walletDB->getTx(*data.txId))
+            if (data.txId && _walletData.getWalletDB()->getTx(*data.txId))
         {
             doTxAlreadyExistsError(id);
             return;
         }
 
-        auto txId = _wallet.StartTransaction(CreateSimpleTransactionParameters(data.txId)
-            .SetParameter(TxParameterID::MyID, from)
-            .SetParameter(TxParameterID::PeerID, data.address)
+            auto params = CreateSimpleTransactionParameters(data.txId);
+            LoadReceiverParams(data.txParameters, params);
+
+            params.SetParameter(TxParameterID::MyID, from)
             .SetParameter(TxParameterID::Amount, data.value)
             .SetParameter(TxParameterID::Fee, data.fee)
             .SetParameter(TxParameterID::PreselectedCoins, coins)
-            .SetParameter(TxParameterID::Message, message));
+                .SetParameter(TxParameterID::Message, message);
+
+            auto txId = _walletData.getWallet().StartTransaction(params);
 
         doResponse(id, Send::Response{ txId });
     }
@@ -389,10 +382,10 @@
     try
     {
         CoinIDList coins;
-
+        auto walletDB = _walletData.getWalletDB();
         if (data.session)
         {
-            if ((coins = _walletDB->getLockedCoins(*data.session)).empty())
+                if ((coins = walletDB->getLockedCoins(*data.session)).empty())
             {
                 doError(id, ApiError::InternalErrorJsonRpc, "Requested session is empty.");
                 return;
@@ -410,13 +403,13 @@
             return;
         }
 
-        if (data.txId && _walletDB->getTx(*data.txId))
+        if (data.txId && walletDB->getTx(*data.txId))
         {
             doTxAlreadyExistsError(id);
             return;
         }
 
-        const auto txId = _wallet.StartTransaction(CreateTransactionParameters(TxType::AssetIssue, data.txId)
+            const auto txId = _walletData.getWallet().StartTransaction(CreateTransactionParameters(TxType::AssetIssue, data.txId)
             .SetParameter(TxParameterID::Amount, data.value)
             .SetParameter(TxParameterID::Fee, data.fee)
             .SetParameter(TxParameterID::PreselectedCoins, coins)
@@ -434,12 +427,13 @@
 {
     LOG_DEBUG() << "Status(txId = " << to_hex(data.txId.data(), data.txId.size()) << ")";
 
-    auto tx = _walletDB->getTx(data.txId);
+    auto walletDB = _walletData.getWalletDB();
+        auto tx = walletDB->getTx(data.txId);
 
     if (tx)
     {
         Block::SystemState::ID stateID = {};
-        _walletDB->getSystemStateID(stateID);
+        walletDB->getSystemStateID(stateID);
 
         Status::Response result;
         result.tx = *tx;
@@ -447,7 +441,7 @@
         result.systemHeight = stateID.m_Height;
         result.confirmations = 0;
 
-        storage::getTxParameter(*_walletDB, tx->m_txId, TxParameterID::KernelProofHeight, result.kernelProofHeight);
+            storage::getTxParameter(*walletDB, tx->m_txId, TxParameterID::KernelProofHeight, result.kernelProofHeight);
 
         doResponse(id, result);
     }
@@ -464,9 +458,10 @@
     LOG_DEBUG() << "], fee = " << data.fee;
     try
     {
+        auto walletDB = _walletData.getWalletDB();
         WalletAddress senderAddress;
-        _walletDB->createAddress(senderAddress);
-        _walletDB->saveAddress(senderAddress);
+            walletDB->createAddress(senderAddress);
+            walletDB->saveAddress(senderAddress);
 
         auto minimumFee = std::max(wallet::GetMinimumFee(data.coins.size() + 1), DefaultFee); // +1 extra output for change 
         if (data.fee < minimumFee)
@@ -475,13 +470,13 @@
             return;
         }
 
-        if (data.txId && _walletDB->getTx(*data.txId))
+            if (data.txId && _walletData.getWalletDB()->getTx(*data.txId))
         {
             doTxAlreadyExistsError(id);
             return;
         }
 
-        auto txId = _wallet.StartTransaction(CreateSplitTransactionParameters(senderAddress.m_walletID, data.coins, data.txId)
+            auto txId = _walletData.getWallet().StartTransaction(CreateSplitTransactionParameters(senderAddress.m_walletID, data.coins, data.txId)
             .SetParameter(TxParameterID::Fee, data.fee));
 
         doResponse(id, Send::Response{ txId });
@@ -496,13 +491,13 @@
 {
     LOG_DEBUG() << "TxCancel(txId = " << to_hex(data.txId.data(), data.txId.size()) << ")";
 
-    auto tx = _walletDB->getTx(data.txId);
+        auto tx = _walletData.getWalletDB()->getTx(data.txId);
 
     if (tx)
     {
-        if (_wallet.CanCancelTransaction(tx->m_txId))
-        {
-            _wallet.CancelTransaction(tx->m_txId);
+            if (_walletData.getWallet().CanCancelTransaction(tx->m_txId))
+        {
+                _walletData.getWallet().CancelTransaction(tx->m_txId);
             TxCancel::Response result{ true };
             doResponse(id, result);
         }
@@ -521,15 +516,15 @@
 {
     LOG_DEBUG() << "TxDelete(txId = " << to_hex(data.txId.data(), data.txId.size()) << ")";
 
-    auto tx = _walletDB->getTx(data.txId);
+        auto tx = _walletData.getWalletDB()->getTx(data.txId);
 
     if (tx)
     {
         if (tx->canDelete())
         {
-            _walletDB->deleteTx(data.txId);
-
-            if (_walletDB->getTx(data.txId))
+                _walletData.getWalletDB()->deleteTx(data.txId);
+
+                if (_walletData.getWalletDB()->getTx(data.txId))
             {
                 doError(id, ApiError::InternalErrorJsonRpc, "Transaction not deleted.");
             }
@@ -554,7 +549,7 @@
     LOG_DEBUG() << "GetUtxo(id = " << id << ")";
 
     GetUtxo::Response response;
-    _walletDB->visitCoins([&response](const Coin& c)->bool
+        _walletData.getWalletDB()->visitCoins([&response](const Coin& c)->bool
         {
             response.utxos.push_back(c);
             return true;
@@ -573,7 +568,7 @@
 
     {
         Block::SystemState::ID stateID = {};
-        _walletDB->getSystemStateID(stateID);
+            _walletData.getWalletDB()->getSystemStateID(stateID);
 
         response.currentHeight = stateID.m_Height;
         response.currentStateHash = stateID.m_Hash;
@@ -581,12 +576,12 @@
 
     {
         Block::SystemState::Full state;
-        _walletDB->get_History().get_Tip(state);
+            _walletData.getWalletDB()->get_History().get_Tip(state);
         response.prevStateHash = state.m_Prev;
         response.difficulty = state.m_PoW.m_Difficulty.ToFloat();
     }
 
-    storage::Totals allTotals(*_walletDB);
+        storage::Totals allTotals(*_walletData.getWalletDB());
     const auto& totals = allTotals.GetTotals(Zero);
 
     response.available = totals.Avail;
@@ -610,7 +605,7 @@
 
     Lock::Response response;
 
-    response.result = _walletDB->lockCoins(data.coins, data.session);
+        response.result = _walletData.getWalletDB()->lockCoins(data.coins, data.session);
 
     doResponse(id, response);
 }
@@ -621,7 +616,7 @@
 
     Unlock::Response response;
 
-    response.result = _walletDB->unlockCoins(data.session);
+        response.result = _walletData.getWalletDB()->unlockCoins(data.session);
 
     doResponse(id, response);
 }
@@ -633,10 +628,10 @@
     TxList::Response res;
 
     {
-        auto txList = _walletDB->getTxHistory();
+            auto txList = _walletData.getWalletDB()->getTxHistory();
 
         Block::SystemState::ID stateID = {};
-        _walletDB->getSystemStateID(stateID);
+            _walletData.getWalletDB()->getSystemStateID(stateID);
 
         for (const auto& tx : txList)
         {
@@ -646,7 +641,7 @@
             item.systemHeight = stateID.m_Height;
             item.confirmations = 0;
 
-            storage::getTxParameter(*_walletDB, tx.m_txId, TxParameterID::KernelProofHeight, item.kernelProofHeight);
+                storage::getTxParameter(*_walletData.getWalletDB(), tx.m_txId, TxParameterID::KernelProofHeight, item.kernelProofHeight);
             res.resultList.push_back(item);
         }
     }
@@ -695,15 +690,17 @@
         filterStatus = *data.filter.status;
         if (filterStatus != SwapOfferStatus::Pending)
         {
-            offers = _swapProvider.getSwapOffersBoard().getOffersList();
+            offers = _walletData.getAtomicSwapProvider().getSwapOffersBoard().getOffersList();
         }
     }
     else
     {
-        offers = _swapProvider.getSwapOffersBoard().getOffersList();
-    }
-
-    auto swapTxs = _walletDB->getTxHistory(TxType::AtomicSwap);
+        offers = _walletData.getAtomicSwapProvider().getSwapOffersBoard().getOffersList();
+    }
+
+    auto walletDB = _walletData.getWalletDB();
+
+    auto swapTxs = walletDB->getTxHistory(TxType::AtomicSwap);
     offers.reserve(offers.size() + swapTxs.size());
     
     for (const auto& tx : swapTxs)
@@ -740,27 +737,28 @@
         id,
         OffersList::Response
         {
-            _walletDB->getAddresses(true),
-            _walletDB->getCurrentHeight(),
+            walletDB->getAddresses(true),
+            walletDB->getCurrentHeight(),
             offers,
         });
 }
 
 void ApiConnection::onMessage(const JsonRpcId& id, const CreateOffer& data)
 {
+    auto walletDB = _walletData.getWalletDB();
     Amount swapFeeRate = data.swapFeeRate
         ? data.swapFeeRate
-        : GetSwapFeeRate(_walletDB, data.swapCoin);
+        : GetSwapFeeRate(walletDB, data.swapCoin);
 
     if (data.isBeamSide)
     {
         checkIsEnoughtBeamAmount(
-            _walletDB, data.beamAmount, data.beamFee);
+            walletDB, data.beamAmount, data.beamFee);
     }
     else
     {
         bool isEnought = checkIsEnoughtSwapAmount(
-            _swapProvider, data.swapCoin, data.swapAmount, swapFeeRate);
+            _walletData.getAtomicSwapProvider(), data.swapCoin, data.swapAmount, swapFeeRate);
         if (!isEnought)
             throw std::runtime_error(kNotEnoughtFundsError);
 
@@ -772,8 +770,8 @@
     }
 
     auto txParameters = CreateSwapTransactionParameters();
-    auto wid = createWID(_walletDB.get(), data.comment);
-    auto currentHeight = _walletDB->getCurrentHeight();
+    auto wid = createWID(walletDB.get(), data.comment);
+    auto currentHeight = walletDB->getCurrentHeight();
     FillSwapTxParams(
         &txParameters,
         wid,
@@ -792,8 +790,8 @@
             TxParameterID::Message,
             beam::ByteBuffer(data.comment.begin(), data.comment.end()));
     }
-
-    auto txId = _wallet.StartTransaction(txParameters);
+    auto& wallet = _walletData.getWallet();
+    auto txId = wallet.StartTransaction(txParameters);
     LOG_DEBUG() << "transaction created: " << txId;
 
     const auto& mirroredTxParams = MirrorSwapTxParams(txParameters);
@@ -805,7 +803,7 @@
         id,
         CreateOffer::Response
         {
-            _walletDB->getAddresses(true),
+            walletDB->getAddresses(true),
             currentHeight,
             token
         });
@@ -821,7 +819,8 @@
     if (!txId)
         throw FailToParseToken();
 
-    auto tx = _walletDB->getTx(*txId);
+    auto walletDB = _walletData.getWalletDB();
+    auto tx = walletDB->getTx(*txId);
 
     if (!tx)
         throw TxNotFound();
@@ -834,13 +833,13 @@
     {
         offer.m_publisherId =
             *offer.GetParameter<WalletID>(TxParameterID::PeerID);
-        _swapProvider.getSwapOffersBoard().publishOffer(offer);
+        _walletData.getAtomicSwapProvider().getSwapOffersBoard().publishOffer(offer);
     }
 
     doResponse(id, PublishOffer::Response
         {
-            _walletDB->getAddresses(true),
-            _walletDB->getCurrentHeight(),
+            walletDB->getAddresses(true),
+            walletDB->getCurrentHeight(),
             offer
         });
 }
@@ -856,10 +855,12 @@
         throw FailToParseToken();
 
     auto publicOffer = getOfferFromBoardByTxId(
-        _swapProvider.getSwapOffersBoard().getOffersList(), *txId);
+        _walletData.getAtomicSwapProvider().getSwapOffersBoard().getOffersList(), *txId);
+
+    auto walletDB = _walletData.getWalletDB();
 
     SwapOffer offer;
-    auto myAddresses = _walletDB->getAddresses(true);
+    auto myAddresses = walletDB->getAddresses(true);
     if (publicOffer)
     {
         offer = *publicOffer;
@@ -878,7 +879,7 @@
         if (isMyAddress(myAddresses, *peerId))
             throw FailToAcceptOwnOffer();
 
-        auto wid = createWID(_walletDB.get(), data.comment);
+        auto wid = createWID(walletDB.get(), data.comment);
         offer = SwapOffer(*txParams);
         offer.SetParameter(TxParameterID::MyID, wid);
         if (!data.comment.empty())
@@ -895,16 +896,16 @@
 
     Amount swapFeeRate = data.swapFeeRate
         ? data.swapFeeRate
-        : GetSwapFeeRate(_walletDB, data.swapCoin);
+        : GetSwapFeeRate(walletDB, data.swapCoin);
     if (data.isBeamSide)
     {
         checkIsEnoughtBeamAmount(
-            _walletDB, data.beamAmount, data.beamFee);
+            walletDB, data.beamAmount, data.beamFee);
     }
     else
     {
         bool isEnought = checkIsEnoughtSwapAmount(
-            _swapProvider, data.swapCoin, data.swapAmount, swapFeeRate);
+            _walletData.getAtomicSwapProvider(), data.swapCoin, data.swapAmount, swapFeeRate);
         if (!isEnought)
             throw std::runtime_error(kNotEnoughtFundsError);
     }
@@ -915,7 +916,7 @@
         data.swapFeeRate,
         offer.isBeamSide());
 
-    _wallet.StartTransaction(offer);
+    _walletData.getWallet().StartTransaction(offer);
     offer.m_status = SwapOfferStatus::InProgress;
     if (!publicOffer)
         offer.DeleteParameter(TxParameterID::MyID);
@@ -925,7 +926,7 @@
         AcceptOffer::Response
         {
             myAddresses,
-            _walletDB->getCurrentHeight(),
+            walletDB->getCurrentHeight(),
             offer
         });
 }
@@ -940,7 +941,8 @@
     if (!txId)
         throw FailToParseToken();
 
-    auto tx = _walletDB->getTx(*txId);
+    auto walletDB = _walletData.getWalletDB();
+    auto tx = walletDB->getTx(*txId);
 
     if (!tx)
         throw TxNotFound();
@@ -948,7 +950,7 @@
     SwapOffer offer(*tx);
     if (offer.m_status == SwapOfferStatus::Pending)
     {
-        _wallet.CancelTransaction(*txId);
+        _walletData.getWallet().CancelTransaction(*txId);
         offer.m_status = SwapOfferStatus::Canceled;
     }
     else
@@ -958,8 +960,8 @@
 
     doResponse(id, CancelOffer::Response
         {
-            _walletDB->getAddresses(true),
-            _walletDB->getCurrentHeight(),
+            walletDB->getAddresses(true),
+            walletDB->getCurrentHeight(),
             offer
         });
 }
@@ -975,14 +977,16 @@
         throw FailToParseToken();
 
     auto publicOffer = getOfferFromBoardByTxId(
-        _swapProvider.getSwapOffersBoard().getOffersList(), *txId);
+        _walletData.getAtomicSwapProvider().getSwapOffersBoard().getOffersList(), *txId);
+
+    auto walletDB = _walletData.getWalletDB();
 
     SwapOffer offer;
     if (publicOffer)
     {
         offer = *publicOffer;
     }
-    else if (auto tx = _walletDB->getTx(*txId); tx)
+    else if (auto tx = walletDB->getTx(*txId); tx)
     {
         offer = SwapOffer(*tx);
     }
@@ -993,7 +997,7 @@
         if (!peerId)
             throw FailToParseToken();
 
-        auto myAddresses = _walletDB->getAddresses(true);
+        auto myAddresses = walletDB->getAddresses(true);
         if (!isMyAddress(myAddresses, *peerId))
         {
             offer = SwapOffer(*txParams);
@@ -1017,580 +1021,11 @@
         id,
         OfferStatus::Response
         {
-            _walletDB->getAddresses(true),
-            _walletDB->getCurrentHeight(),
+            walletDB->getAddresses(true),
+            walletDB->getCurrentHeight(),
             offer
         });
 }
 #endif  // BEAM_ATOMIC_SWAP_SUPPORT
 
-} // namespace beam::wallet
-=======
-// Copyright 2018-2020 The Beam Team
-//
-// Licensed under the Apache License, Version 2.0 (the "License");
-// you may not use this file except in compliance with the License.
-// You may obtain a copy of the License at
-//
-//    http://www.apache.org/licenses/LICENSE-2.0
-//
-// Unless required by applicable law or agreed to in writing, software
-// distributed under the License is distributed on an "AS IS" BASIS,
-// WITHOUT WARRANTIES OR CONDITIONS OF ANY KIND, either express or implied.
-// See the License for the specific language governing permissions and
-// limitations under the License.
-
-#include "api_connection.h"
-
-#include "wallet/core/simple_transaction.h"
-
-using namespace beam;
-
-namespace
-{
-    std::string getMinimumFeeError(Amount minimumFee)
-    {
-        std::stringstream ss;
-        ss << "Failed to initiate the send operation. The minimum fee is " << minimumFee << " GROTH.";
-        return ss.str();
-    }
-}
-
-namespace beam::wallet
-{
-    ApiConnection::ApiConnection(IWalletData& walletData, WalletApi::ACL acl)
-        : _walletData(walletData)
-        , _api(*this, acl)
-    {
-    }
-
-    ApiConnection::~ApiConnection()
-    {
-    }
-
-    void ApiConnection::doError(const JsonRpcId& id, ApiError code, const std::string& data)
-    {
-        json msg
-        {
-            {"jsonrpc", "2.0"},
-            {"id", id},
-            {"error",
-                {
-                    {"code", code},
-                    {"message", WalletApi::getErrorMessage(code)}
-                }
-            }
-        };
-
-        if (!data.empty())
-        {
-            msg["error"]["data"] = data;
-        }
-
-        serializeMsg(msg);
-    }
-
-    void ApiConnection::onInvalidJsonRpc(const json& msg)
-    {
-        LOG_DEBUG() << "onInvalidJsonRpc: " << msg;
-
-        serializeMsg(msg);
-    }
-
-    void ApiConnection::FillAddressData(const AddressData& data, WalletAddress& address)
-    {
-        if (data.comment)
-        {
-            address.setLabel(*data.comment);
-        }
-
-        if (data.expiration)
-        {
-            switch (*data.expiration)
-            {
-            case EditAddress::OneDay:
-                address.setExpiration(WalletAddress::ExpirationStatus::OneDay);
-                break;
-            case EditAddress::Expired:
-                address.setExpiration(WalletAddress::ExpirationStatus::Expired);
-                break;
-            case EditAddress::Never:
-                address.setExpiration(WalletAddress::ExpirationStatus::Never);
-                break;
-            }
-        }
-    }
-
-    void ApiConnection::onMessage(const JsonRpcId& id, const CreateAddress& data)
-    {
-        LOG_DEBUG() << "CreateAddress(id = " << id << ")";
-
-        WalletAddress address;
-        _walletData.getWalletDB()->createAddress(address);
-        FillAddressData(data, address);
-
-        _walletData.getWalletDB()->saveAddress(address);
-
-        doResponse(id, CreateAddress::Response{ address.m_walletID });
-    }
-
-    void ApiConnection::onMessage(const JsonRpcId& id, const DeleteAddress& data)
-    {
-        LOG_DEBUG() << "DeleteAddress(id = " << id << " address = " << std::to_string(data.address) << ")";
-
-        auto addr = _walletData.getWalletDB()->getAddress(data.address);
-
-        if (addr)
-        {
-            _walletData.getWalletDB()->deleteAddress(data.address);
-
-            doResponse(id, DeleteAddress::Response{});
-        }
-        else
-        {
-            doError(id, ApiError::InvalidAddress, "Provided address doesn't exist.");
-        }
-    }
-
-    void ApiConnection::onMessage(const JsonRpcId& id, const EditAddress& data)
-    {
-        LOG_DEBUG() << "EditAddress(id = " << id << " address = " << std::to_string(data.address) << ")";
-
-        auto addr = _walletData.getWalletDB()->getAddress(data.address);
-
-        if (addr)
-        {
-            if (addr->isOwn())
-            {
-                FillAddressData(data, *addr);
-                _walletData.getWalletDB()->saveAddress(*addr);
-
-                doResponse(id, EditAddress::Response{});
-            }
-            else
-            {
-                doError(id, ApiError::InvalidAddress, "You can edit only own address.");
-            }
-        }
-        else
-        {
-            doError(id, ApiError::InvalidAddress, "Provided address doesn't exist.");
-        }
-    }
-
-    void ApiConnection::onMessage(const JsonRpcId& id, const AddrList& data)
-    {
-        LOG_DEBUG() << "AddrList(id = " << id << ")";
-
-        doResponse(id, AddrList::Response{ _walletData.getWalletDB()->getAddresses(data.own) });
-    }
-
-    void ApiConnection::onMessage(const JsonRpcId& id, const ValidateAddress& data)
-    {
-        LOG_DEBUG() << "ValidateAddress( address = " << std::to_string(data.address) << ")";
-
-        auto addr = _walletData.getWalletDB()->getAddress(data.address);
-        bool isMine = addr ? addr->isOwn() : false;
-        doResponse(id, ValidateAddress::Response{ data.address.IsValid() && (isMine ? !addr->isExpired() : true), isMine });
-    }
-
-    void ApiConnection::doTxAlreadyExistsError(const JsonRpcId& id)
-    {
-        doError(id, ApiError::InvalidTxId, "Provided transaction ID already exists in the wallet.");
-    }
-
-    void ApiConnection::onMessage(const JsonRpcId& id, const Send& data)
-    {
-        LOG_DEBUG() << "Send(id = " << id << " amount = " << data.value << " fee = " << data.fee << " address = " << std::to_string(data.address) << ")";
-
-        try
-        {
-            WalletID from(Zero);
-
-            if (data.from)
-            {
-                if (!data.from->IsValid())
-                {
-                    doError(id, ApiError::InvalidAddress, "Invalid sender address.");
-                    return;
-                }
-
-                auto addr = _walletData.getWalletDB()->getAddress(*data.from);
-                bool isMine = addr ? addr->isOwn() : false;
-
-                if (!isMine)
-                {
-                    doError(id, ApiError::InvalidAddress, "It's not your own address.");
-                    return;
-                }
-
-                if (addr->isExpired())
-                {
-                    doError(id, ApiError::InvalidAddress, "Sender address is expired.");
-                    return;
-                }
-
-                from = *data.from;
-            }
-            else
-            {
-                WalletAddress senderAddress;
-                _walletData.getWalletDB()->createAddress(senderAddress);
-                _walletData.getWalletDB()->saveAddress(senderAddress);
-
-                from = senderAddress.m_walletID;
-            }
-
-            ByteBuffer message(data.comment.begin(), data.comment.end());
-
-            CoinIDList coins;
-
-            if (data.session)
-            {
-                coins = _walletData.getWalletDB()->getLockedCoins(*data.session);
-
-                if (coins.empty())
-                {
-                    doError(id, ApiError::InternalErrorJsonRpc, "Requested session is empty.");
-                    return;
-                }
-            }
-            else
-            {
-                coins = data.coins ? *data.coins : CoinIDList();
-            }
-
-            auto minimumFee = std::max(wallet::GetMinimumFee(2), DefaultFee); // receivers's output + change
-            if (data.fee < minimumFee)
-            {
-                doError(id, ApiError::InternalErrorJsonRpc, getMinimumFeeError(minimumFee));
-                return;
-            }
-
-            if (data.txId && _walletData.getWalletDB()->getTx(*data.txId))
-            {
-                doTxAlreadyExistsError(id);
-                return;
-            }
-
-            auto params = CreateSimpleTransactionParameters(data.txId);
-            LoadReceiverParams(data.txParameters, params);
-
-            params.SetParameter(TxParameterID::MyID, from)
-                .SetParameter(TxParameterID::Amount, data.value)
-                .SetParameter(TxParameterID::Fee, data.fee)
-                .SetParameter(TxParameterID::PreselectedCoins, coins)
-                .SetParameter(TxParameterID::Message, message);
-
-            auto txId = _walletData.getWallet().StartTransaction(params);
-
-            doResponse(id, Send::Response{ txId });
-        }
-        catch (...)
-        {
-            doError(id, ApiError::InternalErrorJsonRpc, "Transaction could not be created. Please look at logs.");
-        }
-    }
-
-    void ApiConnection::onMessage(const JsonRpcId& id, const Issue& data)
-    {
-        LOG_DEBUG() << "Issue(id = " << id << " amount = " << data.value << " fee = " << data.fee;
-
-        try
-        {
-            CoinIDList coins;
-
-            if (data.session)
-            {
-                if ((coins = _walletData.getWalletDB()->getLockedCoins(*data.session)).empty())
-                {
-                    doError(id, ApiError::InternalErrorJsonRpc, "Requested session is empty.");
-                    return;
-                }
-            }
-            else
-            {
-                coins = data.coins ? *data.coins : CoinIDList();
-            }
-
-            auto minimumFee = std::max(wallet::GetMinimumFee(2), DefaultFee);
-            if (data.fee < minimumFee)
-            {
-                doError(id, ApiError::InternalErrorJsonRpc, getMinimumFeeError(minimumFee));
-                return;
-            }
-
-            if (data.txId && _walletData.getWalletDB()->getTx(*data.txId))
-            {
-                doTxAlreadyExistsError(id);
-                return;
-            }
-
-            const auto txId = _walletData.getWallet().StartTransaction(CreateTransactionParameters(TxType::AssetIssue, data.txId)
-                .SetParameter(TxParameterID::Amount, data.value)
-                .SetParameter(TxParameterID::Fee, data.fee)
-                .SetParameter(TxParameterID::PreselectedCoins, coins)
-                .SetParameter(TxParameterID::AssetOwnerIdx, data.index));
-
-            doResponse(id, Issue::Response{ txId });
-        }
-        catch (...)
-        {
-            doError(id, ApiError::InternalErrorJsonRpc, "Transaction could not be created. Please look at logs.");
-        }
-    }
-
-    void ApiConnection::onMessage(const JsonRpcId& id, const Status& data)
-    {
-        LOG_DEBUG() << "Status(txId = " << to_hex(data.txId.data(), data.txId.size()) << ")";
-
-        auto tx = _walletData.getWalletDB()->getTx(data.txId);
-
-        if (tx)
-        {
-            Block::SystemState::ID stateID = {};
-            _walletData.getWalletDB()->getSystemStateID(stateID);
-
-            Status::Response result;
-            result.tx = *tx;
-            result.kernelProofHeight = 0;
-            result.systemHeight = stateID.m_Height;
-            result.confirmations = 0;
-
-            storage::getTxParameter(*_walletData.getWalletDB(), tx->m_txId, TxParameterID::KernelProofHeight, result.kernelProofHeight);
-
-            doResponse(id, result);
-        }
-        else
-        {
-            doError(id, ApiError::InvalidParamsJsonRpc, "Unknown transaction ID.");
-        }
-    }
-
-    void ApiConnection::onMessage(const JsonRpcId& id, const Split& data)
-    {
-        LOG_DEBUG() << "Split(id = " << id << " coins = [";
-        for (auto& coin : data.coins) LOG_DEBUG() << coin << ",";
-        LOG_DEBUG() << "], fee = " << data.fee;
-        try
-        {
-            WalletAddress senderAddress;
-            _walletData.getWalletDB()->createAddress(senderAddress);
-            _walletData.getWalletDB()->saveAddress(senderAddress);
-
-            auto minimumFee = std::max(wallet::GetMinimumFee(data.coins.size() + 1), DefaultFee); // +1 extra output for change 
-            if (data.fee < minimumFee)
-            {
-                doError(id, ApiError::InternalErrorJsonRpc, getMinimumFeeError(minimumFee));
-                return;
-            }
-
-            if (data.txId && _walletData.getWalletDB()->getTx(*data.txId))
-            {
-                doTxAlreadyExistsError(id);
-                return;
-            }
-
-            auto txId = _walletData.getWallet().StartTransaction(CreateSplitTransactionParameters(senderAddress.m_walletID, data.coins, data.txId)
-                .SetParameter(TxParameterID::Fee, data.fee));
-
-            doResponse(id, Send::Response{ txId });
-        }
-        catch (...)
-        {
-            doError(id, ApiError::InternalErrorJsonRpc, "Transaction could not be created. Please look at logs.");
-        }
-    }
-
-    void ApiConnection::onMessage(const JsonRpcId& id, const TxCancel& data)
-    {
-        LOG_DEBUG() << "TxCancel(txId = " << to_hex(data.txId.data(), data.txId.size()) << ")";
-
-        auto tx = _walletData.getWalletDB()->getTx(data.txId);
-
-        if (tx)
-        {
-            if (_walletData.getWallet().CanCancelTransaction(tx->m_txId))
-            {
-                _walletData.getWallet().CancelTransaction(tx->m_txId);
-                TxCancel::Response result{ true };
-                doResponse(id, result);
-            }
-            else
-            {
-                doError(id, ApiError::InvalidTxStatus, "Transaction could not be cancelled. Invalid transaction status.");
-            }
-        }
-        else
-        {
-            doError(id, ApiError::InvalidParamsJsonRpc, "Unknown transaction ID.");
-        }
-    }
-
-    void ApiConnection::onMessage(const JsonRpcId& id, const TxDelete& data)
-    {
-        LOG_DEBUG() << "TxDelete(txId = " << to_hex(data.txId.data(), data.txId.size()) << ")";
-
-        auto tx = _walletData.getWalletDB()->getTx(data.txId);
-
-        if (tx)
-        {
-            if (tx->canDelete())
-            {
-                _walletData.getWalletDB()->deleteTx(data.txId);
-
-                if (_walletData.getWalletDB()->getTx(data.txId))
-                {
-                    doError(id, ApiError::InternalErrorJsonRpc, "Transaction not deleted.");
-                }
-                else
-                {
-                    doResponse(id, TxDelete::Response{ true });
-                }
-            }
-            else
-            {
-                doError(id, ApiError::InternalErrorJsonRpc, "Transaction can't be deleted.");
-            }
-        }
-        else
-        {
-            doError(id, ApiError::InvalidParamsJsonRpc, "Unknown transaction ID.");
-        }
-    }
-
-    void ApiConnection::onMessage(const JsonRpcId& id, const GetUtxo& data)
-    {
-        LOG_DEBUG() << "GetUtxo(id = " << id << ")";
-
-        GetUtxo::Response response;
-        _walletData.getWalletDB()->visitCoins([&response](const Coin& c)->bool
-            {
-                response.utxos.push_back(c);
-                return true;
-            });
-
-        doPagination(data.skip, data.count, response.utxos);
-
-        doResponse(id, response);
-    }
-
-    void ApiConnection::onMessage(const JsonRpcId& id, const WalletStatus& data)
-    {
-        LOG_DEBUG() << "WalletStatus(id = " << id << ")";
-
-        WalletStatus::Response response;
-
-        {
-            Block::SystemState::ID stateID = {};
-            _walletData.getWalletDB()->getSystemStateID(stateID);
-
-            response.currentHeight = stateID.m_Height;
-            response.currentStateHash = stateID.m_Hash;
-        }
-
-        {
-            Block::SystemState::Full state;
-            _walletData.getWalletDB()->get_History().get_Tip(state);
-            response.prevStateHash = state.m_Prev;
-            response.difficulty = state.m_PoW.m_Difficulty.ToFloat();
-        }
-
-        storage::Totals allTotals(*_walletData.getWalletDB());
-        const auto& totals = allTotals.GetTotals(Zero);
-
-        response.available = totals.Avail;
-        response.receiving = totals.Incoming;
-        response.sending = totals.Outgoing;
-        response.maturing = totals.Maturing;
-
-        doResponse(id, response);
-    }
-
-    void ApiConnection::onMessage(const JsonRpcId& id, const GenerateTxId& data)
-    {
-        LOG_DEBUG() << "GenerateTxId(id = " << id << ")";
-
-        doResponse(id, GenerateTxId::Response{ wallet::GenerateTxID() });
-    }
-
-    void ApiConnection::onMessage(const JsonRpcId& id, const Lock& data)
-    {
-        LOG_DEBUG() << "Lock(id = " << id << ")";
-
-        Lock::Response response;
-
-        response.result = _walletData.getWalletDB()->lockCoins(data.coins, data.session);
-
-        doResponse(id, response);
-    }
-
-    void ApiConnection::onMessage(const JsonRpcId& id, const Unlock& data)
-    {
-        LOG_DEBUG() << "Unlock(id = " << id << " session = " << data.session << ")";
-
-        Unlock::Response response;
-
-        response.result = _walletData.getWalletDB()->unlockCoins(data.session);
-
-        doResponse(id, response);
-    }
-
-    void ApiConnection::onMessage(const JsonRpcId& id, const TxList& data)
-    {
-        LOG_DEBUG() << "List(filter.status = " << (data.filter.status ? std::to_string((uint32_t)*data.filter.status) : "nul") << ")";
-
-        TxList::Response res;
-
-        {
-            auto txList = _walletData.getWalletDB()->getTxHistory();
-
-            Block::SystemState::ID stateID = {};
-            _walletData.getWalletDB()->getSystemStateID(stateID);
-
-            for (const auto& tx : txList)
-            {
-                Status::Response item;
-                item.tx = tx;
-                item.kernelProofHeight = 0;
-                item.systemHeight = stateID.m_Height;
-                item.confirmations = 0;
-
-                storage::getTxParameter(*_walletData.getWalletDB(), tx.m_txId, TxParameterID::KernelProofHeight, item.kernelProofHeight);
-                res.resultList.push_back(item);
-            }
-        }
-
-        using Result = decltype(res.resultList);
-
-        // filter transactions by status if provided
-        if (data.filter.status)
-        {
-            Result filteredList;
-
-            for (const auto& it : res.resultList)
-                if (it.tx.m_status == *data.filter.status)
-                    filteredList.push_back(it);
-
-            res.resultList = filteredList;
-        }
-
-        // filter transactions by height if provided
-        if (data.filter.height)
-        {
-            Result filteredList;
-
-            for (const auto& it : res.resultList)
-                if (it.kernelProofHeight == *data.filter.height)
-                    filteredList.push_back(it);
-
-            res.resultList = filteredList;
-        }
-
-        doPagination(data.skip, data.count, res.resultList);
-
-        doResponse(id, res);
-    }
-
-} // beam::wallet
->>>>>>> 4efd78c4
+} // namespace beam::wallet