// Copyright 2018 The Beam Team
//
// Licensed under the Apache License, Version 2.0 (the "License");
// you may not use this file except in compliance with the License.
// You may obtain a copy of the License at
//
//    http://www.apache.org/licenses/LICENSE-2.0
//
// Unless required by applicable law or agreed to in writing, software
// distributed under the License is distributed on an "AS IS" BASIS,
// WITHOUT WARRANTIES OR CONDITIONS OF ANY KIND, either express or implied.
// See the License for the specific language governing permissions and
// limitations under the License.

#pragma once

#include "wallet_db.h"
#include "common.h"
#include "base_transaction.h"
#include "core/fly_client.h"

namespace beam::wallet
{
    // Exceptions
    class AddressExpiredException : public std::runtime_error
    {
    public:
        AddressExpiredException()
            : std::runtime_error("")
        {
        }

    };

    class FailToStartSwapException : public std::runtime_error
    {
    public:
        FailToStartSwapException()
            : std::runtime_error("")
        {
        }

    };

    class FailToStartNewTransactionException : public std::runtime_error
    {
    public:
        FailToStartNewTransactionException()
            : std::runtime_error("")
        {
        }

    };

    class InvalidTransactionParametersException : public std::runtime_error
    {
    public:
        explicit InvalidTransactionParametersException(const char* message)
            : std::runtime_error(message)
        {
        }
    };

    // Interface for wallet observer. 
    struct IWalletObserver : IWalletDbObserver
    {
        // Callback for wallet sync progress. 
        // @param done - number of done tasks
        // @param total - number of total tasks
        virtual void onSyncProgress(int done, int total) = 0;

        // Callback for wallet own(trusted) node connection
        // @param id - connected node peer id
        // @param connected - true if node has connected otherwise false
        virtual void onOwnedNode(const PeerID& id, bool connected) = 0;
    };
    
    // Interface for swap bulletin board observer. 
    struct ISwapOffersObserver
    {
        virtual void onSwapOffersChanged(ChangeAction action, const std::vector<SwapOffer>& offers) {};
    };

    // Interface for wallet message consumer
    struct IWalletMessageConsumer
    {
        using Ptr = std::shared_ptr<IWalletMessageConsumer>;

        // Callback for receiving notifications on SBBS messages
        virtual void OnWalletMessage(const WalletID& peerID, const SetTxParameter&) = 0;

    };

    // Interface for sending wallet to wallet messages
    // Used as a base for SBBS and Cold walelt endpoints
    struct IWalletMessageEndpoint
    {
        using Ptr = std::shared_ptr<IWalletMessageEndpoint>;
        virtual void Send(const WalletID& peerID, const SetTxParameter& msg) = 0;
        virtual void SendRawMessage(const WalletID& peerID, const ByteBuffer& msg) = 0;
        virtual void SendAndSign(const ByteBuffer& msg, const BbsChannel& channel, const WalletID& wid, uint8_t version) = 0;
    };

    // Extends FlyClient protocol for communication with own or remote node
    class Wallet
        : public proto::FlyClient
        , public INegotiatorGateway
        , public IWalletMessageConsumer
    {
    public:

        // Type definitions for callback functors
        using TxCompletedAction = std::function<void(const TxID& tx_id)>;
        using UpdateCompletedAction = std::function<void()>;

        Wallet(IWalletDB::Ptr walletDB, TxCompletedAction&& action = TxCompletedAction(), UpdateCompletedAction&& updateCompleted = UpdateCompletedAction());
        virtual ~Wallet();
        void CleanupNetwork();

        void SetNodeEndpoint(std::shared_ptr<proto::FlyClient::INetwork> nodeEndpoint);
        void AddMessageEndpoint(IWalletMessageEndpoint::Ptr endpoint);

        // Rescans the blockchain from scratch
        void Rescan();

        void RegisterTransactionType(TxType type, BaseTransaction::Creator::Ptr creator);
        TxID StartTransaction(const TxParameters& parameters);
        bool CanCancelTransaction(const TxID& txId) const;
        void CancelTransaction(const TxID& txId);
        void DeleteTransaction(const TxID& txId);
        
        void Subscribe(IWalletObserver* observer);
        void Unsubscribe(IWalletObserver* observer);
        void ResumeAllTransactions();

        bool IsWalletInSync() const;

        // Count of active transactions which are not in safe state, negotiation are not finished or data is not sent to node
        size_t GetUnsafeActiveTransactionsCount() const;
    protected:
        void SendTransactionToNode(const TxID& txId, Transaction::Ptr, SubTxID subTxID);
    private:
        void ProcessTransaction(BaseTransaction::Ptr tx);
        void ResumeTransaction(const TxDescription& tx);

        // INegotiatorGateway
        void OnAsyncStarted() override;
        void OnAsyncFinished() override;
        void on_tx_completed(const TxID& txID) override;

        void confirm_outputs(const std::vector<Coin>&) override;
        void confirm_kernel(const TxID&, const Merkle::Hash& kernelID, SubTxID subTxID) override;
        void confirm_asset(const TxID& txID, const Key::Index ownerIdx, const PeerID& ownerID, SubTxID subTxID) override;
        void get_kernel(const TxID&, const Merkle::Hash& kernelID, SubTxID subTxID) override;
        bool get_tip(Block::SystemState::Full& state) const override;
        void send_tx_params(const WalletID& peerID, const SetTxParameter&) override;
        void get_shielded_list(const TxID& txId, TxoID startIndex, uint32_t count, ShieldedListCallback&& callback) override;
        void get_proof_shielded_output(const TxID& txId, ECC::Point serialPublic, ProofShildedOutputCallback&& callback) override;
        void register_tx(const TxID& txId, Transaction::Ptr, SubTxID subTxID) override;
        void UpdateOnNextTip(const TxID&) override;

        // IWalletMessageConsumer
        void OnWalletMessage(const WalletID& peerID, const SetTxParameter&) override;

        // FlyClient
        void OnNewTip() override;
        void OnTipUnchanged() override;
        void OnRolledBack() override;
        void get_Kdf(Key::IKdf::Ptr&) override;
        void get_OwnerKdf(Key::IPKdf::Ptr&) override;
        Block::SystemState::IHistory& get_History() override;
        void OnOwnedNode(const PeerID&, bool bUp) override;

        struct RequestHandler
            : public proto::FlyClient::Request::IHandler
        {
            virtual void OnComplete(Request&) override;
            IMPLEMENT_GET_PARENT_OBJ(Wallet, m_RequestHandler)
        } m_RequestHandler;

        uint32_t SyncRemains() const;
        void CheckSyncDone();
        void getUtxoProof(const Coin&);
        void report_sync_progress();
        void notifySyncProgress();
        void UpdateTransaction(const TxID& txID);
        void UpdateOnSynced(BaseTransaction::Ptr tx);
        void UpdateOnNextTip(BaseTransaction::Ptr tx);
        void saveKnownState();
<<<<<<< HEAD
        void RequestUtxoEvents();
        void AbortUtxoEvents();
        void ProcessUtxoEvent(const CoinID&, Height h, Height hMaturity, bool bAdd);
        void ProcessShieldedUtxoEvent(const proto::UtxoEvent& event);
        void SetUtxoEventsHeight(Height);
        Height GetUtxoEventsHeightNext();
=======
        void RequestEvents();
        void AbortEvents();
        void ProcessEventUtxo(const CoinID&, Height h, Height hMaturity, bool bAdd);
        void SetEventsHeight(Height);
        Height GetEventsHeightNext();
>>>>>>> 9d395f43

        BaseTransaction::Ptr GetTransaction(const WalletID& myID, const SetTxParameter& msg);
        BaseTransaction::Ptr ConstructTransaction(const TxID& id, TxType type);
        BaseTransaction::Ptr ConstructTransactionFromParameters(const SetTxParameter& msg);
        BaseTransaction::Ptr ConstructTransactionFromParameters(const TxParameters& parameters);

        void MakeTransactionActive(BaseTransaction::Ptr tx);
        void ProcessStoredMessages();
        bool IsNodeInSync() const;

    private:

        static const char s_szNextEvt[];

// The following macros define
// Wallet to Node messages (requests) to get update on blockchain state
// These messages are used during the synchronization process


#define REQUEST_TYPES_Sync(macro) \
        macro(Utxo) \
        macro(Kernel) \
        macro(Events)

        struct AllTasks {
#define THE_MACRO(type, msgOut, msgIn) struct type { static const bool b = false; };
            REQUEST_TYPES_All(THE_MACRO)
#undef THE_MACRO
        };

        struct SyncTasks :public AllTasks {
#define THE_MACRO(type) struct type { static const bool b = true; };
            REQUEST_TYPES_Sync(THE_MACRO)
#undef THE_MACRO
        };

        struct ExtraData :public AllTasks {
            struct Transaction
            {
                TxID m_TxID;
                SubTxID m_SubTxID = kDefaultSubTxID;
            };
            struct Utxo { Coin::ID m_CoinID; };
            struct Kernel
            {
                TxID m_TxID;
                SubTxID m_SubTxID = kDefaultSubTxID;
            };
            struct Kernel2
            {
                TxID m_TxID;
                SubTxID m_SubTxID = kDefaultSubTxID;
            };
            struct Asset
            {
                TxID m_TxID;
                SubTxID m_SubTxID = kDefaultSubTxID;
            };
            struct ProofShieldedOutp
            {
                TxID m_TxID;
                SubTxID m_SubTxID = kDefaultSubTxID;
                ProofShildedOutputCallback m_callback;
            };
            struct ShieldedList
            {
                TxID m_TxID;
                ShieldedListCallback m_callback;
            };
        };

#define THE_MACRO(type, msgOut, msgIn) \
        struct MyRequest##type \
            :public Request##type \
            ,public boost::intrusive::set_base_hook<> \
            ,public ExtraData::type \
        { \
            typedef boost::intrusive_ptr<MyRequest##type> Ptr; \
            bool operator < (const MyRequest##type&) const; \
            virtual ~MyRequest##type() {} \
        }; \
         \
        typedef boost::intrusive::multiset<MyRequest##type> RequestSet##type; \
        RequestSet##type m_Pending##type; \
         \
        void DeleteReq(MyRequest##type& r) \
        { \
            m_Pending##type.erase(RequestSet##type::s_iterator_to(r)); \
            r.m_pTrg = NULL; \
            r.Release(); \
        } \
        void OnRequestComplete(MyRequest##type&); \
         \
        void AddReq(MyRequest##type& x) \
        { \
            m_Pending##type.insert(x); \
            x.AddRef(); \
        } \
        bool PostReqUnique(MyRequest##type& x) \
        { \
            if (!m_NodeEndpoint || m_Pending##type.end() != m_Pending##type.find(x)) \
                return false; \
            AddReq(x); \
            m_NodeEndpoint->PostRequest(x, m_RequestHandler); \
             \
            if (SyncTasks::type::b) \
                m_LastSyncTotal++; \
            return true; \
        }

        REQUEST_TYPES_All(THE_MACRO)
#undef THE_MACRO


        IWalletDB::Ptr m_WalletDB; 
        
        std::shared_ptr<proto::FlyClient::INetwork> m_NodeEndpoint;

        // List of registered transaction creators
        // Creators can store some objects for the transactions, 
        // so they have to be destroyed after the transactions
        std::unordered_map<wallet::TxType, wallet::BaseTransaction::Creator::Ptr> m_TxCreators;

        // List of currently active (incomplete) transactions
        std::map<TxID, BaseTransaction::Ptr> m_ActiveTransactions;

        // List of transactions that are waiting for wallet to finish sync before tx update
        std::unordered_set<BaseTransaction::Ptr> m_TransactionsToUpdate;

        // List of transactions that are waiting for the next tip (new block) to arrive
        std::unordered_set<BaseTransaction::Ptr> m_NextTipTransactionToUpdate;

        // Functor for callback when transaction completed
        TxCompletedAction m_TxCompletedAction;

        // Functor for callback on completion of all async updates
        UpdateCompletedAction m_UpdateCompleted;

        // Number of tasks running during sync with Node
        uint32_t m_LastSyncTotal;

        uint32_t m_OwnedNodesOnline;

        std::vector<IWalletObserver*> m_subscribers;
        std::set<IWalletMessageEndpoint::Ptr> m_MessageEndpoints;

        // Counter of running transaction updates. Used by Cold wallet
        int m_AsyncUpdateCounter = 0;
        bool m_StoredMessagesProcessed = false; // this should happen only once, but not in destructor;
    };
}<|MERGE_RESOLUTION|>--- conflicted
+++ resolved
@@ -187,20 +187,12 @@
         void UpdateOnSynced(BaseTransaction::Ptr tx);
         void UpdateOnNextTip(BaseTransaction::Ptr tx);
         void saveKnownState();
-<<<<<<< HEAD
-        void RequestUtxoEvents();
-        void AbortUtxoEvents();
-        void ProcessUtxoEvent(const CoinID&, Height h, Height hMaturity, bool bAdd);
-        void ProcessShieldedUtxoEvent(const proto::UtxoEvent& event);
-        void SetUtxoEventsHeight(Height);
-        Height GetUtxoEventsHeightNext();
-=======
         void RequestEvents();
         void AbortEvents();
         void ProcessEventUtxo(const CoinID&, Height h, Height hMaturity, bool bAdd);
         void SetEventsHeight(Height);
         Height GetEventsHeightNext();
->>>>>>> 9d395f43
+        void ProcessEventShieldedUtxo(const proto::Event::Shielded& shieldedEvt, Height h);
 
         BaseTransaction::Ptr GetTransaction(const WalletID& myID, const SetTxParameter& msg);
         BaseTransaction::Ptr ConstructTransaction(const TxID& id, TxType type);
