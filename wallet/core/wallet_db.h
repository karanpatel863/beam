--- conflicted
+++ resolved
@@ -409,7 +409,7 @@
 
         // Rollback UTXO set to known height (used in rollback scenario)
         virtual void rollbackConfirmedUtxo(Height minHeight) = 0;
-<<<<<<< HEAD
+        virtual void rollbackAssets(Height minHeight) = 0;
 
         // Shielded coins
         virtual std::vector<ShieldedCoin> getShieldedCoins() const = 0;
@@ -420,9 +420,6 @@
 
         // Rollback shielded UTXO set to known height (used in rollback scenario)
         virtual void rollbackConfirmedShieldedUtxo(Height minHeight) = 0;
-=======
-        virtual void rollbackAssets(Height minHeight) = 0;
->>>>>>> 67f145e6
 
         // /////////////////////////////////////////////
         // Transaction management
