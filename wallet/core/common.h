// Copyright 2018 The Beam Team
//
// Licensed under the Apache License, Version 2.0 (the "License");
// you may not use this file except in compliance with the License.
// You may obtain a copy of the License at
//
//    http://www.apache.org/licenses/LICENSE-2.0
//
// Unless required by applicable law or agreed to in writing, software
// distributed under the License is distributed on an "AS IS" BASIS,
// WITHOUT WARRANTIES OR CONDITIONS OF ANY KIND, either express or implied.
// See the License for the specific language governing permissions and
// limitations under the License.

#pragma once

#include "wallet/core/common.h"
#include "core/ecc_native.h"
#include "core/merkle.h"

#include "core/serialization_adapters.h"
#include "3rdparty/utilstrencodings.h"
#include "core/proto.h"
#include <algorithm>
#include "wallet/client/extensions/news_channels/version_info.h"
#include "wallet/core/exchange_rate.h"

namespace beam::wallet
{
    enum class TxType : uint8_t
    {
        Simple,
        AtomicSwap,
        AssetIssue,
        AssetConsume,
        AssetReg,
        AssetUnreg,
        AssetInfo,
        PushTransaction,
        PullTransaction,
        ALL
    };

    using TxID = std::array<uint8_t, 16>;
    const Height kDefaultTxLifetime = 2 * 60;
    const Height kDefaultTxResponseTime = 12 * 60;
    const char kTimeStampFormat3x3[] = "%Y.%m.%d %H:%M:%S";
    const char kTimeStampFormatCsv[] = "%d %b %Y | %H:%M";

    using SubTxID = uint16_t;
    const SubTxID kDefaultSubTxID = 1;
    constexpr Amount kMinFeeInGroth = 100;
    constexpr Amount kShieldedCoinMinFeeInGroth = 1000;
    constexpr Amount kShieldedTxMinFeeInGroth = kMinFeeInGroth + kShieldedCoinMinFeeInGroth;
    inline const char* kStateSummaryShieldedOutsDBPath = "StateSummaryShieldedOuts";

#pragma pack (push, 1)
    struct WalletID
    {
        uintBigFor<BbsChannel>::Type m_Channel;
        PeerID m_Pk;

        WalletID() {}
        WalletID(Zero_)
        {
            m_Channel = Zero;
            m_Pk = Zero;
        }

        template <typename Archive>
        void serialize(Archive& ar)
        {
            ar
                & m_Channel
                & m_Pk;
        }

        bool FromBuf(const ByteBuffer&);
        bool FromHex(const std::string&);

        bool IsValid() const; // isn't cheap

        int cmp(const WalletID&) const;
        COMPARISON_VIA_CMP
    };
#pragma pack (pop)

    bool check_receiver_address(const std::string& addr);

    struct PrintableAmount
    {
        explicit PrintableAmount(const Amount& amount, bool showPoint = false, const std::string& coinName = "", const std::string& grothName ="")
            : m_value{amount}
            , m_showPoint{showPoint}
            , m_coinName{coinName}
            , m_grothName{grothName}
        {}

        const Amount& m_value;
        bool m_showPoint;
        std::string m_coinName;
        std::string m_grothName;
    };
    
    struct Coin;

    enum class TxStatus : uint32_t
    {
        Pending,
        InProgress,
        Canceled,
        Completed,
        Failed,
        Registering
    };

#define BEAM_TX_FAILURE_REASON_MAP(MACRO) \
    MACRO(Unknown,                       0, "Unexpected reason, please send wallet logs to Beam support") \
    MACRO(Canceled,                      1, "Transaction cancelled") \
    MACRO(InvalidPeerSignature,          2, "Receiver signature in not valid, please send wallet logs to Beam support") \
    MACRO(FailedToRegister,              3, "Failed to register transaction with the blockchain, see node logs for details") \
    MACRO(InvalidTransaction,            4, "Transaction is not valid, please send wallet logs to Beam support") \
    MACRO(InvalidKernelProof,            5, "Invalid kernel proof provided") \
    MACRO(FailedToSendParameters,        6, "Failed to send Transaction parameters") \
    MACRO(NoInputs,                      7, "Not enough inputs to process the transaction") \
    MACRO(ExpiredAddressProvided,        8, "Address is expired") \
    MACRO(FailedToGetParameter,          9, "Failed to get transaction parameters") \
    MACRO(TransactionExpired,            10, "Transaction timed out") \
    MACRO(NoPaymentProof,                11, "Payment not signed by the receiver, please send wallet logs to Beam support") \
    MACRO(MaxHeightIsUnacceptable,       12, "Kernel maximum height is too high") \
    MACRO(InvalidState,                  13, "Transaction has invalid state") \
    MACRO(SubTxFailed,                   14, "Subtransaction has failed") \
    MACRO(SwapInvalidAmount,             15, "Contract's amount is not valid") \
    MACRO(SwapInvalidContract,           16, "Side chain has invalid contract") \
    MACRO(SwapSecondSideBridgeError,     17, "Side chain bridge has internal error") \
    MACRO(SwapNetworkBridgeError,        18, "Side chain bridge has network error") \
    MACRO(SwapFormatResponseError,       19, "Side chain bridge has response format error") \
    MACRO(InvalidCredentialsOfSideChain, 20, "Invalid credentials of Side chain") \
    MACRO(NotEnoughTimeToFinishBtcTx,    21, "Not enough time to finish btc lock transaction") \
    MACRO(FailedToCreateMultiSig,        22, "Failed to create multi-signature") \
    MACRO(FeeIsTooSmall,                 23, "Fee is too small") \
    MACRO(FeeIsTooLarge,                 24, "Fee is too large") \
    MACRO(MinHeightIsUnacceptable,       25, "Kernel's min height is unacceptable") \
    MACRO(NotLoopback,                   26, "Not a loopback transaction") \
    MACRO(NoKeyKeeper,                   27, "Key keeper is not initialized") \
    MACRO(NoAssetId,                     28, "No valid asset id/asset owner id") \
    MACRO(NoAssetInfo,                   29, "No asset info or asset info is not valid") \
    MACRO(NoAssetMeta,                   30, "No asset metadata or asset metadata is not valid") \
    MACRO(InvalidAssetId,                31, "Invalid asset id") \
    MACRO(AssetConfirmFailed,            32, "Failed to receive asset confirmation") \
    MACRO(AssetInUse,                    33, "Asset is still in use (issued amount > 0)") \
    MACRO(AssetLocked,                   34, "Asset is still locked") \
    MACRO(RegisterAmountTooSmall,        35, "Asset registration fee is too small") \
    MACRO(ICAmountTooBig,                36, "Cannot issue/consume more than MAX_INT64 asset groth in one transaction") \
    MACRO(NotEnoughDataForProof,         37, "Some mandatory data for payment proof is missing") \
    MACRO(NoMasterKey,                   38, "Master key is needed for this transaction, but unavailable") \
    MACRO(KeyKeeperError,                39, "Key keeper malfunctioned") \
    MACRO(KeyKeeperUserAbort,            40, "Aborted by the user") \
    MACRO(AssetExists,                   41, "Asset has been already registered")

    enum TxFailureReason : int32_t
    {
#define MACRO(name, code, _) name = code, 
        BEAM_TX_FAILURE_REASON_MAP(MACRO)
#undef MACRO
    };

    template<typename T>
    bool fromByteBuffer(const ByteBuffer& b, T& value)
    {
        if (!b.empty())
        {
            Deserializer d;
            d.reset(b.data(), b.size());
            d & value;
            return true;
        }
        ZeroObject(value);
        return false;
    }

    template <typename T>
    ByteBuffer toByteBuffer(const T& value)
    {
        Serializer s;
        s & value;
        ByteBuffer b;
        s.swap_buf(b);
        return b;
    }

    ByteBuffer toByteBuffer(const ECC::Point::Native& value);
    ByteBuffer toByteBuffer(const ECC::Scalar::Native& value);

    template <typename T>
    std::string to_base64(const T& obj)
    {
        ByteBuffer buffer;
        {
            Serializer s;
            s& obj;
            s.swap_buf(buffer);
        }

        return EncodeBase64(buffer.data(), buffer.size());
    }

    template <typename T>
    T from_base64(const std::string& base64)
    {
        T obj;
        {
            auto data = DecodeBase64(base64.data());

            Deserializer d;
            d.reset(data.data(), data.size());

            d& obj;
        }

        return obj;
    }

    constexpr Amount GetMinimumFee(size_t numberOfOutputs, size_t numberOfKenrnels = 1)
    {
        // Minimum Fee = (number of outputs) * 10 + (number of kernels) * 10
        return (numberOfOutputs + numberOfKenrnels) * 10;
    }

    // Ids of the transaction parameters
    enum class TxParameterID : uint8_t
    {
        // public parameters
        // Can be set during outside communications
        TransactionType = 0,
        IsSender = 1,
        Amount = 2,
        Fee = 3,
        MinHeight = 4,
        Message = 5,
        MyID = 6,
        PeerID = 7,
        //Inputs = 8,
        //Outputs = 9,
        CreateTime = 10,
        IsInitiator = 11,
        PeerMaxHeight = 12,
        AmountList = 13,
        PreselectedCoins = 14,
        Lifetime = 15,
        PeerProtoVersion = 16,
        MaxHeight = 17,
        AssetID = 18,

        MySecureWalletID = 20,
        PeerSecureWalletID = 21,

        PeerResponseTime = 24,
        SubTxIndex = 25,
        PeerPublicSharedBlindingFactor = 26,

        IsSelfTx = 27,

        AtomicSwapPeerPrivateKey = 29,
        AtomicSwapIsBeamSide = 30,
        AtomicSwapCoin = 31,
        AtomicSwapAmount = 32,
        AtomicSwapPublicKey = 33,
        AtomicSwapPeerPublicKey = 34,
        AtomicSwapLockTime = 35,
        AtomicSwapExternalLockTime = 36,
        AtomicSwapExternalTx = 37,
        AtomicSwapExternalTxID = 38,
        AtomicSwapExternalTxOutputIndex = 39,

        // signature parameters

        PeerPublicNonce = 40,

        PeerPublicExcess = 50,

        PeerSignature = 60,

        PeerOffset = 70,

        PeerInputs = 80,
        PeerOutputs = 81,

        TransactionRegistered = 90,

        FailureReason = 92,

        PaymentConfirmation = 99,

        PeerSharedBulletProofMSig = 108,
        PeerSharedBulletProofPart2 = 109,
        PeerSharedBulletProofPart3 = 110,

        PeerLockImage = 115,
        AssetMetadata = 116,

        ExchangeRates = 120,
        OriginalToken = 121,

        // Lelantus
        ShieldedOutputId = 120,
        WindowBegin = 121,
        ShieldedInputCfg = 122,
        ShieldedInputMinCfg = 123,

        // private parameters
        PrivateFirstParam = 128,

        ModifyTime = 128,
        KernelProofHeight = 129,

        BlindingExcess = 130,

        KernelUnconfirmedHeight = 133,
        PeerResponseHeight = 134,
        AssetConfirmedHeight = 135, // This is NOT the same as ProofHeight for kernel!
        AssetUnconfirmedHeight = 136,
        AssetFullInfo = 137,

        Offset = 140,

        UserConfirmationToken = 143,

        ChangeAsset = 149,
        ChangeBeam = 150,
        Status = 151,
        KernelID = 152,
        MyAddressID = 158, // in case the address used in the tx is eventually deleted, the user should still be able to prove it was owned

        PartialSignature = 159,

        SharedBlindingFactor = 160,
        MyNonce = 162,
        NonceSlot = 163,
        PublicNonce = 164,
        PublicExcess = 165,
        SharedBulletProof = 171,
        SharedCoinID = 172,
        SharedSeed = 173,

        Inputs = 180,
        InputCoins = 183,
        OutputCoins = 184,
        Outputs = 190,

        Kernel = 200,
        PreImage = 201,
        AtomicSwapSecretPrivateKey = 202,
        AtomicSwapSecretPublicKey = 203,
        Confirmations = 204,
        AtomicSwapPrivateKey = 205,
        AtomicSwapWithdrawAddress = 206,
        AtomicSwapExternalHeight = 207,

        InternalFailureReason = 210,
<<<<<<< HEAD
    
        ShieldedSerialPub = 220,
=======
>>>>>>> 67f145e6

        State = 255

    };

    using PackedTxParameters = std::vector<std::pair<TxParameterID, ByteBuffer>>;

    // Holds transaction parameters as key/value
    class TxParameters
    {
    public:
        TxParameters(const boost::optional<TxID>& txID = {});

        bool operator==(const TxParameters& other);
        bool operator!=(const TxParameters& other);

        const boost::optional<TxID>& GetTxID() const;

        template <typename T>
        boost::optional<T> GetParameter(TxParameterID parameterID, SubTxID subTxID = kDefaultSubTxID) const
        {
            static_assert(std::is_same<T, ByteBuffer>::value == false);
            auto buffer = GetParameter(parameterID, subTxID);
            if (buffer && !buffer->empty())
            {
                Deserializer d;
                d.reset(buffer->data(), buffer->size());
                T value;
                d & value;
                return value;
            }
            return boost::optional<T>();
        }

        template <typename T>
        bool GetParameter(TxParameterID parameterID, T& value, SubTxID subTxID = kDefaultSubTxID) const
        {
            auto subTxIt = m_Parameters.find(subTxID);
            if (subTxIt == m_Parameters.end())
            {
                return false;
            }
            auto pit = subTxIt->second.find(parameterID);
            if (pit == subTxIt->second.end())
            {
                return false;
            }
            const ByteBuffer& b = pit->second;

            if (!b.empty())
            {
                Deserializer d;
                d.reset(b.data(), b.size());
                d& value;
            }
            else
            {
                ZeroObject(value);
            }
            return true;
        }

        template <typename T>
        TxParameters& SetParameter(TxParameterID parameterID, const T& value, SubTxID subTxID = kDefaultSubTxID)
        {
            static_assert(std::is_same<T, ByteBuffer>::value == false);
            return SetParameter(parameterID, toByteBuffer(value), subTxID);
        }

        bool DeleteParameter(TxParameterID parameterID, SubTxID subTxID = kDefaultSubTxID)
        {
            auto subTxIt = m_Parameters.find(subTxID);
            if (subTxIt == m_Parameters.end())
            {
                return false;
            }
            auto pit = subTxIt->second.find(parameterID);
            if (pit == subTxIt->second.end())
            {
                return false;
            }
            
            subTxIt->second.erase(pit);

            return true;
        }

        PackedTxParameters Pack() const;

        boost::optional<ByteBuffer> GetParameter(TxParameterID parameterID, SubTxID subTxID = kDefaultSubTxID) const;
        TxParameters& SetParameter(TxParameterID parameterID, const ByteBuffer& parameter, SubTxID subTxID = kDefaultSubTxID);

    private:
        boost::optional<TxID> m_ID;
        std::map<SubTxID, std::map<TxParameterID, ByteBuffer>> m_Parameters;
    };

    // Class to simplify serializing/deserializing parameters
    class TxToken
    {
    public:
        static const uint8_t TokenFlag = 0x80;
        TxToken() = default;
        TxToken(const TxParameters&);
        TxParameters UnpackParameters() const;
        SERIALIZE(m_Flags, m_TxID, m_Parameters);
    private:
        uint8_t m_Flags = TokenFlag;
        boost::optional<TxID> m_TxID;
        PackedTxParameters m_Parameters;
    };    

    boost::optional<TxParameters> ParseParameters(const std::string& text);

    // Specifies key transaction parameters for interaction with Wallet Clients
    struct TxDescription : public TxParameters
    {
        TxDescription() = default;

        TxDescription(const TxID& txId
            , TxType txType = TxType::Simple
            , Amount amount = 0
            , Amount fee =0
            , Asset::ID assetId = Asset::s_InvalidID
            , Height minHeight = 0
            , const WalletID & peerId = Zero
            , const WalletID& myId = Zero
            , ByteBuffer&& message = {}
            , Timestamp createTime = {}
            , bool sender = true)
            : TxParameters(txId)
            , m_txId{ txId }
            , m_txType{ txType }
            , m_amount{ amount }
            , m_fee{ fee }
            , m_changeBeam{0}
            , m_changeAsset{0}
            , m_assetId{assetId}
            , m_minHeight{ minHeight }
            , m_peerId{ peerId }
            , m_myId{ myId }
            , m_message{ std::move(message) }
            , m_createTime{ createTime }
            , m_modifyTime{ createTime }
            , m_sender{ sender }
            , m_selfTx{ false }
            , m_status{ TxStatus::Pending }
            , m_kernelID{ Zero }
            , m_failureReason{ TxFailureReason::Unknown }
        {

        }

        bool canResume() const;
        bool canCancel() const;
        bool canDelete() const;
        std::string getStatusString() const;
        std::string getStatusStringApi() const;
        std::string getAmountInSecondCurrency(ExchangeRate::Currency) const;

    //private:
        TxID m_txId = {};
        wallet::TxType m_txType = wallet::TxType::Simple;
        Amount m_amount = 0;
        Amount m_fee = 0;
        Amount m_changeBeam = 0;
        Amount m_changeAsset = 0;
        Asset::ID m_assetId = Asset::s_InvalidID;
        Height m_minHeight = 0;
        WalletID m_peerId = Zero;
        WalletID m_myId = Zero;
        ByteBuffer m_message;
        Timestamp m_createTime = 0;
        Timestamp m_modifyTime = 0;
        bool m_sender = false;
        bool m_selfTx = false;
        TxStatus m_status = TxStatus::Pending;
        Merkle::Hash m_kernelID = Zero;
        TxFailureReason m_failureReason = TxFailureReason::Unknown;
    };

    // messages
    struct SetTxParameter
    {
        WalletID m_From;
        TxID m_TxID;

        TxType m_Type;

        PackedTxParameters m_Parameters;
        
        // TODO use TxParameters here
        template <typename T>
        SetTxParameter& AddParameter(TxParameterID paramID, T&& value)
        {
            m_Parameters.emplace_back(paramID, toByteBuffer(value));
            return *this;
        }

        template <typename T>
        bool GetParameter(TxParameterID paramID, T& value) const 
        {
            auto pit = std::find_if(m_Parameters.begin(), m_Parameters.end(), [paramID](const auto& p) { return p.first == paramID; });
            if (pit == m_Parameters.end())
            {
                return false;
            }
            const ByteBuffer& b = pit->second;
                
            if (!b.empty())
            {
                Deserializer d;
                d.reset(b.data(), b.size());
                d & value;
            }
            else
            {
                ZeroObject(value);
            }
            return true;
        }

        SERIALIZE(m_From, m_TxID, m_Type, m_Parameters);
    };

    // context to take into account all async wallet operations
    struct IAsyncContext
    {
        virtual void OnAsyncStarted() = 0;
        virtual void OnAsyncFinished() = 0;
    };

    class AsyncContextHolder
    {
    public:
        AsyncContextHolder(IAsyncContext& context)
            : m_Context(context)
        {
            m_Context.OnAsyncStarted();
        }
        ~AsyncContextHolder()
        {
            m_Context.OnAsyncFinished();
        }
    private:
        IAsyncContext& m_Context;
    };

    struct INegotiatorGateway : IAsyncContext
    {
        using ShieldedListCallback = std::function<void(TxoID, uint32_t, proto::ShieldedList&)>;
        using ProofShildedOutputCallback = std::function<void(proto::ProofShieldedOutp)>;
        virtual ~INegotiatorGateway() {}
        virtual void on_tx_completed(const TxID& ) = 0;
        virtual void register_tx(const TxID&, Transaction::Ptr, SubTxID subTxID = kDefaultSubTxID) = 0;
        virtual void confirm_outputs(const std::vector<Coin>&) = 0;
        virtual void confirm_kernel(const TxID&, const Merkle::Hash& kernelID, SubTxID subTxID = kDefaultSubTxID) = 0;
        virtual void confirm_asset(const TxID& txID, const PeerID& ownerID, SubTxID subTxID = kDefaultSubTxID) = 0;
        virtual void confirm_asset(const TxID& txID, const Asset::ID assetId, SubTxID subTxID = kDefaultSubTxID) = 0;
        virtual void get_kernel(const TxID&, const Merkle::Hash& kernelID, SubTxID subTxID = kDefaultSubTxID) = 0;
        virtual bool get_tip(Block::SystemState::Full& state) const = 0;
        virtual void send_tx_params(const WalletID& peerID, const SetTxParameter&) = 0;
        virtual void get_shielded_list(const TxID&, TxoID startIndex, uint32_t count, ShieldedListCallback&& callback) = 0;
        virtual void get_proof_shielded_output(const TxID&, ECC::Point serialPublic, ProofShildedOutputCallback&& callback) {};
        virtual void UpdateOnNextTip(const TxID&) = 0;
    };

    enum class ErrorType : uint8_t
    {
        NodeProtocolBase,
        NodeProtocolIncompatible,
        ConnectionBase,
        ConnectionTimedOut,
        ConnectionRefused,
        ConnectionHostUnreach,
        ConnectionAddrInUse,
        TimeOutOfSync,
        InternalNodeStartFailed,
        HostResolvedError,
        ImportRecoveryError,
    };

    ErrorType getWalletError(proto::NodeProcessingException::Type exceptionType);
    ErrorType getWalletError(io::ErrorCode errorCode);

    struct ConfirmationBase
    {
        ECC::Signature m_Signature;
        
        virtual void get_Hash(ECC::Hash::Value&) const = 0;

        bool IsValid(const PeerID&) const;
        void Sign(const ECC::Scalar::Native& sk);
    };

    struct PaymentConfirmation : public ConfirmationBase
    {
        // I, the undersigned, being healthy in mind and body, hereby accept they payment specified below, that shall be delivered by the following kernel ID.
        Amount m_Value;
        Asset::ID m_AssetID = Asset::s_InvalidID;
        ECC::Hash::Value m_KernelID;
        PeerID m_Sender;

        void get_Hash(ECC::Hash::Value&) const override;
    };
    
    struct SwapOfferConfirmation : public ConfirmationBase
    {
        // Identifies owner for swap offer modification
        ByteBuffer m_offerData;

        void get_Hash(ECC::Hash::Value&) const override;
    };

    struct SignatureHandler : public ConfirmationBase
    {
        ByteBuffer m_data;
        void get_Hash(ECC::Hash::Value&) const override;
    };

    uint64_t get_RandomID();

    template<typename Observer, typename Notifier>
    struct ScopedSubscriber
    {
        ScopedSubscriber(Observer* observer, const std::shared_ptr<Notifier>& notifier)
            : m_observer(observer)
            , m_notifier(notifier)
        {
            m_notifier->Subscribe(m_observer);
        }

        ~ScopedSubscriber()
        {
            m_notifier->Unsubscribe(m_observer);
        }
    private:
        Observer * m_observer;
        std::shared_ptr<Notifier> m_notifier;
    };
 
    bool LoadReceiverParams(const TxParameters& receiverParams, TxParameters& params);
<<<<<<< HEAD
 
}  // beam::wallet
=======

    // Check current time with the timestamp of last received block
    // If it is more than 10 minutes, the walelt is considered not in sync
    bool IsValidTimeStamp(Timestamp currentBlockTime_s);
}    // beam::wallet
>>>>>>> 67f145e6

namespace beam
{
    template <typename E>
    using UnderlyingType = typename std::underlying_type<E>::type;

    template <typename E>
    using EnumTypesOnly = typename std::enable_if<std::is_enum<E>::value, E>::type;

    template <typename E, typename = EnumTypesOnly<E>>
    constexpr UnderlyingType<E> underlying_cast(E e)
    {
        return static_cast<UnderlyingType<E>>(e);
    }

    std::ostream& operator<<(std::ostream& os, const wallet::PrintableAmount& amount);
    std::ostream& operator<<(std::ostream& os, const wallet::TxID& uuid);
}  // namespace beam

namespace std
{
    string to_string(const beam::wallet::WalletID&);
    string to_string(const beam::Merkle::Hash& hash);
    string to_string(const beam::wallet::PrintableAmount& amount);
    string to_string(const beam::wallet::TxParameters&);
    string to_string(const beam::Version&);
    string to_string(const beam::wallet::TxID&);
    string to_string(const beam::PeerID& id);
}<|MERGE_RESOLUTION|>--- conflicted
+++ resolved
@@ -358,11 +358,8 @@
         AtomicSwapExternalHeight = 207,
 
         InternalFailureReason = 210,
-<<<<<<< HEAD
     
         ShieldedSerialPub = 220,
-=======
->>>>>>> 67f145e6
 
         State = 255
 
@@ -705,16 +702,11 @@
     };
  
     bool LoadReceiverParams(const TxParameters& receiverParams, TxParameters& params);
-<<<<<<< HEAD
- 
-}  // beam::wallet
-=======
 
     // Check current time with the timestamp of last received block
     // If it is more than 10 minutes, the walelt is considered not in sync
     bool IsValidTimeStamp(Timestamp currentBlockTime_s);
 }    // beam::wallet
->>>>>>> 67f145e6
 
 namespace beam
 {
