--- conflicted
+++ resolved
@@ -1,4 +1,17 @@
-<<<<<<< HEAD
+// Copyright 2018 The Beam Team
+//
+// Licensed under the Apache License, Version 2.0 (the "License");
+// you may not use this file except in compliance with the License.
+// You may obtain a copy of the License at
+//
+//    http://www.apache.org/licenses/LICENSE-2.0
+//
+// Unless required by applicable law or agreed to in writing, software
+// distributed under the License is distributed on an "AS IS" BASIS,
+// WITHOUT WARRANTIES OR CONDITIONS OF ANY KIND, either express or implied.
+// See the License for the specific language governing permissions and
+// limitations under the License.
+
 #include "negotiator.h"
 #include "core/block_crypt.h"
 #include "wallet/wallet_serialization.h"
@@ -128,6 +141,7 @@
             createOutputUtxo(m_parent.m_txDesc.m_amount, currentHeight);
         }
 
+        LOG_INFO() << "Invitation accepted";
         update_tx_description(TxDescription::InProgress);
     }
 
@@ -206,9 +220,22 @@
         }
     }
 
+    void Negotiator::FSMDefinition::cancelTx(const events::TxCanceled&)
+    {
+        if (m_parent.m_txDesc.m_status == TxDescription::Pending)
+        {
+            m_parent.m_keychain->deleteTx(m_parent.m_txDesc.m_txId);
+        }
+        else
+        {
+            rollbackTx();
+            m_parent.m_gateway.send_tx_failed(m_parent.m_txDesc);
+        }
+    }
+
     void Negotiator::FSMDefinition::rollbackTx()
     {
-        LOG_DEBUG() << "Transaction failed. Rollback...";
+        LOG_INFO() << "Transaction failed. Rollback...";
         m_parent.m_keychain->rollbackTx(m_parent.m_txDesc.m_txId);
     }
 
@@ -233,21 +260,6 @@
     {
         LOG_DEBUG() << "Transaction completed";
         update_tx_description(TxDescription::Completed);
-    }
-
-    Amount Negotiator::FSMDefinition::get_total() const
-    {
-        auto currentHeight = m_parent.m_keychain->getCurrentHeight();
-        Amount total = 0;
-        m_parent.m_keychain->visit([&total, &currentHeight](const Coin& c)->bool
-        {
-            if (c.m_status == Coin::Unspent && c.m_maturity <= currentHeight)
-            {
-                total += c.m_amount;
-            }
-            return true;
-        });
-        return total;
     }
 
     void Negotiator::FSMDefinition::update_tx_description(TxDescription::Status s)
@@ -266,7 +278,7 @@
         auto coins = m_parent.m_keychain->selectCoins(amountWithFee);
         if (coins.empty())
         {
-            LOG_ERROR() << "You only have " << PrintableAmount(get_total());
+            LOG_ERROR() << "You only have " << PrintableAmount(getAvailable(m_parent.m_keychain));
             return false;
         }
         for (auto& coin : coins)
@@ -452,399 +464,4 @@
         });
         return outputs;
     }
-}
-=======
-// Copyright 2018 The Beam Team
-//
-// Licensed under the Apache License, Version 2.0 (the "License");
-// you may not use this file except in compliance with the License.
-// You may obtain a copy of the License at
-//
-//    http://www.apache.org/licenses/LICENSE-2.0
-//
-// Unless required by applicable law or agreed to in writing, software
-// distributed under the License is distributed on an "AS IS" BASIS,
-// WITHOUT WARRANTIES OR CONDITIONS OF ANY KIND, either express or implied.
-// See the License for the specific language governing permissions and
-// limitations under the License.
-
-#include "negotiator.h"
-#include "core/block_crypt.h"
-#include "wallet/wallet_serialization.h"
-
-namespace beam::wallet
-{
-    using namespace ECC;
-    using namespace std;
-
-    void Negotiator::FSMDefinition::invitePeer(const events::TxInitiated&)
-    {
-        bool sender = m_parent.m_txDesc.m_sender;
-        LOG_INFO() << ( sender ? "Sending " : "Receiving ") << PrintableAmount(m_parent.m_txDesc.m_amount) << " (fee: " << PrintableAmount(m_parent.m_txDesc.m_fee) << ")";
-        
-        Height currentHeight = m_parent.m_keychain->getCurrentHeight();
-        // TODO: add ability to calculate fee
-        m_parent.createKernel(m_parent.m_txDesc.m_fee, currentHeight);
-        m_parent.m_txDesc.m_minHeight = currentHeight;
-        Invite inviteMsg;
-        inviteMsg.m_txId = m_parent.m_txDesc.m_txId;
-        inviteMsg.m_amount = m_parent.m_txDesc.m_amount;
-        inviteMsg.m_fee = m_parent.m_txDesc.m_fee;
-        inviteMsg.m_height = currentHeight;
-        inviteMsg.m_send = sender;
-
-        if (sender)
-        {
-            if (!getSenderInputsAndOutputs(currentHeight, inviteMsg.m_inputs, inviteMsg.m_outputs))
-            {
-                Negotiator::Fsm &fsm = static_cast<Negotiator::Fsm&>(*this);
-                fsm.process_event(events::TxFailed{});
-                return;
-            }
-        }
-        else
-        {
-            inviteMsg.m_outputs.push_back(m_parent.createOutput(m_parent.m_txDesc.m_amount, currentHeight));
-        }
-
-        inviteMsg.m_publicPeerExcess = m_parent.getPublicExcess();
-        inviteMsg.m_publicPeerNonce = m_parent.getPublicNonce();
-        inviteMsg.m_offset = m_parent.m_offset;
-
-        update_tx_description(TxDescription::InProgress);
-        m_parent.m_gateway.send_tx_invitation(m_parent.m_txDesc, move(inviteMsg));
-    }
-
-	void Negotiator::FSMDefinition::confirmPeer(const events::TxInvitationCompleted& event)
-	{
-		if (!confirmPeerInternal(event))
-		{
-			Negotiator::Fsm &fsm = static_cast<Negotiator::Fsm&>(*this);
-			fsm.process_event(events::TxFailed{ true });
-		}
-	}
-
-	bool Negotiator::FSMDefinition::confirmPeerInternal(const events::TxInvitationCompleted& event)
-	{
-		auto& msg = event.data;
-
-		if (!m_parent.isValidSignature(msg.m_peerSignature, msg.m_publicPeerNonce, msg.m_publicPeerExcess))
-			return false;
-
-		if (!m_parent.m_publicPeerExcess.Import(msg.m_publicPeerExcess) ||
-			!m_parent.m_publicPeerNonce.Import(msg.m_publicPeerNonce))
-			return false;
-
-        m_parent.m_peerSignature = msg.m_peerSignature;
-
-        ConfirmTransaction confirmMsg;
-        confirmMsg.m_txId = m_parent.m_txDesc.m_txId;
-        confirmMsg.m_peerSignature = m_parent.createSignature();
-
-        update_tx_description(TxDescription::InProgress);
-        m_parent.m_gateway.send_tx_confirmation(m_parent.m_txDesc, move(confirmMsg));
-
-		return true;
-    }
-
-    void Negotiator::FSMDefinition::confirmInvitation(const events::TxInvited&)
-    {
-        update_tx_description(TxDescription::Pending);
-        bool sender = m_parent.m_txDesc.m_sender;
-        LOG_INFO() << (sender ? "Sending " : "Receiving ") << PrintableAmount(m_parent.m_txDesc.m_amount) << " (fee: " << PrintableAmount(m_parent.m_txDesc.m_fee) << ")";
-        Height currentHeight = m_parent.m_keychain->getCurrentHeight();
-
-        m_parent.createKernel(m_parent.m_txDesc.m_fee, m_parent.m_txDesc.m_minHeight);
-        
-        if (sender)
-        {
-            if (!getSenderInputsAndOutputs(currentHeight, m_parent.m_transaction->m_vInputs, m_parent.m_transaction->m_vOutputs))
-            {
-                Negotiator::Fsm &fsm = static_cast<Negotiator::Fsm&>(*this);
-                fsm.process_event(events::TxFailed{true});
-                return;
-            }
-        }
-        else
-        {
-            // create receiver output
-            m_parent.m_transaction->m_vOutputs.push_back(m_parent.createOutput(m_parent.m_txDesc.m_amount, currentHeight));
-        }
-
-        ConfirmInvitation confirmMsg;
-        confirmMsg.m_txId = m_parent.m_txDesc.m_txId;
-        confirmMsg.m_publicPeerExcess = m_parent.getPublicExcess();
-        m_parent.createSignature2(confirmMsg.m_peerSignature, confirmMsg.m_publicPeerNonce);
-
-        LOG_INFO() << "Invitation accepted";
-        update_tx_description(TxDescription::InProgress);
-        m_parent.m_gateway.send_tx_confirmation(m_parent.m_txDesc, move(confirmMsg));
-    }
-
-	void Negotiator::FSMDefinition::registerTx(const events::TxConfirmationCompleted& event)
-	{
-		if (!registerTxInternal(event))
-		{
-			Negotiator::Fsm &fsm = static_cast<Negotiator::Fsm&>(*this);
-			fsm.process_event(events::TxFailed{ true });
-		}
-	}
-
-	bool Negotiator::FSMDefinition::registerTxInternal(const events::TxConfirmationCompleted& event)
-	{
-		if (!m_parent.isValidSignature(event.data.m_peerSignature))
-			return false;
-
-        // Calculate final signature
-        Scalar::Native senderSignature;
-        senderSignature = event.data.m_peerSignature;
-        Scalar::Native receiverSignature = m_parent.createSignature();
-        Scalar::Native finialSignature = senderSignature + receiverSignature;
-
-        // Calculate public key for excess
-		Point::Native x;
-		if (!x.Import(m_parent.getPublicExcess()))
-			return false;
-        x += m_parent.m_publicPeerExcess;
-
-        // Create transaction kernel and transaction
-        m_parent.m_kernel->m_Excess = x;
-        m_parent.m_kernel->m_Signature.m_k = finialSignature;
-        m_parent.m_transaction->m_vKernelsOutput.push_back(move(m_parent.m_kernel));
-        m_parent.m_transaction->m_Offset = m_parent.m_offset;
-        m_parent.m_transaction->Sort();
-
-        // Verify final transaction
-        TxBase::Context ctx;
-		if (!m_parent.m_transaction->IsValid(ctx))
-			return false;
-
-        update_tx_description(TxDescription::InProgress);
-        m_parent.m_gateway.register_tx(m_parent.m_txDesc, m_parent.m_transaction);
-		return true;
-    }
-
-    void Negotiator::FSMDefinition::rollbackTx(const events::TxFailed& event)
-    {
-        update_tx_description(TxDescription::Failed);
-        rollbackTx();
-        if (event.m_notify)
-        {
-            m_parent.m_gateway.send_tx_failed(m_parent.m_txDesc);
-        }
-    }
-
-    void Negotiator::FSMDefinition::cancelTx(const events::TxCanceled&)
-    {
-        if (m_parent.m_txDesc.m_status == TxDescription::Pending)
-        {
-            m_parent.m_keychain->deleteTx(m_parent.m_txDesc.m_txId);
-        }
-        else
-        {
-            rollbackTx();
-            m_parent.m_gateway.send_tx_failed(m_parent.m_txDesc);
-        }
-    }
-
-    void Negotiator::FSMDefinition::rollbackTx()
-    {
-        LOG_INFO() << "Transaction failed. Rollback...";
-        m_parent.m_keychain->rollbackTx(m_parent.m_txDesc.m_txId);
-    }
-
-    void Negotiator::FSMDefinition::confirmOutputs(const events::TxRegistrationCompleted&)
-    {
-        completeTx();
-    }
-
-    void Negotiator::FSMDefinition::completeTx(const events::TxRegistrationCompleted&)
-    {
-        LOG_INFO() << "Transaction registered";
-        update_tx_description(TxDescription::Completed);
-        m_parent.m_gateway.send_tx_registered(m_parent.m_txDesc);
-    }
-    
-    void Negotiator::FSMDefinition::completeTx(const events::TxOutputsConfirmed&)
-    {
-        completeTx();
-    }
-
-    void Negotiator::FSMDefinition::completeTx()
-    {
-        LOG_DEBUG() << "Transaction completed";
-        update_tx_description(TxDescription::Completed);
-    }
-
-    void Negotiator::FSMDefinition::update_tx_description(TxDescription::Status s)
-    {
-        m_parent.m_txDesc.m_status = s;
-        m_parent.m_txDesc.m_modifyTime = getTimestamp();
-        Serializer ser;
-        ser & *this;
-        ser.swap_buf(m_parent.m_txDesc.m_fsmState);
-        m_parent.m_keychain->saveTx(m_parent.m_txDesc);
-    }
-
-    bool Negotiator::FSMDefinition::getSenderInputsAndOutputs(const Height& currentHeight, std::vector<Input::Ptr>& inputs, std::vector<Output::Ptr>& outputs)
-    {
-        Amount amountWithFee = m_parent.m_txDesc.m_amount + m_parent.m_txDesc.m_fee;
-        auto coins = m_parent.m_keychain->selectCoins(amountWithFee);
-        if (coins.empty())
-        {
-            LOG_ERROR() << "You only have " << PrintableAmount(getAvailable(m_parent.m_keychain));
-            return false;
-        }
-        for (auto& coin : coins)
-        {
-            inputs.push_back(m_parent.createInput(coin));
-            coin.m_spentTxId = m_parent.m_txDesc.m_txId;
-        }
-        m_parent.m_keychain->update(coins);
-        // calculate change amount and create corresponding output if needed
-        Amount change = 0;
-        for (const auto &coin : coins)
-        {
-            change += coin.m_amount;
-        }
-        change -= amountWithFee;
-        if (change > 0)
-        {
-            outputs.push_back(m_parent.createOutput(change, currentHeight));
-			m_parent.m_txDesc.m_change = change;
-        }
-        return true;
-    }
-
-    void Negotiator::createKernel(Amount fee, Height minHeight)
-    {
-        m_kernel = make_unique<TxKernel>();
-        m_kernel->m_Fee = fee;
-        m_kernel->m_Height.m_Min = minHeight;
-        m_kernel->m_Height.m_Max = MaxHeight;
-    }
-
-    Input::Ptr Negotiator::createInput(const Coin& utxo)
-    {
-        assert(utxo.m_status == Coin::Locked);
-        Input::Ptr input = make_unique<Input>();
-
-        Scalar::Native blindingFactor = m_keychain->calcKey(utxo);
-        input->m_Commitment = Commitment(blindingFactor, utxo.m_amount);
-
-        m_blindingExcess += blindingFactor;
-
-        return input;
-    }
-
-    Output::Ptr Negotiator::createOutput(Amount amount, Height height)
-    {
-        Coin newUtxo{ amount, Coin::Unconfirmed, height };
-        newUtxo.m_createTxId = m_txDesc.m_txId;
-        m_keychain->store(newUtxo);
-
-        Output::Ptr output = make_unique<Output>();
-        output->m_Coinbase = false;
-        
-        Scalar::Native blindingFactor = m_keychain->calcKey(newUtxo);
-        output->Create(blindingFactor, amount);
-        auto [privateExcess, offset] = splitKey(blindingFactor, newUtxo.m_id);
-
-        blindingFactor = -privateExcess;
-        m_blindingExcess += blindingFactor;
-        m_offset += offset;
-
-        return output;
-    }
-
-	bool Negotiator::ProcessInvitation(Invite& inviteMsg)
-	{
-		if (!m_publicPeerExcess.Import(inviteMsg.m_publicPeerExcess) ||
-			!m_publicPeerNonce.Import(inviteMsg.m_publicPeerNonce))
-			return false;
-
-		m_offset = inviteMsg.m_offset;
-		m_transaction = std::make_shared<Transaction>();
-		m_transaction->m_Offset = ECC::Zero;
-		m_transaction->m_vInputs = move(inviteMsg.m_inputs);
-		m_transaction->m_vOutputs = move(inviteMsg.m_outputs);
-
-		return true;
-	}
-
-    Scalar Negotiator::createSignature()
-    {
-        Point publicNonce;
-        Scalar partialSignature;
-        createSignature2(partialSignature, publicNonce);
-        return partialSignature;
-    }
-
-    void Negotiator::createSignature2(Scalar& signature, Point& publicNonce)
-    {
-        Hash::Value message;
-        m_kernel->get_HashForSigning(message);
-
-        Signature::MultiSig msig;
-        msig.GenerateNonce(message, m_blindingExcess);
-
-		Point::Native pt = Context::get().G * msig.m_Nonce;
-		publicNonce = pt;
-        msig.m_NoncePub = m_publicPeerNonce + pt;
-
-        Scalar::Native partialSignature;
-        m_kernel->m_Signature.CoSign(partialSignature, message, m_blindingExcess, msig);
-        signature = partialSignature;
-    }
-
-    Point Negotiator::getPublicExcess()
-    {
-        return Point(Context::get().G * m_blindingExcess);
-    }
-
-    Point Negotiator::getPublicNonce()
-    {
-        Hash::Value message;
-        m_kernel->get_HashForSigning(message);
-
-        Signature::MultiSig msig;
-        msig.GenerateNonce(message, m_blindingExcess);
-
-        return Point(Context::get().G * msig.m_Nonce);
-    }
-
-    bool Negotiator::isValidSignature(const Scalar& peerSignature)
-    {
-        return isValidSignature(peerSignature, m_publicPeerNonce, m_publicPeerExcess);
-    }
-
-    bool Negotiator::isValidSignature(const Scalar& peerSignature, const Point& publicPeerNonce, const Point& publicPeerExcess)
-    {
-        //assert(m_kernel);
-        if (!m_kernel)
-        {
-            return false;
-        }
-        Signature::MultiSig msig;
-        Hash::Value message;
-        m_kernel->get_HashForSigning(message);
-
-        msig.GenerateNonce(message, m_blindingExcess);
-        Point::Native publicNonce = Context::get().G * msig.m_Nonce;
-
-		Point::Native pkPeer, xcPeer;
-		if (!pkPeer.Import(publicPeerNonce) ||
-			!xcPeer.Import(publicPeerExcess))
-			return false;
-
-        msig.m_NoncePub = publicNonce + pkPeer;
-
-        // temp signature to calc challenge
-        Scalar::Native mySig;
-        Signature peerSig;
-        peerSig.CoSign(mySig, message, m_blindingExcess, msig);
-        peerSig.m_k = peerSignature;
-        return peerSig.IsValidPartial(pkPeer, xcPeer);
-    }
-}
->>>>>>> bcc98866
+}