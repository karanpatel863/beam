// Copyright 2018 The Beam Team
//
// Licensed under the Apache License, Version 2.0 (the "License");
// you may not use this file except in compliance with the License.
// You may obtain a copy of the License at
//
//    http://www.apache.org/licenses/LICENSE-2.0
//
// Unless required by applicable law or agreed to in writing, software
// distributed under the License is distributed on an "AS IS" BASIS,
// WITHOUT WARRANTIES OR CONDITIONS OF ANY KIND, either express or implied.
// See the License for the specific language governing permissions and
// limitations under the License.

#include "wallet/wallet_db.h"
#include <assert.h>
#include "test_helpers.h"
#include "core/storage.h"
#include "utility/test_helpers.h"

#include "utility/logger.h"
#include <boost/filesystem.hpp>
#include <numeric>

using namespace std;
using namespace ECC;
using namespace beam;

WALLET_TEST_INIT

namespace
{
    IKeyChain::Ptr createSqliteKeychain()
    {
        const char* dbName = "wallet.db";
        if (boost::filesystem::exists(dbName))
        {
            boost::filesystem::remove(dbName);
        }
        ECC::NoLeak<ECC::uintBig> seed;
<<<<<<< HEAD
        seed.V = Zero;
        auto keychain = Keychain::init(dbName, string_view("pass123"), seed);
=======
        seed.V = ECC::Zero;
        auto keychain = Keychain::init(dbName, string("pass123"), seed);
>>>>>>> b6ab9409
        beam::Block::SystemState::ID id = { };
        id.m_Height = 134;
        keychain->setSystemStateID(id);
        return keychain;
    }
}

void TestKeychain()
{
	auto keychain = createSqliteKeychain();

	Coin coin1(5, Coin::Unspent, 0, 10);
	keychain->store(coin1);

    WALLET_CHECK(coin1.m_id == 1);

	Coin coin2(2, Coin::Unspent, 0, 10);
	keychain->store(coin2);

    WALLET_CHECK(coin2.m_id == 2);
    
    {
	    auto coins = keychain->selectCoins(7);
        WALLET_CHECK(coins.size() == 2);

	
		vector<Coin> localCoins;
		localCoins.push_back(coin2);
		localCoins.push_back(coin1);

		for (size_t i = 0; i < coins.size(); ++i)
		{
            WALLET_CHECK(localCoins[i].m_id == coins[i].m_id);
            WALLET_CHECK(localCoins[i].m_amount == coins[i].m_amount);
            WALLET_CHECK(coins[i].m_status == Coin::Locked);
		}
	}

	{
		coin2.m_status = Coin::Spent;
		

		keychain->update(coin2);

        WALLET_CHECK(keychain->selectCoins(5).size() == 0);
	}

	{
		Block::SystemState::ID a;
		Hash::Processor() << static_cast<uint32_t>(rand()) >> a.m_Hash;
		a.m_Height = rand();

		const char* name = "SystemStateID";
		keychain->setVar(name, "dummy");
		keychain->setVar(name, a);

		Block::SystemState::ID b;
        WALLET_CHECK(keychain->getVar(name, b));

		WALLET_CHECK(a == b);
	}
}

void TestStoreCoins()
{
    auto keychain = createSqliteKeychain();

  
    Coin coin = { 5, Coin::Unspent, 1, 10, KeyType::Coinbase };
    keychain->store(coin);
    coin = { 4, Coin::Unspent, 1, 10, KeyType::Comission };
    keychain->store(coin);
    coin = { 2, Coin::Unspent, 1, 10, KeyType::Regular };
    keychain->store(coin);
    coin = { 5, Coin::Unspent, 1, 10, KeyType::Coinbase };
    keychain->store(coin);
    coin = { 1, Coin::Unspent, 1, 10, KeyType::Regular };
    keychain->store(coin);
    coin = { 5, Coin::Unspent, 1, 10, KeyType::Coinbase };
    keychain->store(coin);
    coin = { 4, Coin::Unspent, 1, 10, KeyType::Comission };
    keychain->store(coin);
    coin = { 1, Coin::Unspent, 1, 10, KeyType::Regular };
    keychain->store(coin);
    coin = { 4, Coin::Unspent, 1, 10, KeyType::Comission };
    keychain->store(coin);
    coin = { 1, Coin::Unspent, 1, 10, KeyType::Regular };
    keychain->store(coin);
    coin = { 1, Coin::Unspent, 1, 10, KeyType::Regular };
    keychain->store(coin);

    auto coins = vector<Coin>{
            Coin{ 5, Coin::Unspent, 1, 10, KeyType::Coinbase },
            Coin{ 4, Coin::Unspent, 1, 10, KeyType::Comission },
            Coin{ 2, Coin::Unspent, 1, 10, KeyType::Regular },
            Coin{ 5, Coin::Unspent, 3, 10, KeyType::Coinbase },
            Coin{ 1, Coin::Unspent, 1, 10, KeyType::Regular },
            Coin{ 5, Coin::Unspent, 1, 10, KeyType::Coinbase },
            Coin{ 4, Coin::Unspent, 1, 10, KeyType::Comission },
            Coin{ 1, Coin::Unspent, 1, 10, KeyType::Regular },
            Coin{ 4, Coin::Unspent, 3, 10, KeyType::Comission },
            Coin{ 1, Coin::Unspent, 1, 10, KeyType::Regular },
            Coin{ 1, Coin::Unspent, 1, 10, KeyType::Regular } };
    keychain->store(coins);


    int coinBase = 0;
    int comission = 0;
    int regular = 0;
    keychain->visit([&coinBase, &comission, &regular](const Coin& coin)->bool
    {
        if (coin.m_key_type == KeyType::Coinbase)
        {
            ++coinBase;
        }
        else if (coin.m_key_type == KeyType::Comission)
        {
            ++comission;
        }
        else if (coin.m_key_type == KeyType::Regular)
        {
            ++regular;
        }
        return true;
    });

    WALLET_CHECK(coinBase == 2);
    WALLET_CHECK(comission == 2);
    WALLET_CHECK(regular == 10);

    coins.clear();
    keychain->visit([&coins](const auto& coin)->bool
    {
        coins.push_back(coin);
        return false;
    });
    WALLET_CHECK(coins[0].m_confirmHash == Zero);
    WALLET_CHECK(coins[0].m_confirmHeight == MaxHeight);
    coins[0].m_confirmHeight = 423;
    coins[0].m_confirmHash = 12345678U;
    keychain->update(coins[0]);
    coins.clear();
    keychain->visit([&coins](const auto& coin)->bool
    {
        coins.push_back(coin);
        return false;
    });
    beam::Merkle::Hash t;
    t = 12345678U;
    WALLET_CHECK(coins[0].m_confirmHash == t);
    WALLET_CHECK(coins[0].m_confirmHeight == 423);
}
using namespace beam;
using namespace beam::wallet;
void TestStoreTxRecord()
{
    auto keychain = createSqliteKeychain();
    TxID id = {{1, 3, 4, 5 ,65}};
    TxDescription tr;
    tr.m_txId = id;
    tr.m_amount = 34;
    tr.m_peerId = unsigned(23);
    tr.m_myId = unsigned(42);
    tr.m_createTime = 123456;
    tr.m_minHeight = 134;
    tr.m_sender = true;
    tr.m_status = TxDescription::InProgress;
	tr.m_change = 5;

    WALLET_CHECK_NO_THROW(keychain->saveTx(tr));
    WALLET_CHECK_NO_THROW(keychain->saveTx(tr));
    TxDescription tr2 = tr;
    tr2.m_txId = id;
    tr2.m_amount = 43;
    tr2.m_minHeight = 234;
    tr2.m_createTime = 1234564;
    tr2.m_modifyTime = 12345644;
    tr2.m_status = TxDescription::Completed;
	tr2.m_change = 5;
    WALLET_CHECK_NO_THROW(keychain->saveTx(tr2));
    
    auto t = keychain->getTxHistory();
    WALLET_CHECK(t.size() == 1);
    WALLET_CHECK(t[0].m_txId == tr.m_txId);
    WALLET_CHECK(t[0].m_amount == tr.m_amount);
    WALLET_CHECK(t[0].m_minHeight == tr2.m_minHeight);
    WALLET_CHECK(t[0].m_peerId == tr.m_peerId);
    WALLET_CHECK(t[0].m_myId == tr.m_myId);
    WALLET_CHECK(t[0].m_createTime == tr.m_createTime);
    WALLET_CHECK(t[0].m_modifyTime == tr2.m_modifyTime);
    WALLET_CHECK(t[0].m_sender == tr2.m_sender);
	WALLET_CHECK(t[0].m_status == tr2.m_status);
    WALLET_CHECK(t[0].m_change == tr2.m_change);
    TxID id2 = {{ 3,4,5 }};
    WALLET_CHECK_NO_THROW(keychain->deleteTx(id2));
    WALLET_CHECK_NO_THROW(keychain->deleteTx(id));

    WALLET_CHECK_NO_THROW(keychain->saveTx(tr2));
    WALLET_CHECK_NO_THROW(keychain->saveTx(tr2));
    boost::optional<TxDescription> tr3;
    WALLET_CHECK_NO_THROW(tr3 = keychain->getTx(tr2.m_txId));
    WALLET_CHECK(tr3.is_initialized());
    WALLET_CHECK(tr3->m_txId == tr2.m_txId);
    WALLET_CHECK(tr3->m_amount == tr2.m_amount);
    WALLET_CHECK(tr3->m_peerId == tr2.m_peerId);
    WALLET_CHECK(tr3->m_myId == tr2.m_myId);
    WALLET_CHECK(tr3->m_message == tr2.m_message);
    WALLET_CHECK(tr3->m_createTime == tr2.m_createTime);
    WALLET_CHECK(tr3->m_modifyTime == tr2.m_modifyTime);
    WALLET_CHECK(tr3->m_sender == tr2.m_sender);
    WALLET_CHECK(tr3->m_status == tr2.m_status);
    WALLET_CHECK(tr3->m_fsmState == tr2.m_fsmState);
    WALLET_CHECK_NO_THROW(keychain->deleteTx(tr2.m_txId));
    WALLET_CHECK(keychain->getTxHistory().empty());

    for (uint8_t i = 0; i < 100; ++i)
    {
        tr.m_txId[0] = i;
        WALLET_CHECK_NO_THROW(keychain->saveTx(tr));
    }
    WALLET_CHECK(keychain->getTxHistory().size() == 100);
    t = keychain->getTxHistory(50, 2);
    WALLET_CHECK(t.size() == 2);
    t = keychain->getTxHistory(99, 10);
    WALLET_CHECK(t.size() == 1);
    t = keychain->getTxHistory(9, 0);
    WALLET_CHECK(t.size() == 0);
    t = keychain->getTxHistory(50, 2);
    id[0] = 50;
    WALLET_CHECK(t[0].m_txId == id);
    id[0] = 51;
    WALLET_CHECK(t[1].m_txId == id);

    t = keychain->getTxHistory(0, 1);
    WALLET_CHECK(t.size() == 1 && t[0].m_txId[0] == 0);

    t = keychain->getTxHistory(99, 1);
    WALLET_CHECK(t.size() == 1 && t[0].m_txId[0] == 99);

    t = keychain->getTxHistory(100, 1);
    WALLET_CHECK(t.size() == 0);
}

void TestRollback()
{
    auto db = createSqliteKeychain();
    for (uint64_t i = 0; i < 9; ++i)
    {
        Coin coin1 = { 5, Coin::Unspent, i, i + 10, KeyType::Regular, Height(i + 1) };
        coin1.m_confirmHash = unsigned(123);
        db->store(coin1);
    }

    for (uint64_t i = 9; i < 10; ++i)
    {
        Coin coin1 = { 5, Coin::Spent, 0, 0, KeyType::Regular, Height(1), Height(i + 1) };
        db->store(coin1);
    }

    // was created after branch
    {
        Coin coin1 = { 5, Coin::Spent, 7, 7, KeyType::Regular, Height(8) };
        db->store(coin1);
    }


    // rewards
    // should be deleted
    {
        Coin coin1 = { 5, Coin::Spent, 7, 8, KeyType::Coinbase, Height(8) };
        db->store(coin1);
    }

    {
        Coin coin1 = { 5, Coin::Spent, 7, 8, KeyType::Comission, Height(8) };
        db->store(coin1);
    }

    {
        Coin coin1 = { 5, Coin::Unspent, 8, 9, KeyType::Coinbase, Height(9) };
        db->store(coin1);
    }

    {
        Coin coin1 = { 5, Coin::Unspent, 8, 9, KeyType::Comission, Height(9) };
        db->store(coin1);
    }
    // should be preserved
    {
        Coin coin1 = { 5, Coin::Spent, 6, 7, KeyType::Coinbase, Height(7) };
        db->store(coin1);
    }

    {
        Coin coin1 = { 5, Coin::Spent, 6, 7, KeyType::Comission, Height(7) };
        db->store(coin1);
    }

    {
        Coin coin1 = { 5, Coin::Spent, 4, 5, KeyType::Coinbase, Height(5) };
        db->store(coin1);
    }

    {
        Coin coin1 = { 5, Coin::Spent, 4, 5, KeyType::Comission, Height(5) };
        db->store(coin1);
    }

    {
        Coin coin1 = { 5, Coin::Unspent, 3, 4, KeyType::Coinbase, Height(4) };
        db->store(coin1);
    }

    {
        Coin coin1 = { 5, Coin::Unspent, 3, 4, KeyType::Comission, Height(4) };
        db->store(coin1);
    }

    db->rollbackConfirmedUtxo(6);

    vector<Coin> coins;
    db->visit([&coins](const auto& c)->bool
    {
        coins.push_back(c);
        return true;
    });

    WALLET_CHECK(coins.size() == 17);

    for (int i = 0; i < 5; ++i)
    {
        auto& c = coins[i];
        WALLET_CHECK(c.m_status == Coin::Unspent);
        WALLET_CHECK(c.m_confirmHeight != MaxHeight);
        WALLET_CHECK(c.m_lockedHeight == MaxHeight);
    }

    for (int i = 6; i < 9; ++i)
    {
        auto& c = coins[i];
        WALLET_CHECK(c.m_status == Coin::Unconfirmed);
        WALLET_CHECK(c.m_confirmHeight == MaxHeight);
        WALLET_CHECK(c.m_lockedHeight == MaxHeight);
        WALLET_CHECK(c.m_confirmHash == Zero);
    }
    for (int i = 9; i < 10; ++i)
    {
        auto& c = coins[i];
        WALLET_CHECK(c.m_status == Coin::Unspent);
        WALLET_CHECK(c.m_confirmHeight != MaxHeight);
        WALLET_CHECK(c.m_lockedHeight == MaxHeight);
    }

    {
        // for now it is unconfirmed in future we would have to distinguish such coins
        auto& c = coins[10];
        WALLET_CHECK(c.m_status == Coin::Unconfirmed);
        WALLET_CHECK(c.m_confirmHeight == MaxHeight);
        WALLET_CHECK(c.m_lockedHeight == MaxHeight);
        WALLET_CHECK(c.m_confirmHash == Zero);
    }

    for (int i = 11; i < 13; ++i)
    {
        auto& c = coins[i];
        WALLET_CHECK(c.m_status == Coin::Unconfirmed);
        WALLET_CHECK(c.m_confirmHeight == MaxHeight);
        WALLET_CHECK(c.m_lockedHeight == MaxHeight);
    }
    for (int i = 13; i < 15; ++i)
    {
        auto& c = coins[i];
        WALLET_CHECK(c.m_status == Coin::Spent);
        WALLET_CHECK(c.m_confirmHeight != MaxHeight);
        WALLET_CHECK(c.m_lockedHeight == MaxHeight);
    }
    for (int i = 15; i < 17; ++i)
    {
        auto& c = coins[i];
        WALLET_CHECK(c.m_status == Coin::Unspent);
        WALLET_CHECK(c.m_confirmHeight != MaxHeight);
        WALLET_CHECK(c.m_lockedHeight == MaxHeight);
    }
}

void TestTxRollback()
{
    auto keychain = createSqliteKeychain();
    TxID id = { { 1, 3, 4, 5 ,65 } };
    TxID id2 = { {1, 3, 4} };

    Coin coin1 = { 5, Coin::Unspent, 1, 10, KeyType::Coinbase };
    keychain->store(coin1);
    Coin coin2 = { 6, Coin::Unspent, 2, 11, KeyType::Coinbase };
    keychain->store(coin2);
    
    coin2.m_spentTxId = id;
    coin2.m_status = Coin::Locked;
    
    Coin coin3 = { 3, Coin::Unconfirmed, 2 };
    coin3.m_createTxId = id;
    keychain->store(coin3);
    keychain->update({ coin2 });

    vector<Coin> coins;
    keychain->visit([&coins](const Coin& c)->bool
    {
        coins.push_back(c);
        return true;
    });

    WALLET_CHECK(coins.size() == 3);

    WALLET_CHECK(coins[1].m_status == Coin::Locked);
    WALLET_CHECK(coins[1].m_spentTxId == id);
    WALLET_CHECK(coins[2].m_status == Coin::Unconfirmed);
    WALLET_CHECK(coins[2].m_createTxId == id);

    keychain->rollbackTx(id2);

    coins.clear();
    keychain->visit([&coins](const Coin& c)->bool
    {
        coins.push_back(c);
        return true;
    });
    WALLET_CHECK(coins.size() == 3);

    keychain->rollbackTx(id);

    coins.clear();
    keychain->visit([&coins](const Coin& c)->bool
    {
        coins.push_back(c);
        return true;
    });

    WALLET_CHECK(coins.size() == 2);
    WALLET_CHECK(coins[1].m_status == Coin::Unspent);
    WALLET_CHECK(coins[1].m_spentTxId.is_initialized() == false);
}

void TestPeers()
{
    auto db = createSqliteKeychain();
    auto peers = db->getPeers();
    WALLET_CHECK(peers.empty());
    TxPeer peer = {};
    peer.m_walletID = unsigned(1234567890);
    peer.m_label = u8"test peer";
    auto p = db->getPeer(peer.m_walletID);
    WALLET_CHECK(p.is_initialized() == false);
    peer.m_address = "92.123.10.3:3255";
    db->addPeer(peer);
    p = db->getPeer(peer.m_walletID);
    WALLET_CHECK(p.is_initialized() == true);
    WALLET_CHECK(p->m_address == peer.m_address);
    WALLET_CHECK(p->m_walletID == peer.m_walletID);
    WALLET_CHECK(p->m_label == peer.m_label);
    peers = db->getPeers();
    WALLET_CHECK(peers.size() == 1);

    WALLET_CHECK(peers[0].m_address == peer.m_address);
    WALLET_CHECK(peers[0].m_walletID == peer.m_walletID);
    WALLET_CHECK(peers[0].m_label == peer.m_label);
}

void TestAddresses()
{
    auto db = createSqliteKeychain();
    auto addresses = db->getAddresses(true);
    WALLET_CHECK(addresses.empty());
    addresses = db->getAddresses(false);
    WALLET_CHECK(addresses.empty());

    WalletAddress a = {};
    a.m_walletID = unsigned(9876543);
    a.m_label = "test label";
    a.m_category = "test category";
    a.m_createTime = beam::getTimestamp();
    a.m_duration = 23;
    a.m_own = true;

    db->saveAddress(a);

    addresses = db->getAddresses(true);
    WALLET_CHECK(addresses.size() == 1);
    WALLET_CHECK(addresses[0].m_walletID == a.m_walletID);
    WALLET_CHECK(addresses[0].m_label == a.m_label);
    WALLET_CHECK(addresses[0].m_category == a.m_category);
    WALLET_CHECK(addresses[0].m_createTime == a.m_createTime);
    WALLET_CHECK(addresses[0].m_duration == a.m_duration);
    WALLET_CHECK(addresses[0].m_own == a.m_own);

    a.m_category = "cat2";

    db->saveAddress(a);

    addresses = db->getAddresses(true);
    WALLET_CHECK(addresses.size() == 1);
    WALLET_CHECK(addresses[0].m_walletID == a.m_walletID);
    WALLET_CHECK(addresses[0].m_label == a.m_label);
    WALLET_CHECK(addresses[0].m_category == a.m_category);
    WALLET_CHECK(addresses[0].m_createTime == a.m_createTime);
    WALLET_CHECK(addresses[0].m_duration == a.m_duration);
    WALLET_CHECK(addresses[0].m_own == a.m_own);


    db->deleteAddress(a.m_walletID);
    WALLET_CHECK(db->getAddresses(true).empty());

}

void TestSelect()
{
    auto db = createSqliteKeychain();
    const Amount c = 10;
    for (Amount i = 1; i <= c; ++i)
    {
        Coin c{ i, Coin::Unspent, 1, 10, KeyType::Regular };
        db->store(c);
    }
    for (Amount i = 1; i <= c; ++i)
    {
        auto coins = db->selectCoins(i, false);
        WALLET_CHECK(coins.size() == 1);
        WALLET_CHECK(coins[0].m_amount == i);
    }
    {
        auto coins = db->selectCoins(56, false);
        WALLET_CHECK(coins.empty());
    }
    {
        auto coins = db->selectCoins(55, false);
        WALLET_CHECK(coins.size() == 10);
    }
    {
        auto coins = db->selectCoins(15, false);
        WALLET_CHECK(coins.size() == 2);
    }
    for (Amount i = c + 1; i <= 55; ++i)
    {
        auto coins = db->selectCoins(i, false);
        WALLET_CHECK(!coins.empty());
    }
    // double coins
    for (Amount i = 1; i <= c; ++i)
    {
        Coin c{ i, Coin::Unspent, 1, 10, KeyType::Regular };
        db->store(c);
    }
    for (Amount i = 1; i <= c; ++i)
    {
        auto coins = db->selectCoins(i, false);
        WALLET_CHECK(coins.size() == 1);
        WALLET_CHECK(coins[0].m_amount == i);
    }
    {
        auto coins = db->selectCoins(111, false);
        WALLET_CHECK(coins.empty());
    }
    {
        auto coins = db->selectCoins(110, false);
        WALLET_CHECK(coins.size() == 20);
    }
    for (Amount i = c + 1; i <= 110; ++i)
    {
        auto coins = db->selectCoins(i, false);
        WALLET_CHECK(!coins.empty());
        auto sum = accumulate(coins.begin(), coins.end(), Amount(0), [](const auto& left, const auto& right) {return left + right.m_amount; });
        WALLET_CHECK(sum == i);
    }

    {
        db->remove(db->selectCoins(110, false));
        vector<Coin> coins = {
            Coin{ 2, Coin::Unspent, 1, 10, KeyType::Regular },
            Coin{ 1, Coin::Unspent, 1, 10, KeyType::Regular },
            Coin{ 9, Coin::Unspent, 1, 10, KeyType::Regular } };
        db->store(coins);
        coins = db->selectCoins(6, false);
        WALLET_CHECK(coins.size() == 1);
        WALLET_CHECK(coins[0].m_amount == 9);
    }
    {
        db->remove(db->selectCoins(12, false));
        vector<Coin> coins = {
            Coin{ 2, Coin::Unspent, 1, 10, KeyType::Regular },
            Coin{ 4, Coin::Unspent, 1, 10, KeyType::Regular },
            Coin{ 4, Coin::Unspent, 1, 10, KeyType::Regular },
            Coin{ 4, Coin::Unspent, 1, 10, KeyType::Regular },
            Coin{ 4, Coin::Unspent, 1, 10, KeyType::Regular } };
        db->store(coins);
        coins = db->selectCoins(5, false);
        WALLET_CHECK(coins.size() == 2);
        WALLET_CHECK(coins[0].m_amount == 2);
    }
    {
        db->remove(db->selectCoins(18, false));
        vector<Coin> coins = {
            Coin{ 4, Coin::Unspent, 1, 10, KeyType::Regular },
            Coin{ 4, Coin::Unspent, 1, 10, KeyType::Regular },
            Coin{ 4, Coin::Unspent, 1, 10, KeyType::Regular },
            Coin{ 4, Coin::Unspent, 1, 10, KeyType::Regular } };
        db->store(coins);
        coins = db->selectCoins(1, false);
        WALLET_CHECK(coins.size() == 1);
        WALLET_CHECK(coins[0].m_amount == 4);
    }
    {
        db->remove(db->selectCoins(16, false));
        vector<Coin> coins = {
            Coin{ 3, Coin::Unspent, 1, 10, KeyType::Regular },
            Coin{ 4, Coin::Unspent, 1, 10, KeyType::Regular },
            Coin{ 5, Coin::Unspent, 1, 10, KeyType::Regular },
            Coin{ 7, Coin::Unspent, 1, 10, KeyType::Regular } };
        db->store(coins);
        coins = db->selectCoins(6, false);
        WALLET_CHECK(coins.size() == 1);
        WALLET_CHECK(coins[0].m_amount == 7);
    }
    {
        db->remove(db->selectCoins(19, false));
        vector<Coin> coins = {
            Coin{ 1, Coin::Unspent, 1, 10, KeyType::Regular },
            Coin{ 2, Coin::Unspent, 1, 10, KeyType::Regular },
            Coin{ 3, Coin::Unspent, 1, 10, KeyType::Regular },
            Coin{ 4, Coin::Unspent, 1, 10, KeyType::Regular } };
        db->store(coins);
        coins = db->selectCoins(4, false);
        WALLET_CHECK(coins.size() == 1);
        WALLET_CHECK(coins[0].m_amount == 4);

        coins = db->selectCoins(7, false);
        WALLET_CHECK(coins.size() == 2);
        WALLET_CHECK(coins[0].m_amount == 3);
        WALLET_CHECK(coins[1].m_amount == 4);
    }
    {
        db->remove(db->selectCoins(10, false));
        vector<Coin> coins = {
            Coin{ 2, Coin::Unspent, 1, 10, KeyType::Regular },
            Coin{ 5, Coin::Unspent, 1, 10, KeyType::Regular },
            Coin{ 7, Coin::Unspent, 1, 10, KeyType::Regular } };
        db->store(coins);
        coins = db->selectCoins(6, false);
        WALLET_CHECK(coins.size() == 1);
        WALLET_CHECK(coins[0].m_amount == 7);
    }
    {
        db->remove(db->selectCoins(14, false));
        vector<Coin> coins = {
            Coin{ 235689, Coin::Unspent, 1, 10, KeyType::Regular },
            Coin{ 2999057, Coin::Unspent, 1, 10, KeyType::Regular },
            Coin{ 500000, Coin::Unspent, 1, 10, KeyType::Regular },
            Coin{ 5000000, Coin::Unspent, 1, 10, KeyType::Regular },
            Coin{ 40000000, Coin::Unspent, 1, 10, KeyType::Regular },
            Coin{ 40000000, Coin::Unspent, 1, 10, KeyType::Regular },
            Coin{ 40000000, Coin::Unspent, 1, 10, KeyType::Regular },
        };
        db->store(coins);
        coins = db->selectCoins(41000000, false);
        WALLET_CHECK(coins.size() == 2);
        WALLET_CHECK(coins[0].m_amount == 2999057);
        WALLET_CHECK(coins[1].m_amount == 40000000);
        coins = db->selectCoins(4000000, false);
        WALLET_CHECK(coins.size() == 1);
        WALLET_CHECK(coins[0].m_amount == 5000000);
    }
}

void TestSelect2()
{
    auto db = createSqliteKeychain();
    const Amount c = 1000000;
    vector<Coin> t;
    t.reserve(c);
    for (Amount i = 1; i <= c; ++i)
    {
        t.emplace_back( 40000000, Coin::Unspent, 1, 10, KeyType::Regular );
    }
    db->store(t);
    {
        Coin c{ 30000000, Coin::Unspent, 1, 10, KeyType::Regular };
        db->store(c);
    }
	helpers::StopWatch sw;

	sw.start();
    auto coins = db->selectCoins(347000000, false);
	sw.stop();
	cout << "TestSelect2 elapsed time: " << sw.milliseconds() << " ms\n";
    WALLET_CHECK(coins.size() == 9);
    WALLET_CHECK(coins[0].m_amount == 30000000);
}

int main() 
{
    int logLevel = LOG_LEVEL_DEBUG;
#if LOG_VERBOSE_ENABLED
    logLevel = LOG_LEVEL_VERBOSE;
#endif
    auto logger = beam::Logger::create(logLevel, logLevel);
	ECC::InitializeContext();

	TestKeychain();
    TestStoreCoins();
    TestStoreTxRecord();
    TestTxRollback();
    TestRollback();
    TestPeers();
    TestSelect();
    //TestSelect2();
    TestAddresses();

    return WALLET_CHECK_RESULT;
}<|MERGE_RESOLUTION|>--- conflicted
+++ resolved
@@ -1,17 +1,17 @@
-// Copyright 2018 The Beam Team
-//
-// Licensed under the Apache License, Version 2.0 (the "License");
-// you may not use this file except in compliance with the License.
-// You may obtain a copy of the License at
-//
-//    http://www.apache.org/licenses/LICENSE-2.0
-//
-// Unless required by applicable law or agreed to in writing, software
-// distributed under the License is distributed on an "AS IS" BASIS,
-// WITHOUT WARRANTIES OR CONDITIONS OF ANY KIND, either express or implied.
-// See the License for the specific language governing permissions and
-// limitations under the License.
-
+// Copyright 2018 The Beam Team
+//
+// Licensed under the Apache License, Version 2.0 (the "License");
+// you may not use this file except in compliance with the License.
+// You may obtain a copy of the License at
+//
+//    http://www.apache.org/licenses/LICENSE-2.0
+//
+// Unless required by applicable law or agreed to in writing, software
+// distributed under the License is distributed on an "AS IS" BASIS,
+// WITHOUT WARRANTIES OR CONDITIONS OF ANY KIND, either express or implied.
+// See the License for the specific language governing permissions and
+// limitations under the License.
+
 #include "wallet/wallet_db.h"
 #include <assert.h>
 #include "test_helpers.h"
@@ -38,13 +38,8 @@
             boost::filesystem::remove(dbName);
         }
         ECC::NoLeak<ECC::uintBig> seed;
-<<<<<<< HEAD
         seed.V = Zero;
-        auto keychain = Keychain::init(dbName, string_view("pass123"), seed);
-=======
-        seed.V = ECC::Zero;
         auto keychain = Keychain::init(dbName, string("pass123"), seed);
->>>>>>> b6ab9409
         beam::Block::SystemState::ID id = { };
         id.m_Height = 134;
         keychain->setSystemStateID(id);
@@ -735,7 +730,7 @@
 
 	sw.start();
     auto coins = db->selectCoins(347000000, false);
-	sw.stop();
+	sw.stop();
 	cout << "TestSelect2 elapsed time: " << sw.milliseconds() << " ms\n";
     WALLET_CHECK(coins.size() == 9);
     WALLET_CHECK(coins[0].m_amount == 30000000);
