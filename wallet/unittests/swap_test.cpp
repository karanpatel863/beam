--- conflicted
+++ resolved
@@ -1,1585 +1,805 @@
-<<<<<<< HEAD
-// Copyright 2019 The Beam Team
-//
-// Licensed under the Apache License, Version 2.0 (the "License");
-// you may not use this file except in compliance with the License.
-// You may obtain a copy of the License at
-//
-//    http://www.apache.org/licenses/LICENSE-2.0
-//
-// Unless required by applicable law or agreed to in writing, software
-// distributed under the License is distributed on an "AS IS" BASIS,
-// WITHOUT WARRANTIES OR CONDITIONS OF ANY KIND, either express or implied.
-// See the License for the specific language governing permissions and
-// limitations under the License.
-
-#include "wallet/common.h"
-#include "wallet/wallet_network.h"
-#include "wallet/wallet.h"
-#include "wallet/wallet_transaction.h"
-#include "wallet/secstring.h"
-#include "wallet/bitcoin/settings_provider.h"
-#include "wallet/litecoin/settings_provider.h"
-#include "wallet/qtum/settings_provider.h"
-#include "wallet/swaps/common.h"
-#include "wallet/swaps/swap_transaction.h"
-#include "wallet/swaps/utils.h"
-#include "wallet/swaps/second_side.h"
-#include "wallet/bitcoin/bridge.h"
-#include "wallet/bitcoin/bitcoin_core_017.h"
-#include "wallet/bitcoin/bitcoin_side.h"
-
-#include "http/http_client.h"
-#include "utility/test_helpers.h"
-#include "core/radixtree.h"
-#include "core/unittest/mini_blockchain.h"
-#include "core/negotiator.h"
-#include "node/node.h"
-
-#include "test_helpers.h"
-
-#include <boost/filesystem.hpp>
-#include <boost/intrusive/list.hpp>
-#include <string_view>
-
-using namespace beam;
-using namespace std;
-using namespace ECC;
-
-WALLET_TEST_INIT
-
-#include "wallet_test_environment.cpp"
-#include "swap_test_environment.cpp"
-
-namespace
-{
-    const AmountList kDefaultTestAmounts = { 500, 200, 100, 900 };
-
-    TestBitcoinWallet GetSenderBTCWallet(io::Reactor& reactor, const io::Address& senderAddress, Amount swapAmount)
-    {
-        TestBitcoinWallet::Options senderOptions;
-        senderOptions.m_rawAddress = "2N8N2kr34rcGqHCo3aN6yqniid8a4Mt3FCv";
-        senderOptions.m_privateKey = "cSFMca7FAeAgLRgvev5ajC1v1jzprBr1KoefUFFPS8aw3EYwLArM";
-        senderOptions.m_refundTx = "0200000001809fc0890cb2724a941dfc3b7213a63b3017b0cddbed4f303be300cb55ddca830100000000ffffffff01e8030000000000001976a9146ed612a79317bc6ade234f299073b945ccb3e76b88ac00000000";
-        senderOptions.m_amount = swapAmount;
-
-        return TestBitcoinWallet(reactor, senderAddress, senderOptions);
-    }
-
-    TestBitcoinWallet GetReceiverBTCWallet(io::Reactor& reactor, const io::Address& receiverAddress, Amount swapAmount)
-    {
-        TestBitcoinWallet::Options receiverOptions;
-        receiverOptions.m_rawAddress = "2Mvfsv3JiwWXjjwNZD6LQJD4U4zaPAhSyNB";
-        receiverOptions.m_privateKey = "cNoRPsNczFw6b7wTuwLx24gSnCPyF3CbvgVmFJYKyfe63nBsGFxr";
-        receiverOptions.m_refundTx = "0200000001809fc0890cb2724a941dfc3b7213a63b3017b0cddbed4f303be300cb55ddca830100000000ffffffff01e8030000000000001976a9146ed612a79317bc6ade234f299073b945ccb3e76b88ac00000000";
-        receiverOptions.m_amount = swapAmount;
-
-        return TestBitcoinWallet(reactor, receiverAddress, receiverOptions);
-    }
-}
-
-void InitBitcoin(Wallet& wallet, IWalletDB::Ptr walletDB, io::Reactor& reactor, std::shared_ptr<bitcoin::Settings> settings)
-{
-    auto settingsProvider = std::make_shared<bitcoin::SettingsProvider>(walletDB);
-    settingsProvider->SetSettings(*settings);
-
-    auto creator = std::make_shared<AtomicSwapTransaction::Creator>();
-    auto bridge = std::make_shared<bitcoin::BitcoinCore017>(reactor, settingsProvider);
-    auto factory = wallet::MakeSecondSideFactory<BitcoinSide, bitcoin::BitcoinCore017, bitcoin::ISettingsProvider>(bridge, settingsProvider);
-    creator->RegisterFactory(AtomicSwapCoin::Bitcoin, factory);
-    wallet.RegisterTransactionType(TxType::AtomicSwap, std::static_pointer_cast<BaseTransaction::Creator>(creator));
-}
-
-void TestSwapTransaction(bool isBeamOwnerStart, beam::Height fork1Height)
-{
-    cout << "\nTesting atomic swap transaction...\n";
-
-    io::Reactor::Ptr mainReactor{ io::Reactor::create() };
-    io::Reactor::Scope scope(*mainReactor);
-
-    int completedCount = 2;
-    auto completeAction = [&completedCount, mainReactor](auto)
-    {
-        --completedCount;
-        if (completedCount == 0)
-        {
-            mainReactor->stop();
-            completedCount = 2;
-        }
-    };
-
-    io::Address senderAddress;
-    senderAddress.resolve("127.0.0.1:10400");
-
-    io::Address receiverAddress;
-    receiverAddress.resolve("127.0.0.1:10300");
-
-    Amount beamAmount = 300;
-    Amount beamFee = 100;
-    Amount swapAmount = 2000;
-    Amount feeRate = 256;
-
-    auto senderWalletDB = createSenderWalletDB(0, 0);
-    auto binaryTreasury = createTreasury(senderWalletDB, kDefaultTestAmounts);
-
-    auto bobSettings = std::make_shared<bitcoin::Settings>();
-    bobSettings->SetConnectionOptions({ "Bob", "123", senderAddress });
-    bobSettings->SetFeeRate(feeRate);
-
-    auto aliceSettings = std::make_shared<bitcoin::Settings>();
-    aliceSettings->SetConnectionOptions({ "Alice", "123", receiverAddress });
-    aliceSettings->SetFeeRate(feeRate);
-
-    TestBitcoinWallet senderBtcWallet = GetSenderBTCWallet(*mainReactor, senderAddress, swapAmount);
-    TestBitcoinWallet receiverBtcWallet = GetReceiverBTCWallet(*mainReactor, receiverAddress, swapAmount);
-    TestWalletRig sender("sender", senderWalletDB, completeAction);
-    TestWalletRig receiver("receiver", createReceiverWalletDB(), completeAction);
-
-    InitBitcoin(sender.m_Wallet, sender.m_WalletDB, *mainReactor, bobSettings);
-    InitBitcoin(receiver.m_Wallet, receiver.m_WalletDB, *mainReactor, aliceSettings);
-
-    receiverBtcWallet.addPeer(senderAddress);
-
-    TxID txID = { {0} };
-
-    auto receiverCoins = receiver.GetCoins();
-    WALLET_CHECK(receiverCoins.empty());
-
-    Node node;
-
-    NodeObserver observer([&]()
-    {
-        auto cursor = node.get_Processor().m_Cursor;
-        if (cursor.m_Sid.m_Height == fork1Height + 5)
-        {
-            if (isBeamOwnerStart)
-            {
-                auto parameters = CreateSwapParameters()
+// Copyright 2019 The Beam Team
+//
+// Licensed under the Apache License, Version 2.0 (the "License");
+// you may not use this file except in compliance with the License.
+// You may obtain a copy of the License at
+//
+//    http://www.apache.org/licenses/LICENSE-2.0
+//
+// Unless required by applicable law or agreed to in writing, software
+// distributed under the License is distributed on an "AS IS" BASIS,
+// WITHOUT WARRANTIES OR CONDITIONS OF ANY KIND, either express or implied.
+// See the License for the specific language governing permissions and
+// limitations under the License.
+
+#include "wallet/common.h"
+#include "wallet/wallet_network.h"
+#include "wallet/wallet.h"
+#include "wallet/wallet_transaction.h"
+#include "wallet/local_private_key_keeper.h"
+#include "wallet/secstring.h"
+#include "wallet/bitcoin/settings_provider.h"
+#include "wallet/litecoin/settings_provider.h"
+#include "wallet/qtum/settings_provider.h"
+#include "wallet/swaps/common.h"
+#include "wallet/swaps/swap_transaction.h"
+#include "wallet/swaps/utils.h"
+#include "wallet/swaps/second_side.h"
+#include "wallet/bitcoin/bridge.h"
+#include "wallet/bitcoin/bitcoin_core_017.h"
+#include "wallet/bitcoin/bitcoin_side.h"
+
+#include "http/http_client.h"
+#include "utility/test_helpers.h"
+#include "core/radixtree.h"
+#include "core/unittest/mini_blockchain.h"
+#include "core/negotiator.h"
+#include "node/node.h"
+
+#include "test_helpers.h"
+
+#include <boost/filesystem.hpp>
+#include <boost/intrusive/list.hpp>
+#include <string_view>
+
+using namespace beam;
+using namespace std;
+using namespace ECC;
+
+WALLET_TEST_INIT
+
+#include "wallet_test_environment.cpp"
+#include "swap_test_environment.cpp"
+
+namespace
+{
+    const AmountList kDefaultTestAmounts = { 500, 200, 100, 900 };
+
+    TestBitcoinWallet GetSenderBTCWallet(io::Reactor& reactor, const io::Address& senderAddress, Amount swapAmount)
+    {
+        TestBitcoinWallet::Options senderOptions;
+        senderOptions.m_rawAddress = "2N8N2kr34rcGqHCo3aN6yqniid8a4Mt3FCv";
+        senderOptions.m_privateKey = "cSFMca7FAeAgLRgvev5ajC1v1jzprBr1KoefUFFPS8aw3EYwLArM";
+        senderOptions.m_refundTx = "0200000001809fc0890cb2724a941dfc3b7213a63b3017b0cddbed4f303be300cb55ddca830100000000ffffffff01e8030000000000001976a9146ed612a79317bc6ade234f299073b945ccb3e76b88ac00000000";
+        senderOptions.m_amount = swapAmount;
+
+        return TestBitcoinWallet(reactor, senderAddress, senderOptions);
+    }
+
+    TestBitcoinWallet GetReceiverBTCWallet(io::Reactor& reactor, const io::Address& receiverAddress, Amount swapAmount)
+    {
+        TestBitcoinWallet::Options receiverOptions;
+        receiverOptions.m_rawAddress = "2Mvfsv3JiwWXjjwNZD6LQJD4U4zaPAhSyNB";
+        receiverOptions.m_privateKey = "cNoRPsNczFw6b7wTuwLx24gSnCPyF3CbvgVmFJYKyfe63nBsGFxr";
+        receiverOptions.m_refundTx = "0200000001809fc0890cb2724a941dfc3b7213a63b3017b0cddbed4f303be300cb55ddca830100000000ffffffff01e8030000000000001976a9146ed612a79317bc6ade234f299073b945ccb3e76b88ac00000000";
+        receiverOptions.m_amount = swapAmount;
+
+        return TestBitcoinWallet(reactor, receiverAddress, receiverOptions);
+    }
+}
+
+void InitBitcoin(Wallet& wallet, IWalletDB::Ptr walletDB, io::Reactor& reactor, std::shared_ptr<bitcoin::Settings> settings)
+{
+    auto settingsProvider = std::make_shared<bitcoin::SettingsProvider>(walletDB);
+    settingsProvider->SetSettings(*settings);
+
+    auto creator = std::make_shared<AtomicSwapTransaction::Creator>();
+    auto bridge = std::make_shared<bitcoin::BitcoinCore017>(reactor, settingsProvider);
+    auto factory = wallet::MakeSecondSideFactory<BitcoinSide, bitcoin::BitcoinCore017, bitcoin::ISettingsProvider>(bridge, settingsProvider);
+    creator->RegisterFactory(AtomicSwapCoin::Bitcoin, factory);
+    wallet.RegisterTransactionType(TxType::AtomicSwap, std::static_pointer_cast<BaseTransaction::Creator>(creator));
+}
+
+void TestSwapTransaction(bool isBeamOwnerStart, beam::Height fork1Height)
+{
+    cout << "\nTesting atomic swap transaction...\n";
+
+    io::Reactor::Ptr mainReactor{ io::Reactor::create() };
+    io::Reactor::Scope scope(*mainReactor);
+
+    int completedCount = 2;
+    auto completeAction = [&completedCount, mainReactor](auto)
+    {
+        --completedCount;
+        if (completedCount == 0)
+        {
+            mainReactor->stop();
+            completedCount = 2;
+        }
+    };
+
+    io::Address senderAddress;
+    senderAddress.resolve("127.0.0.1:10400");
+
+    io::Address receiverAddress;
+    receiverAddress.resolve("127.0.0.1:10300");
+
+    Amount beamAmount = 300;
+    Amount beamFee = 100;
+    Amount swapAmount = 2000;
+    Amount feeRate = 256;
+
+    auto senderWalletDB = createSenderWalletDB(0, 0);
+    auto binaryTreasury = createTreasury(senderWalletDB, kDefaultTestAmounts);
+
+    auto bobSettings = std::make_shared<bitcoin::Settings>();
+    bobSettings->SetConnectionOptions({ "Bob", "123", senderAddress });
+    bobSettings->SetFeeRate(feeRate);
+
+    auto aliceSettings = std::make_shared<bitcoin::Settings>();
+    aliceSettings->SetConnectionOptions({ "Alice", "123", receiverAddress });
+    aliceSettings->SetFeeRate(feeRate);
+
+    TestBitcoinWallet senderBtcWallet = GetSenderBTCWallet(*mainReactor, senderAddress, swapAmount);
+    TestBitcoinWallet receiverBtcWallet = GetReceiverBTCWallet(*mainReactor, receiverAddress, swapAmount);
+    TestWalletRig sender("sender", senderWalletDB, completeAction);
+    TestWalletRig receiver("receiver", createReceiverWalletDB(), completeAction);
+
+    InitBitcoin(sender.m_Wallet, sender.m_WalletDB, *mainReactor, bobSettings);
+    InitBitcoin(receiver.m_Wallet, receiver.m_WalletDB, *mainReactor, aliceSettings);
+
+    receiverBtcWallet.addPeer(senderAddress);
+
+    TxID txID = { {0} };
+
+    auto receiverCoins = receiver.GetCoins();
+    WALLET_CHECK(receiverCoins.empty());
+
+    Node node;
+
+    NodeObserver observer([&]()
+    {
+        auto cursor = node.get_Processor().m_Cursor;
+        if (cursor.m_Sid.m_Height == fork1Height + 5)
+        {
+            if (isBeamOwnerStart)
+            {
+                auto parameters = CreateSwapParameters()
                     .SetParameter(TxParameterID::Amount, beamAmount)
                     .SetParameter(TxParameterID::Fee, beamFee)
                     .SetParameter(TxParameterID::MyID, receiver.m_WalletID)
                     .SetParameter(TxParameterID::AtomicSwapCoin, wallet::AtomicSwapCoin::Bitcoin)
                     .SetParameter(TxParameterID::AtomicSwapAmount, swapAmount)
                     .SetParameter(TxParameterID::AtomicSwapIsBeamSide, false)
-                    .SetParameter(TxParameterID::AtomicSwapSecondSideChainType, SwapSecondSideChainType::Testnet);
-                
-                receiver.m_Wallet.StartTransaction(parameters);
-                txID = sender.m_Wallet.StartTransaction(AcceptSwapParameters(parameters, sender.m_WalletID));
-            }
-            else
-            {
-                auto parameters = CreateSwapParameters()
+                    .SetParameter(TxParameterID::AtomicSwapSecondSideChainType, SwapSecondSideChainType::Testnet);
+                
+                receiver.m_Wallet.StartTransaction(parameters);
+                txID = sender.m_Wallet.StartTransaction(AcceptSwapParameters(parameters, sender.m_WalletID));
+            }
+            else
+            {
+                auto parameters = CreateSwapParameters()
                     .SetParameter(TxParameterID::Amount, beamAmount)
                     .SetParameter(TxParameterID::Fee, beamFee)
                     .SetParameter(TxParameterID::MyID, sender.m_WalletID)
                     .SetParameter(TxParameterID::AtomicSwapCoin, wallet::AtomicSwapCoin::Bitcoin)
                     .SetParameter(TxParameterID::AtomicSwapAmount, swapAmount)
                     .SetParameter(TxParameterID::AtomicSwapIsBeamSide, true)
-                    .SetParameter(TxParameterID::AtomicSwapSecondSideChainType, SwapSecondSideChainType::Testnet);
-
-                sender.m_Wallet.StartTransaction(parameters);
-                txID = receiver.m_Wallet.StartTransaction(AcceptSwapParameters(parameters, receiver.m_WalletID));
-            }
-        }
-    });
-
-    InitNodeToTest(node, binaryTreasury, &observer);
-
-    mainReactor->run();
-
-    receiverCoins = receiver.GetCoins();
-    WALLET_CHECK(receiverCoins.size() == 1);
-    WALLET_CHECK(receiverCoins[0].m_ID.m_Value == beamAmount - kMinFeeInGroth);
-    WALLET_CHECK(receiverCoins[0].m_status == Coin::Available);
-    WALLET_CHECK(receiverCoins[0].m_createTxId == txID);
-
-    auto senderCoins = sender.GetCoins();
-    WALLET_CHECK(senderCoins.size() == kDefaultTestAmounts.size() + 1);
-    WALLET_CHECK(senderCoins[0].m_ID.m_Value == 500);
-    WALLET_CHECK(senderCoins[0].m_status == Coin::Spent);
-    WALLET_CHECK(senderCoins[0].m_spentTxId == txID);
-    // change
-    WALLET_CHECK(senderCoins[4].m_ID.m_Value == 100);
-    WALLET_CHECK(senderCoins[4].m_status == Coin::Available);
-    WALLET_CHECK(senderCoins[4].m_createTxId == txID);
-
-    // check secret
-    NoLeak<uintBig> senderSecretPrivateKey;
-    storage::getTxParameter(*sender.m_WalletDB, txID, SubTxIndex::BEAM_REDEEM_TX, TxParameterID::AtomicSwapSecretPrivateKey, senderSecretPrivateKey.V);
-    NoLeak<uintBig> receiverSecretPrivateKey;
-    storage::getTxParameter(*receiver.m_WalletDB, txID, SubTxIndex::BEAM_REDEEM_TX, TxParameterID::AtomicSwapSecretPrivateKey, receiverSecretPrivateKey.V);
-    WALLET_CHECK(senderSecretPrivateKey.V != Zero && senderSecretPrivateKey.V == receiverSecretPrivateKey.V);
-}
-
-void TestSwapTransactionWithoutChange(bool isBeamOwnerStart)
-{
-    cout << "\nTesting atomic swap transaction...\n";
-
-    io::Reactor::Ptr mainReactor{ io::Reactor::create() };
-    io::Reactor::Scope scope(*mainReactor);
-
-    int completedCount = 2;
-    auto completeAction = [&completedCount, mainReactor](auto)
-    {
-        --completedCount;
-        if (completedCount == 0)
-        {
-            mainReactor->stop();
-            completedCount = 2;
-        }
-    };
-
-    io::Address senderAddress;
-    senderAddress.resolve("127.0.0.1:10400");
-
-    io::Address receiverAddress;
-    receiverAddress.resolve("127.0.0.1:10300");
-
-    Amount beamAmount = 400;
-    Amount beamFee = 100;
-    Amount swapAmount = 2000;
-    Amount feeRate = 256;
-
-    auto bobSettings = std::make_shared<bitcoin::Settings>();
-    bobSettings->SetConnectionOptions({ "Bob", "123", senderAddress });
-    bobSettings->SetFeeRate(feeRate);
-
-    auto aliceSettings = std::make_shared<bitcoin::Settings>();
-    aliceSettings->SetConnectionOptions({ "Alice", "123", receiverAddress });
-    aliceSettings->SetFeeRate(feeRate);
-    TestBitcoinWallet senderBtcWallet = GetSenderBTCWallet(*mainReactor, senderAddress, swapAmount);
-    TestBitcoinWallet receiverBtcWallet = GetReceiverBTCWallet(*mainReactor, receiverAddress, swapAmount);
-    TestWalletRig sender("sender", createSenderWalletDB(false, kDefaultTestAmounts), completeAction);
-    TestWalletRig receiver("receiver", createReceiverWalletDB(), completeAction);
-
-    InitBitcoin(sender.m_Wallet, sender.m_WalletDB, *mainReactor, bobSettings);
-    InitBitcoin(receiver.m_Wallet, receiver.m_WalletDB, *mainReactor, aliceSettings);
-
-    receiverBtcWallet.addPeer(senderAddress);
-
-    TxID txID = { {0} };
-
-    if (isBeamOwnerStart)
-    {
-        auto parameters = InitNewSwap(receiver.m_WalletID, beamAmount, beamFee, wallet::AtomicSwapCoin::Bitcoin, swapAmount, SwapSecondSideChainType::Testnet, false);
-        receiver.m_Wallet.StartTransaction(parameters);
-        txID = sender.m_Wallet.StartTransaction(AcceptSwapParameters(parameters, sender.m_WalletID));
-    }
-    else
-    {
-        auto parameters = InitNewSwap(sender.m_WalletID, beamAmount, beamFee, wallet::AtomicSwapCoin::Bitcoin, swapAmount, SwapSecondSideChainType::Testnet, true);
-        sender.m_Wallet.StartTransaction(parameters);
-        txID = receiver.m_Wallet.StartTransaction(AcceptSwapParameters(parameters, receiver.m_WalletID));
-    }
-
-    auto receiverCoins = receiver.GetCoins();
-    WALLET_CHECK(receiverCoins.empty());
-
-    TestNode node;
-    io::Timer::Ptr timer = io::Timer::create(*mainReactor);
-    timer->start(5000, true, [&node]() {node.AddBlock(); });
-
-    mainReactor->run();
-
-    receiverCoins = receiver.GetCoins();
-    WALLET_CHECK(receiverCoins.size() == 1);
-    WALLET_CHECK(receiverCoins[0].m_ID.m_Value == beamAmount - kMinFeeInGroth);
-    WALLET_CHECK(receiverCoins[0].m_status == Coin::Available);
-    WALLET_CHECK(receiverCoins[0].m_createTxId == txID);
-
-    auto senderCoins = sender.GetCoins();
-    WALLET_CHECK(senderCoins.size() == 4);
-    WALLET_CHECK(senderCoins[0].m_ID.m_Value == 500);
-    WALLET_CHECK(senderCoins[0].m_status == Coin::Spent);
-    WALLET_CHECK(senderCoins[0].m_spentTxId == txID);
-}
-
-void TestSwapBTCRefundTransaction()
-{
-    cout << "\nAtomic swap: testing BTC refund transaction...\n";
-
-    io::Reactor::Ptr mainReactor{ io::Reactor::create() };
-    io::Reactor::Scope scope(*mainReactor);
-
-    auto completedAction = [mainReactor](auto)
-    {
-        mainReactor->stop();
-    };
-
-    io::Address senderAddress;
-    senderAddress.resolve("127.0.0.1:10400");
-
-    io::Address receiverAddress;
-    receiverAddress.resolve("127.0.0.1:10300");
-
-    Amount beamAmount = 300;
-    Amount beamFee = 100;
-    Amount swapAmount = 2000;
-    Amount feeRate = 256;
-    uint32_t lockTimeInBlocks = 200;
-
-    auto bobSettings = std::make_shared<bitcoin::Settings>();
-    bobSettings->SetConnectionOptions({ "Bob", "123", senderAddress });
-    bobSettings->SetFeeRate(feeRate);
-    bobSettings->SetLockTimeInBlocks(lockTimeInBlocks);
-
-    auto aliceSettings = std::make_shared<bitcoin::Settings>();
-    aliceSettings->SetConnectionOptions({ "Alice", "123", receiverAddress });
-    aliceSettings->SetFeeRate(feeRate);
-    aliceSettings->SetLockTimeInBlocks(lockTimeInBlocks);
-
-    TestBitcoinWallet senderBtcWallet = GetSenderBTCWallet(*mainReactor, senderAddress, swapAmount);
-    TestBitcoinWallet receiverBtcWallet = GetReceiverBTCWallet(*mainReactor, receiverAddress, swapAmount);
-    auto sender = std::make_unique<TestWalletRig>("sender", createSenderWalletDB(false, kDefaultTestAmounts), completedAction);
-    auto receiver = std::make_shared<TestWalletRig>("receiver", createReceiverWalletDB(), completedAction);
-
-    receiverBtcWallet.addPeer(senderAddress);
-    InitBitcoin(sender->m_Wallet, sender->m_WalletDB, *mainReactor, bobSettings);
-    InitBitcoin(receiver->m_Wallet, receiver->m_WalletDB, *mainReactor, aliceSettings);
-
-    auto parameters = InitNewSwap(receiver->m_WalletID, beamAmount, beamFee, wallet::AtomicSwapCoin::Bitcoin, swapAmount, SwapSecondSideChainType::Testnet, false);
-    receiver->m_Wallet.StartTransaction(parameters);
-    TxID txID = sender->m_Wallet.StartTransaction(AcceptSwapParameters(parameters, sender->m_WalletID));
-
-    auto receiverCoins = receiver->GetCoins();
-    WALLET_CHECK(receiverCoins.empty());
-
-    TestNode node;
-    io::Timer::Ptr timer = io::Timer::create(*mainReactor);
-    timer->start(5000, true, [&node]() {node.AddBlock(); });
-
-    io::AsyncEvent::Ptr eventToUpdate;
-
-    eventToUpdate = io::AsyncEvent::create(*mainReactor, [&sender, receiver, txID, &eventToUpdate, &timer]()
-    {
-        if (sender)
-        {
-            wallet::AtomicSwapTransaction::State txState = wallet::AtomicSwapTransaction::State::Initial;
-            storage::getTxParameter(*sender->m_WalletDB, txID, wallet::kDefaultSubTxID, wallet::TxParameterID::State, txState);
-            if (txState == wallet::AtomicSwapTransaction::State::HandlingContractTX)
-            {
-                // delete sender to simulate refund on BTC side
-                sender.reset();
-            }
-            eventToUpdate->post();
-        }
-        else
-        {
-            wallet::AtomicSwapTransaction::State txState = wallet::AtomicSwapTransaction::State::Initial;
-            storage::getTxParameter(*receiver->m_WalletDB, txID, wallet::kDefaultSubTxID, wallet::TxParameterID::State, txState);
-            if (txState != wallet::AtomicSwapTransaction::State::SendingRefundTX)
-            {
-                // speed-up test
-                timer->restart(50, true);
-            }
-        }
-    });
-
-    eventToUpdate->post();
-    mainReactor->run();
-
-    // validate receiver TX state
-    wallet::AtomicSwapTransaction::State txState = wallet::AtomicSwapTransaction::State::Initial;
-    storage::getTxParameter(*receiver->m_WalletDB, txID, wallet::kDefaultSubTxID, wallet::TxParameterID::State, txState);
-    WALLET_CHECK(txState == wallet::AtomicSwapTransaction::State::Refunded);
-    receiverCoins = receiver->GetCoins();
-    WALLET_CHECK(receiverCoins.size() == 0);
-
-    // TODO: add check BTC balance
-}
-
-void TestSwapBeamRefundTransaction()
-{
-    cout << "\nAtomic swap: testing Beam refund transaction...\n";
-
-    io::Reactor::Ptr mainReactor{ io::Reactor::create() };
-    io::Reactor::Scope scope(*mainReactor);
-
-    auto completedAction = [mainReactor](auto)
-    {
-        mainReactor->stop();
-    };
-
-    io::Address senderAddress;
-    senderAddress.resolve("127.0.0.1:10400");
-
-    io::Address receiverAddress;
-    receiverAddress.resolve("127.0.0.1:10300");
-
-    Amount beamAmount = 300;
-    Amount beamFee = 100;
-    Amount swapAmount = 2000;
-    Amount feeRate = 256;
-
-    auto bobSettings = std::make_shared<bitcoin::Settings>();
-    bobSettings->SetConnectionOptions({ "Bob", "123", senderAddress });
-    bobSettings->SetFeeRate(feeRate);
-
-    auto aliceSettings = std::make_shared<bitcoin::Settings>();
-    aliceSettings->SetConnectionOptions({ "Alice", "123", receiverAddress });
-    aliceSettings->SetFeeRate(feeRate);
-    TestBitcoinWallet senderBtcWallet = GetSenderBTCWallet(*mainReactor, senderAddress, swapAmount);
-    TestBitcoinWallet receiverBtcWallet = GetReceiverBTCWallet(*mainReactor, receiverAddress, swapAmount);
-    auto sender = std::make_unique<TestWalletRig>("sender", createSenderWalletDB(false, kDefaultTestAmounts), completedAction);
-    auto receiver = std::make_unique<TestWalletRig>("receiver", createReceiverWalletDB(), completedAction);
-
-    receiverBtcWallet.addPeer(senderAddress);
-    InitBitcoin(sender->m_Wallet, sender->m_WalletDB, *mainReactor, bobSettings);
-    InitBitcoin(receiver->m_Wallet, receiver->m_WalletDB, *mainReactor, aliceSettings);
-
-    auto parameters = InitNewSwap(receiver->m_WalletID, beamAmount, beamFee, wallet::AtomicSwapCoin::Bitcoin, swapAmount, SwapSecondSideChainType::Testnet, false);
-    receiver->m_Wallet.StartTransaction(parameters);
-    TxID txID = sender->m_Wallet.StartTransaction(AcceptSwapParameters(parameters, sender->m_WalletID));
-
-    auto receiverCoins = receiver->GetCoins();
-    WALLET_CHECK(receiverCoins.empty());
-
-    TestNode node;
-    io::AsyncEvent::Ptr eventToUpdate;
-
-    eventToUpdate = io::AsyncEvent::create(*mainReactor, [&sender, &receiver, txID, &eventToUpdate, &node]()
-    {
-        if (receiver)
-        {
-            wallet::AtomicSwapTransaction::State txState = wallet::AtomicSwapTransaction::State::Initial;
-            storage::getTxParameter(*receiver->m_WalletDB, txID, wallet::kDefaultSubTxID, wallet::TxParameterID::State, txState);
-            if (txState == wallet::AtomicSwapTransaction::State::SendingBeamRedeemTX)
-            {
-                // delete receiver to simulate refund on Beam side
-                receiver.reset();
-            }
-            eventToUpdate->post();
-        }
-        else
-        {
-            wallet::AtomicSwapTransaction::State txState = wallet::AtomicSwapTransaction::State::Initial;
-            storage::getTxParameter(*sender->m_WalletDB, txID, wallet::kDefaultSubTxID, wallet::TxParameterID::State, txState);
-            if (txState != wallet::AtomicSwapTransaction::State::SendingBeamRefundTX)
-            {
-                // speed-up test
-                node.AddBlock();
-                eventToUpdate->post();
-            }
-        }
-    });
-
-    io::Timer::Ptr timer = io::Timer::create(*mainReactor);
-    timer->start(5000, true, [&node]() {node.AddBlock(); });
-
-    eventToUpdate->post();
-    mainReactor->run();
-
-    // validate sender TX state
-    wallet::AtomicSwapTransaction::State txState = wallet::AtomicSwapTransaction::State::Initial;
-    storage::getTxParameter(*sender->m_WalletDB, txID, wallet::kDefaultSubTxID, wallet::TxParameterID::State, txState);
-    WALLET_CHECK(txState == wallet::AtomicSwapTransaction::State::Refunded);
-
-    auto senderCoins = sender->GetCoins();
-    WALLET_CHECK(senderCoins.size() == 6);
-    WALLET_CHECK(senderCoins[0].m_ID.m_Value == 500);
-    WALLET_CHECK(senderCoins[0].m_status == Coin::Spent);
-    WALLET_CHECK(senderCoins[0].m_spentTxId == txID);
-
-    // change of Beam LockTx
-    WALLET_CHECK(senderCoins[4].m_ID.m_Value == 100);
-    WALLET_CHECK(senderCoins[4].m_status == Coin::Available);
-    WALLET_CHECK(senderCoins[4].m_createTxId == txID);
-
-    // Refund
-    WALLET_CHECK(senderCoins[5].m_ID.m_Value == beamAmount - kMinFeeInGroth);
-    WALLET_CHECK(senderCoins[5].m_status == Coin::Available);
-    WALLET_CHECK(senderCoins[5].m_createTxId == txID);
-}
-
-void ExpireByResponseTime(bool isBeamSide)
-{
-    // Simulate swap transaction without response from second side
-
-    cout << "\nAtomic swap: testing expired transaction on " << (isBeamSide ? "Beam" : "BTC") << " side...\n";
-
-    io::Reactor::Ptr mainReactor{ io::Reactor::create() };
-    io::Reactor::Scope scope(*mainReactor);
-
-    auto completedAction = [mainReactor](auto)
-    {
-        mainReactor->stop();
-    };
-
-    io::Address senderAddress;
-    senderAddress.resolve("127.0.0.1:10400");
-
-    Amount beamAmount = 300;
-    Amount beamFee = 100;
-    Amount swapAmount = 2000;
-    Amount feeRate = 256;
-    Height lifetime = 100;
-    Height responseTime = 100;
-
-    auto aliceSettings = std::make_shared<bitcoin::Settings>();
-    aliceSettings->SetConnectionOptions({ "Alice", "123", senderAddress });
-    aliceSettings->SetFeeRate(feeRate);
-    TestBitcoinWallet senderBtcWallet = GetSenderBTCWallet(*mainReactor, senderAddress, swapAmount);
-    auto sender = std::make_unique<TestWalletRig>("sender", createSenderWalletDB(false, kDefaultTestAmounts), completedAction);
-
-    InitBitcoin(sender->m_Wallet, sender->m_WalletDB, *mainReactor, aliceSettings);
-
-    WalletAddress receiverWalletAddress = storage::createAddress(*createReceiverWalletDB());
-    WalletID receiverWalletID = receiverWalletAddress.m_walletID;
-
-    auto swapParameters = InitNewSwap(receiverWalletID, beamAmount, beamFee, wallet::AtomicSwapCoin::Bitcoin, swapAmount, SwapSecondSideChainType::Testnet, !isBeamSide, lifetime, responseTime);
-
-    TxID txID = sender->m_Wallet.StartTransaction(AcceptSwapParameters(swapParameters, sender->m_WalletID));
-
-    TestNode node;
-    io::Timer::Ptr timer = io::Timer::create(*mainReactor);
-    timer->start(50, true, [&node]() {node.AddBlock(); });
-
-    mainReactor->run();
-
-    // validate sender TX state
-    wallet::AtomicSwapTransaction::State txState = wallet::AtomicSwapTransaction::State::Initial;
-    storage::getTxParameter(*sender->m_WalletDB, txID, wallet::kDefaultSubTxID, wallet::TxParameterID::State, txState);
-    WALLET_CHECK(txState == wallet::AtomicSwapTransaction::State::Failed);
-
-    TxFailureReason reason = TxFailureReason::Unknown;
-    storage::getTxParameter(*sender->m_WalletDB, txID, TxParameterID::InternalFailureReason, reason);
-    WALLET_CHECK(reason == TxFailureReason::TransactionExpired);
-
-    if (isBeamSide)
-    {
-        auto senderCoins = sender->GetCoins();
-        WALLET_CHECK(senderCoins.size() == 4);
-        WALLET_CHECK(senderCoins[0].m_ID.m_Value == 500);
-        WALLET_CHECK(senderCoins[0].m_status == Coin::Available);
-    }
-}
-
-void TestSwapCancelTransaction(bool isSender, wallet::AtomicSwapTransaction::State testingState)
-{
-    cout << "\nAtomic swap: testing cancel transaction (" << (isSender ? "sender" : "receiver") << ", " << wallet::getSwapTxStatus(testingState) << ")...\n";
-
-    io::Reactor::Ptr mainReactor{ io::Reactor::create() };
-    io::Reactor::Scope scope(*mainReactor);
-
-    auto completedAction = [mainReactor](auto)
-    {
-        mainReactor->stop();
-    };
-
-    io::Address senderAddress;
-    senderAddress.resolve("127.0.0.1:10400");
-
-    io::Address receiverAddress;
-    receiverAddress.resolve("127.0.0.1:10300");
-
-    Amount beamAmount = 300;
-    Amount beamFee = 100;
-    Amount swapAmount = 2000;
-    Amount feeRate = 256;
-
-    auto bobSettings = std::make_shared<bitcoin::Settings>();
-    bobSettings->SetConnectionOptions({ "Bob", "123", senderAddress });
-    bobSettings->SetFeeRate(feeRate);
-
-    auto aliceSettings = std::make_shared<bitcoin::Settings>();
-    aliceSettings->SetConnectionOptions({ "Alice", "123", receiverAddress });
-    aliceSettings->SetFeeRate(feeRate);
-    TestBitcoinWallet senderBtcWallet = GetSenderBTCWallet(*mainReactor, senderAddress, swapAmount);
-    TestBitcoinWallet receiverBtcWallet = GetReceiverBTCWallet(*mainReactor, receiverAddress, swapAmount);
-    auto sender = std::make_unique<TestWalletRig>("sender", createSenderWalletDB(false, kDefaultTestAmounts), isSender ? Wallet::TxCompletedAction() : completedAction);
-    auto receiver = std::make_unique<TestWalletRig>("receiver", createReceiverWalletDB(), isSender ? completedAction : Wallet::TxCompletedAction());
-
-    receiverBtcWallet.addPeer(senderAddress);
-    InitBitcoin(sender->m_Wallet, sender->m_WalletDB, *mainReactor, bobSettings);
-    InitBitcoin(receiver->m_Wallet, receiver->m_WalletDB, *mainReactor, aliceSettings);
-
-    auto parameters = InitNewSwap(receiver->m_WalletID, beamAmount, beamFee, wallet::AtomicSwapCoin::Bitcoin, swapAmount, SwapSecondSideChainType::Testnet, false);
-    receiver->m_Wallet.StartTransaction(parameters);
-    TxID txID = sender->m_Wallet.StartTransaction(AcceptSwapParameters(parameters, sender->m_WalletID));
-
-    auto receiverCoins = receiver->GetCoins();
-    WALLET_CHECK(receiverCoins.empty());
-
-    TestNode node;
-    io::AsyncEvent::Ptr eventToUpdate;
-
-    eventToUpdate = io::AsyncEvent::create(*mainReactor, [&walletRig = isSender ? sender: receiver, testingState, txID, &eventToUpdate]()
-    {
-        wallet::AtomicSwapTransaction::State txState = wallet::AtomicSwapTransaction::State::Initial;
-        storage::getTxParameter(*walletRig->m_WalletDB, txID, wallet::kDefaultSubTxID, wallet::TxParameterID::State, txState);
-        if (txState == testingState)
-        {
-            walletRig->m_Wallet.CancelTransaction(txID);
-        }
-        else
-        {
-            eventToUpdate->post();
-        }
-    });
-
-    io::Timer::Ptr timer = io::Timer::create(*mainReactor);
-    timer->start(2000, true, [&node]() {node.AddBlock(); });
-
-    eventToUpdate->post();
-    mainReactor->run();
-
-    // validate sender TX state
-    wallet::AtomicSwapTransaction::State txState = wallet::AtomicSwapTransaction::State::Initial;
-    storage::getTxParameter(*sender->m_WalletDB, txID, wallet::kDefaultSubTxID, wallet::TxParameterID::State, txState);
-    WALLET_CHECK(txState == (isSender ? wallet::AtomicSwapTransaction::State::Cancelled : wallet::AtomicSwapTransaction::State::Failed));
-
-    storage::getTxParameter(*receiver->m_WalletDB, txID, wallet::kDefaultSubTxID, wallet::TxParameterID::State, txState);
-    WALLET_CHECK(txState == (isSender ? wallet::AtomicSwapTransaction::State::Failed : wallet::AtomicSwapTransaction::State::Cancelled));
-
-    auto senderCoins = sender->GetCoins();
-    WALLET_CHECK(senderCoins.size() == 4);
-
-    for (const auto& coin : senderCoins)
-    {
-        WALLET_CHECK(coin.m_status == Coin::Available);
-    }    
-}
-
-void TestSwap120Blocks()
-{
-    cout << "\nAtomic swap: testing 120 blocks ...\n";
-
-    io::Reactor::Ptr mainReactor{ io::Reactor::create() };
-    io::Reactor::Scope scope(*mainReactor);
-
-    int completedCount = 2;
-    auto completeAction = [&completedCount, mainReactor](auto)
-    {
-        --completedCount;
-        if (completedCount == 0)
-        {
-            mainReactor->stop();
-            completedCount = 2;
-        }
-    };
-
-    io::Address senderAddress;
-    senderAddress.resolve("127.0.0.1:10400");
-
-    io::Address receiverAddress;
-    receiverAddress.resolve("127.0.0.1:10300");
-
-    Amount beamAmount = 300;
-    Amount beamFee = 100;
-    Amount swapAmount = 2000;
-    Amount feeRate = 256;
-
-    auto bobSettings = std::make_shared<bitcoin::Settings>();
-    bobSettings->SetConnectionOptions({ "Bob", "123", senderAddress });
-    bobSettings->SetFeeRate(feeRate);
-    bobSettings->SetMinFeeRate(feeRate);
-
-    auto aliceSettings = std::make_shared<bitcoin::Settings>();
-    aliceSettings->SetConnectionOptions({ "Alice", "123", receiverAddress });
-    aliceSettings->SetFeeRate(feeRate);
-    aliceSettings->SetMinFeeRate(feeRate);
-
-    TestBitcoinWallet senderBtcWallet = GetSenderBTCWallet(*mainReactor, senderAddress, swapAmount);
-    TestBitcoinWallet receiverBtcWallet = GetReceiverBTCWallet(*mainReactor, receiverAddress, swapAmount);
-    auto receiverWalletDB = createReceiverWalletDB();
-    auto senderWalletDB = createSenderWalletDB(0, 0);
-    auto binaryTreasury = createTreasury(senderWalletDB, kDefaultTestAmounts);
-    auto sender = std::make_unique<TestWalletRig>("sender", senderWalletDB, completeAction);
-    auto receiver = std::make_unique<TestWalletRig>("receiver", receiverWalletDB);
-
-    receiverBtcWallet.addPeer(senderAddress);
-
-    auto receiverCoins = receiver->GetCoins();
-    WALLET_CHECK(receiverCoins.empty());
-
-    io::AsyncEvent::Ptr eventToUpdate;
-
-    bool isNeedReset = true;
-    Height currentHeight = 0;
-    Node node;
-    TxID txID;
-
-    eventToUpdate = io::AsyncEvent::create(*mainReactor, [&]()
-    {
-        if (receiver)
-        {
-            wallet::AtomicSwapTransaction::State txState = wallet::AtomicSwapTransaction::State::Initial;
-            storage::getTxParameter(*receiver->m_WalletDB, txID, wallet::kDefaultSubTxID, wallet::TxParameterID::State, txState);
-            if (txState == wallet::AtomicSwapTransaction::State::Failed)
-            {
-                return;
-            }
-            else if (txState == wallet::AtomicSwapTransaction::State::HandlingContractTX && isNeedReset)
-            {
-                isNeedReset = false;
-                currentHeight = receiver->m_WalletDB->getCurrentHeight();
-                receiver.reset();
-                node.m_Cfg.m_TestMode.m_FakePowSolveTime_ms = 100;
-            }
-        }
-        else
-        {
-            if (sender->m_WalletDB->getCurrentHeight() - currentHeight >= 110)
-            {
-                receiver = std::make_unique<TestWalletRig>("receiver", receiverWalletDB, completeAction);
-                InitBitcoin(receiver->m_Wallet, receiver->m_WalletDB, *mainReactor, aliceSettings);
-            }
-        }
-        eventToUpdate->post();
-    });
-
-    eventToUpdate->post();
-
-    NodeObserver observer([&]()
-    {
-        auto cursor = node.get_Processor().m_Cursor;
-        if (cursor.m_Sid.m_Height == 5)
-        {
-            InitBitcoin(sender->m_Wallet, sender->m_WalletDB, *mainReactor, bobSettings);
-            InitBitcoin(receiver->m_Wallet, receiver->m_WalletDB, *mainReactor, aliceSettings);
-
-            auto parameters = InitNewSwap(receiver->m_WalletID, beamAmount, beamFee, wallet::AtomicSwapCoin::Bitcoin, swapAmount, SwapSecondSideChainType::Testnet, false);
-            receiver->m_Wallet.StartTransaction(parameters);
-            txID = sender->m_Wallet.StartTransaction(AcceptSwapParameters(parameters, sender->m_WalletID));
-        }
-    });
-
-    InitNodeToTest(node, binaryTreasury, &observer);
-
-    mainReactor->run();
-
-    wallet::AtomicSwapTransaction::State txState = wallet::AtomicSwapTransaction::State::Initial;
-
-    storage::getTxParameter(*receiver->m_WalletDB, txID, wallet::kDefaultSubTxID, wallet::TxParameterID::State, txState);
-    WALLET_CHECK(txState == wallet::AtomicSwapTransaction::State::Failed);
-
-    storage::getTxParameter(*sender->m_WalletDB, txID, wallet::kDefaultSubTxID, wallet::TxParameterID::State, txState);
-    WALLET_CHECK(txState == wallet::AtomicSwapTransaction::State::Failed);
-
-    auto senderCoins = sender->GetCoins();
-    WALLET_CHECK(senderCoins.size() == kDefaultTestAmounts.size());
-
-    for (size_t i = 0; i < kDefaultTestAmounts.size(); i++)
-    {
-        WALLET_CHECK(senderCoins[i].m_status == Coin::Available);
-        WALLET_CHECK(senderCoins[i].m_ID.m_Value == kDefaultTestAmounts[i]);
-    }
-}
-
-int main()
-{
-    int logLevel = LOG_LEVEL_DEBUG;
-    auto logger = beam::Logger::create(logLevel, logLevel);
-    Rules::get().FakePoW = true;
-    Rules::get().UpdateChecksum();
-    beam::Height fork1Height = 10;
-    Rules::get().pForks[1].m_Height = fork1Height;
-
-    TestSwapTransaction(true, fork1Height);
-    TestSwapTransaction(false, fork1Height);
-    TestSwapTransactionWithoutChange(true);
-
-    TestSwapBTCRefundTransaction();
-    TestSwapBeamRefundTransaction();
-
-    ExpireByResponseTime(true);
-    ExpireByResponseTime(false);
-
-    TestSwapCancelTransaction(true, wallet::AtomicSwapTransaction::State::Initial);
-
-    TestSwapCancelTransaction(true, wallet::AtomicSwapTransaction::State::BuildingBeamLockTX);
-    TestSwapCancelTransaction(false, wallet::AtomicSwapTransaction::State::BuildingBeamLockTX);
-
-    TestSwapCancelTransaction(true, wallet::AtomicSwapTransaction::State::BuildingBeamRedeemTX);
-    TestSwapCancelTransaction(false, wallet::AtomicSwapTransaction::State::BuildingBeamRedeemTX);
-
-    TestSwapCancelTransaction(true, wallet::AtomicSwapTransaction::State::BuildingBeamRefundTX);
-    TestSwapCancelTransaction(false, wallet::AtomicSwapTransaction::State::BuildingBeamRefundTX);
-
-    TestSwap120Blocks();
-
-    assert(g_failureCount == 0);
-    return WALLET_CHECK_RESULT;
-=======
-// Copyright 2019 The Beam Team
-//
-// Licensed under the Apache License, Version 2.0 (the "License");
-// you may not use this file except in compliance with the License.
-// You may obtain a copy of the License at
-//
-//    http://www.apache.org/licenses/LICENSE-2.0
-//
-// Unless required by applicable law or agreed to in writing, software
-// distributed under the License is distributed on an "AS IS" BASIS,
-// WITHOUT WARRANTIES OR CONDITIONS OF ANY KIND, either express or implied.
-// See the License for the specific language governing permissions and
-// limitations under the License.
-
-#include "wallet/common.h"
-#include "wallet/wallet_network.h"
-#include "wallet/wallet.h"
-#include "wallet/secstring.h"
-#include "wallet/bitcoin/options.h"
-#include "wallet/litecoin/options.h"
-#include "wallet/qtum/options.h"
-#include "wallet/swaps/common.h"
-#include "wallet/swaps/swap_transaction.h"
-#include "utility/test_helpers.h"
-#include "core/radixtree.h"
-#include "core/unittest/mini_blockchain.h"
-#include <string_view>
-#include "wallet/wallet_transaction.h"
-#include "wallet/local_private_key_keeper.h"
-#include "core/negotiator.h"
-#include "node/node.h"
-
-#include "test_helpers.h"
-
-#include <boost/filesystem.hpp>
-#include <boost/intrusive/list.hpp>
-
-using namespace beam;
-using namespace std;
-using namespace ECC;
-
-WALLET_TEST_INIT
-
-#include "wallet_test_environment.cpp"
-#include "swap_test_environment.cpp"
-
-namespace
-{
-    const AmountList kDefaultTestAmounts = { 500, 200, 100, 900 };
-
-    TestBitcoinWallet GetSenderBTCWallet(io::Reactor& reactor, const io::Address& senderAddress, Amount swapAmount)
-    {
-        TestBitcoinWallet::Options senderOptions;
-        senderOptions.m_rawAddress = "2N8N2kr34rcGqHCo3aN6yqniid8a4Mt3FCv";
-        senderOptions.m_privateKey = "cSFMca7FAeAgLRgvev5ajC1v1jzprBr1KoefUFFPS8aw3EYwLArM";
-        senderOptions.m_refundTx = "0200000001809fc0890cb2724a941dfc3b7213a63b3017b0cddbed4f303be300cb55ddca830100000000ffffffff01e8030000000000001976a9146ed612a79317bc6ade234f299073b945ccb3e76b88ac00000000";
-        senderOptions.m_amount = swapAmount;
-
-        return TestBitcoinWallet(reactor, senderAddress, senderOptions);
-    }
-
-    TestBitcoinWallet GetReceiverBTCWallet(io::Reactor& reactor, const io::Address& receiverAddress, Amount swapAmount)
-    {
-        TestBitcoinWallet::Options receiverOptions;
-        receiverOptions.m_rawAddress = "2Mvfsv3JiwWXjjwNZD6LQJD4U4zaPAhSyNB";
-        receiverOptions.m_privateKey = "cNoRPsNczFw6b7wTuwLx24gSnCPyF3CbvgVmFJYKyfe63nBsGFxr";
-        receiverOptions.m_refundTx = "0200000001809fc0890cb2724a941dfc3b7213a63b3017b0cddbed4f303be300cb55ddca830100000000ffffffff01e8030000000000001976a9146ed612a79317bc6ade234f299073b945ccb3e76b88ac00000000";
-        receiverOptions.m_amount = swapAmount;
-
-        return TestBitcoinWallet(reactor, receiverAddress, receiverOptions);
-    }
-
-    const char* getSwapTxStatus(wallet::AtomicSwapTransaction::State state)
-    {
-        static const char* Initial = "initial";
-        static const char* Invitation = "invitation";
-        static const char* BuildingBeamLockTX = "building Beam LockTX";
-        static const char* BuildingBeamRefundTX = "building Beam RefundTX";
-        static const char* BuildingBeamRedeemTX = "building Beam RedeemTX";
-        static const char* HandlingContractTX = "handling LockTX";
-        static const char* SendingRefundTX = "sending RefundTX";
-        static const char* SendingRedeemTX = "sending RedeemTX";
-        static const char* SendingBeamLockTX = "sending Beam LockTX";
-        static const char* SendingBeamRefundTX = "sending Beam RefundTX";
-        static const char* SendingBeamRedeemTX = "sending Beam RedeemTX";
-        static const char* Completed = "completed";
-        static const char* Cancelled = "cancelled";
-        static const char* Aborted = "aborted";
-        static const char* Failed = "failed";
-
-        switch (state)
-        {
-        case wallet::AtomicSwapTransaction::State::Initial:
-            return Initial;
-        case wallet::AtomicSwapTransaction::State::Invitation:
-            return Invitation;
-        case wallet::AtomicSwapTransaction::State::BuildingBeamLockTX:
-            return BuildingBeamLockTX;
-        case wallet::AtomicSwapTransaction::State::BuildingBeamRefundTX:
-            return BuildingBeamRefundTX;
-        case wallet::AtomicSwapTransaction::State::BuildingBeamRedeemTX:
-            return BuildingBeamRedeemTX;
-        case wallet::AtomicSwapTransaction::State::HandlingContractTX:
-            return HandlingContractTX;
-        case wallet::AtomicSwapTransaction::State::SendingRefundTX:
-            return SendingRefundTX;
-        case wallet::AtomicSwapTransaction::State::SendingRedeemTX:
-            return SendingRedeemTX;
-        case wallet::AtomicSwapTransaction::State::SendingBeamLockTX:
-            return SendingBeamLockTX;
-        case wallet::AtomicSwapTransaction::State::SendingBeamRefundTX:
-            return SendingBeamRefundTX;
-        case wallet::AtomicSwapTransaction::State::SendingBeamRedeemTX:
-            return SendingBeamRedeemTX;
-        case wallet::AtomicSwapTransaction::State::CompleteSwap:
-            return Completed;
-        case wallet::AtomicSwapTransaction::State::Cancelled:
-            return Cancelled;
-        case wallet::AtomicSwapTransaction::State::Refunded:
-            return Aborted;
-        case wallet::AtomicSwapTransaction::State::Failed:
-            return Failed;
-        default:
-            assert(false && "Unexpected status");
-        }
-
-        return "";
-    }
-}
-
-void TestSwapTransaction(bool isBeamOwnerStart, beam::Height fork1Height)
-{
-    cout << "\nTesting atomic swap transaction...\n";
-
-    io::Reactor::Ptr mainReactor{ io::Reactor::create() };
-    io::Reactor::Scope scope(*mainReactor);
-
-    int completedCount = 2;
-    auto completeAction = [&completedCount, mainReactor](auto)
-    {
-        --completedCount;
-        if (completedCount == 0)
-        {
-            mainReactor->stop();
-            completedCount = 2;
-        }
-    };
-
-    io::Address senderAddress;
-    senderAddress.resolve("127.0.0.1:10400");
-
-    io::Address receiverAddress;
-    receiverAddress.resolve("127.0.0.1:10300");
-
-    Amount beamAmount = 300;
-    Amount beamFee = 100;
-    Amount swapAmount = 2000;
-    Amount feeRate = 256;
-
-    auto senderWalletDB = createSenderWalletDB(0, 0);
-    auto binaryTreasury = createTreasury(senderWalletDB, kDefaultTestAmounts);
-
-    BitcoinOptions bobOptions{ "Bob", "123", senderAddress, feeRate };
-    BitcoinOptions aliceOptions{ "Alice", "123", receiverAddress, feeRate };
-    TestBitcoinWallet senderBtcWallet = GetSenderBTCWallet(*mainReactor, senderAddress, swapAmount);
-    TestBitcoinWallet receiverBtcWallet = GetReceiverBTCWallet(*mainReactor, receiverAddress, swapAmount);
-    TestWalletRig sender("sender", senderWalletDB, completeAction);
-    TestWalletRig receiver("receiver", createReceiverWalletDB(), completeAction);
-
-    sender.m_Wallet.initBitcoin(*mainReactor, bobOptions);
-    receiver.m_Wallet.initBitcoin(*mainReactor, aliceOptions);
-
-    receiverBtcWallet.addPeer(senderAddress);
-
-    TxID txID = { {0} };
-
-    auto receiverCoins = receiver.GetCoins();
-    WALLET_CHECK(receiverCoins.empty());
-
-    Node node;
-
-    NodeObserver observer([&]()
-    {
-        auto cursor = node.get_Processor().m_Cursor;
-        if (cursor.m_Sid.m_Height == fork1Height + 5)
-        {
-            if (isBeamOwnerStart)
-            {
-                receiver.m_Wallet.initSwapConditions(beamAmount, swapAmount, wallet::AtomicSwapCoin::Bitcoin, false, SwapSecondSideChainType::Testnet);
-                txID = sender.m_Wallet.swap_coins(sender.m_WalletID, receiver.m_WalletID, beamAmount, beamFee, wallet::AtomicSwapCoin::Bitcoin, swapAmount, SwapSecondSideChainType::Testnet, true);
-            }
-            else
-            {
-                sender.m_Wallet.initSwapConditions(beamAmount, swapAmount, wallet::AtomicSwapCoin::Bitcoin, true, SwapSecondSideChainType::Testnet);
-                txID = receiver.m_Wallet.swap_coins(receiver.m_WalletID, sender.m_WalletID, beamAmount, beamFee, wallet::AtomicSwapCoin::Bitcoin, swapAmount, SwapSecondSideChainType::Testnet, false);
-            }
-        }
-    });
-
-    InitNodeToTest(node, binaryTreasury, &observer);
-
-    mainReactor->run();
-
-    receiverCoins = receiver.GetCoins();
-    WALLET_CHECK(receiverCoins.size() == 1);
-    WALLET_CHECK(receiverCoins[0].m_ID.m_Value == beamAmount - kMinFeeInGroth);
-    WALLET_CHECK(receiverCoins[0].m_status == Coin::Available);
-    WALLET_CHECK(receiverCoins[0].m_createTxId == txID);
-
-    auto senderCoins = sender.GetCoins();
-    WALLET_CHECK(senderCoins.size() == kDefaultTestAmounts.size() + 1);
-    WALLET_CHECK(senderCoins[0].m_ID.m_Value == 500);
-    WALLET_CHECK(senderCoins[0].m_status == Coin::Spent);
-    WALLET_CHECK(senderCoins[0].m_spentTxId == txID);
-    // change
-    WALLET_CHECK(senderCoins[4].m_ID.m_Value == 100);
-    WALLET_CHECK(senderCoins[4].m_status == Coin::Available);
-    WALLET_CHECK(senderCoins[4].m_createTxId == txID);
-
-    // check secret
-    NoLeak<uintBig> senderSecretPrivateKey;
-    storage::getTxParameter(*sender.m_WalletDB, txID, SubTxIndex::BEAM_REDEEM_TX, TxParameterID::AtomicSwapSecretPrivateKey, senderSecretPrivateKey.V);
-    NoLeak<uintBig> receiverSecretPrivateKey;
-    storage::getTxParameter(*receiver.m_WalletDB, txID, SubTxIndex::BEAM_REDEEM_TX, TxParameterID::AtomicSwapSecretPrivateKey, receiverSecretPrivateKey.V);
-    WALLET_CHECK(senderSecretPrivateKey.V == receiverSecretPrivateKey.V);
-}
-
-void TestSwapTransactionWithoutChange(bool isBeamOwnerStart)
-{
-    cout << "\nTesting atomic swap transaction...\n";
-
-    io::Reactor::Ptr mainReactor{ io::Reactor::create() };
-    io::Reactor::Scope scope(*mainReactor);
-
-    int completedCount = 2;
-    auto completeAction = [&completedCount, mainReactor](auto)
-    {
-        --completedCount;
-        if (completedCount == 0)
-        {
-            mainReactor->stop();
-            completedCount = 2;
-        }
-    };
-
-    io::Address senderAddress;
-    senderAddress.resolve("127.0.0.1:10400");
-
-    io::Address receiverAddress;
-    receiverAddress.resolve("127.0.0.1:10300");
-
-    Amount beamAmount = 400;
-    Amount beamFee = 100;
-    Amount swapAmount = 2000;
-    Amount feeRate = 256;
-
-    BitcoinOptions bobOptions{ "Bob", "123", senderAddress, feeRate };
-    BitcoinOptions aliceOptions{ "Alice", "123", receiverAddress, feeRate };
-    TestBitcoinWallet senderBtcWallet = GetSenderBTCWallet(*mainReactor, senderAddress, swapAmount);
-    TestBitcoinWallet receiverBtcWallet = GetReceiverBTCWallet(*mainReactor, receiverAddress, swapAmount);
-    TestWalletRig sender("sender", createSenderWalletDB(false, kDefaultTestAmounts), completeAction);
-    TestWalletRig receiver("receiver", createReceiverWalletDB(), completeAction);
-
-    sender.m_Wallet.initBitcoin(*mainReactor, bobOptions);
-    receiver.m_Wallet.initBitcoin(*mainReactor, aliceOptions);
-
-    receiverBtcWallet.addPeer(senderAddress);
-
-    TxID txID = { {0} };
-
-    if (isBeamOwnerStart)
-    {
-        receiver.m_Wallet.initSwapConditions(beamAmount, swapAmount, wallet::AtomicSwapCoin::Bitcoin, false, SwapSecondSideChainType::Testnet);
-        txID = sender.m_Wallet.swap_coins(sender.m_WalletID, receiver.m_WalletID, beamAmount, beamFee, wallet::AtomicSwapCoin::Bitcoin, swapAmount, SwapSecondSideChainType::Testnet, true);
-    }
-    else
-    {
-        sender.m_Wallet.initSwapConditions(beamAmount, swapAmount, wallet::AtomicSwapCoin::Bitcoin, true, SwapSecondSideChainType::Testnet);
-        txID = receiver.m_Wallet.swap_coins(receiver.m_WalletID, sender.m_WalletID, beamAmount, beamFee, wallet::AtomicSwapCoin::Bitcoin, swapAmount, SwapSecondSideChainType::Testnet, false);
-    }
-
-    auto receiverCoins = receiver.GetCoins();
-    WALLET_CHECK(receiverCoins.empty());
-
-    TestNode node;
-    io::Timer::Ptr timer = io::Timer::create(*mainReactor);
-    timer->start(5000, true, [&node]() {node.AddBlock(); });
-
-    mainReactor->run();
-
-    receiverCoins = receiver.GetCoins();
-    WALLET_CHECK(receiverCoins.size() == 1);
-    WALLET_CHECK(receiverCoins[0].m_ID.m_Value == beamAmount - kMinFeeInGroth);
-    WALLET_CHECK(receiverCoins[0].m_status == Coin::Available);
-    WALLET_CHECK(receiverCoins[0].m_createTxId == txID);
-
-    auto senderCoins = sender.GetCoins();
-    WALLET_CHECK(senderCoins.size() == 4);
-    WALLET_CHECK(senderCoins[0].m_ID.m_Value == 500);
-    WALLET_CHECK(senderCoins[0].m_status == Coin::Spent);
-    WALLET_CHECK(senderCoins[0].m_spentTxId == txID);
-}
-
-void TestSwapBTCRefundTransaction()
-{
-    cout << "\nAtomic swap: testing BTC refund transaction...\n";
-
-    io::Reactor::Ptr mainReactor{ io::Reactor::create() };
-    io::Reactor::Scope scope(*mainReactor);
-
-    auto completedAction = [mainReactor](auto)
-    {
-        mainReactor->stop();
-    };
-
-    io::Address senderAddress;
-    senderAddress.resolve("127.0.0.1:10400");
-
-    io::Address receiverAddress;
-    receiverAddress.resolve("127.0.0.1:10300");
-
-    Amount beamAmount = 300;
-    Amount beamFee = 100;
-    Amount swapAmount = 2000;
-    Amount feeRate = 256;
-    uint32_t lockTimeInBlocks = 200;
-
-    BitcoinOptions bobOptions { "Bob", "123", senderAddress, feeRate };
-    bobOptions.m_lockTimeInBlocks = lockTimeInBlocks;
-    BitcoinOptions aliceOptions { "Alice", "123", receiverAddress, feeRate };
-    aliceOptions.m_lockTimeInBlocks = lockTimeInBlocks;
-
-    TestBitcoinWallet senderBtcWallet = GetSenderBTCWallet(*mainReactor, senderAddress, swapAmount);
-    TestBitcoinWallet receiverBtcWallet = GetReceiverBTCWallet(*mainReactor, receiverAddress, swapAmount);
-    auto sender = std::make_unique<TestWalletRig>("sender", createSenderWalletDB(false, kDefaultTestAmounts), completedAction);
-    auto receiver = std::make_shared<TestWalletRig>("receiver", createReceiverWalletDB(), completedAction);
-
-    receiverBtcWallet.addPeer(senderAddress);
-    sender->m_Wallet.initBitcoin(*mainReactor, bobOptions);
-    receiver->m_Wallet.initBitcoin(*mainReactor, aliceOptions);
-    receiver->m_Wallet.initSwapConditions(beamAmount, swapAmount, wallet::AtomicSwapCoin::Bitcoin, false, SwapSecondSideChainType::Testnet);
-
-    TxID txID = sender->m_Wallet.swap_coins(sender->m_WalletID, receiver->m_WalletID, beamAmount, beamFee, wallet::AtomicSwapCoin::Bitcoin, swapAmount, SwapSecondSideChainType::Testnet, true);
-
-    auto receiverCoins = receiver->GetCoins();
-    WALLET_CHECK(receiverCoins.empty());
-
-    TestNode node;
-    io::Timer::Ptr timer = io::Timer::create(*mainReactor);
-    timer->start(5000, true, [&node]() {node.AddBlock(); });
-
-    io::AsyncEvent::Ptr eventToUpdate;
-
-    eventToUpdate = io::AsyncEvent::create(*mainReactor, [&sender, receiver, txID, &eventToUpdate, &timer]()
-    {
-        if (sender)
-        {
-            wallet::AtomicSwapTransaction::State txState = wallet::AtomicSwapTransaction::State::Initial;
-            storage::getTxParameter(*sender->m_WalletDB, txID, wallet::kDefaultSubTxID, wallet::TxParameterID::State, txState);
-            if (txState == wallet::AtomicSwapTransaction::State::HandlingContractTX)
-            {
-                // delete sender to simulate refund on BTC side
-                sender.reset();
-            }
-            eventToUpdate->post();
-        }
-        else
-        {
-            wallet::AtomicSwapTransaction::State txState = wallet::AtomicSwapTransaction::State::Initial;
-            storage::getTxParameter(*receiver->m_WalletDB, txID, wallet::kDefaultSubTxID, wallet::TxParameterID::State, txState);
-            if (txState != wallet::AtomicSwapTransaction::State::SendingRefundTX)
-            {
-                // speed-up test
-                timer->restart(50, true);
-            }
-        }
-    });
-
-    eventToUpdate->post();
-    mainReactor->run();
-
-    // validate receiver TX state
-    wallet::AtomicSwapTransaction::State txState = wallet::AtomicSwapTransaction::State::Initial;
-    storage::getTxParameter(*receiver->m_WalletDB, txID, wallet::kDefaultSubTxID, wallet::TxParameterID::State, txState);
-    WALLET_CHECK(txState == wallet::AtomicSwapTransaction::State::Refunded);
-    receiverCoins = receiver->GetCoins();
-    WALLET_CHECK(receiverCoins.size() == 0);
-
-    // TODO: add check BTC balance
-}
-
-void TestSwapBeamRefundTransaction()
-{
-    cout << "\nAtomic swap: testing Beam refund transaction...\n";
-
-    io::Reactor::Ptr mainReactor{ io::Reactor::create() };
-    io::Reactor::Scope scope(*mainReactor);
-
-    auto completedAction = [mainReactor](auto)
-    {
-        mainReactor->stop();
-    };
-
-    io::Address senderAddress;
-    senderAddress.resolve("127.0.0.1:10400");
-
-    io::Address receiverAddress;
-    receiverAddress.resolve("127.0.0.1:10300");
-
-    Amount beamAmount = 300;
-    Amount beamFee = 100;
-    Amount swapAmount = 2000;
-    Amount feeRate = 256;
-
-    BitcoinOptions bobOptions{ "Bob", "123", senderAddress, feeRate };
-    BitcoinOptions aliceOptions{ "Alice", "123", receiverAddress, feeRate };
-    TestBitcoinWallet senderBtcWallet = GetSenderBTCWallet(*mainReactor, senderAddress, swapAmount);
-    TestBitcoinWallet receiverBtcWallet = GetReceiverBTCWallet(*mainReactor, receiverAddress, swapAmount);
-    auto sender = std::make_unique<TestWalletRig>("sender", createSenderWalletDB(false, kDefaultTestAmounts), completedAction);
-    auto receiver = std::make_unique<TestWalletRig>("receiver", createReceiverWalletDB(), completedAction);
-
-    receiverBtcWallet.addPeer(senderAddress);
-    sender->m_Wallet.initBitcoin(*mainReactor, bobOptions);
-    receiver->m_Wallet.initBitcoin(*mainReactor, aliceOptions);
-    receiver->m_Wallet.initSwapConditions(beamAmount, swapAmount, wallet::AtomicSwapCoin::Bitcoin, false, SwapSecondSideChainType::Testnet);
-
-    TxID txID = sender->m_Wallet.swap_coins(sender->m_WalletID, receiver->m_WalletID, beamAmount, beamFee, wallet::AtomicSwapCoin::Bitcoin, swapAmount, SwapSecondSideChainType::Testnet, true);
-
-    auto receiverCoins = receiver->GetCoins();
-    WALLET_CHECK(receiverCoins.empty());
-
-    TestNode node;
-    io::AsyncEvent::Ptr eventToUpdate;
-
-    eventToUpdate = io::AsyncEvent::create(*mainReactor, [&sender, &receiver, txID, &eventToUpdate, &node]()
-    {
-        if (receiver)
-        {
-            wallet::AtomicSwapTransaction::State txState = wallet::AtomicSwapTransaction::State::Initial;
-            storage::getTxParameter(*receiver->m_WalletDB, txID, wallet::kDefaultSubTxID, wallet::TxParameterID::State, txState);
-            if (txState == wallet::AtomicSwapTransaction::State::SendingBeamRedeemTX)
-            {
-                // delete receiver to simulate refund on Beam side
-                receiver.reset();
-            }
-            eventToUpdate->post();
-        }
-        else
-        {
-            wallet::AtomicSwapTransaction::State txState = wallet::AtomicSwapTransaction::State::Initial;
-            storage::getTxParameter(*sender->m_WalletDB, txID, wallet::kDefaultSubTxID, wallet::TxParameterID::State, txState);
-            if (txState != wallet::AtomicSwapTransaction::State::SendingBeamRefundTX)
-            {
-                // speed-up test
-                node.AddBlock();
-                eventToUpdate->post();
-            }
-        }
-    });
-
-    io::Timer::Ptr timer = io::Timer::create(*mainReactor);
-    timer->start(5000, true, [&node]() {node.AddBlock(); });
-
-    eventToUpdate->post();
-    mainReactor->run();
-
-    // validate sender TX state
-    wallet::AtomicSwapTransaction::State txState = wallet::AtomicSwapTransaction::State::Initial;
-    storage::getTxParameter(*sender->m_WalletDB, txID, wallet::kDefaultSubTxID, wallet::TxParameterID::State, txState);
-    WALLET_CHECK(txState == wallet::AtomicSwapTransaction::State::Refunded);
-
-    auto senderCoins = sender->GetCoins();
-    WALLET_CHECK(senderCoins.size() == 6);
-    WALLET_CHECK(senderCoins[0].m_ID.m_Value == 500);
-    WALLET_CHECK(senderCoins[0].m_status == Coin::Spent);
-    WALLET_CHECK(senderCoins[0].m_spentTxId == txID);
-
-    // change of Beam LockTx
-    WALLET_CHECK(senderCoins[4].m_ID.m_Value == 100);
-    WALLET_CHECK(senderCoins[4].m_status == Coin::Available);
-    WALLET_CHECK(senderCoins[4].m_createTxId == txID);
-
-    // Refund
-    WALLET_CHECK(senderCoins[5].m_ID.m_Value == beamAmount - kMinFeeInGroth);
-    WALLET_CHECK(senderCoins[5].m_status == Coin::Available);
-    WALLET_CHECK(senderCoins[5].m_createTxId == txID);
-}
-
-void ExpireByResponseTime(bool isBeamSide)
-{
-    // Simulate swap transaction without response from second side
-
-    cout << "\nAtomic swap: testing expired transaction on " << (isBeamSide ? "Beam" : "BTC") << " side...\n";
-
-    io::Reactor::Ptr mainReactor{ io::Reactor::create() };
-    io::Reactor::Scope scope(*mainReactor);
-
-    auto completedAction = [mainReactor](auto)
-    {
-        mainReactor->stop();
-    };
-
-    io::Address senderAddress;
-    senderAddress.resolve("127.0.0.1:10400");
-
-    Amount beamAmount = 300;
-    Amount beamFee = 100;
-    Amount swapAmount = 2000;
-    Amount feeRate = 256;
-    Height lifetime = 100;
-    Height responseTime = 100;
-
-    BitcoinOptions aliceOptions{ "Alice", "123", senderAddress, feeRate };
-    TestBitcoinWallet senderBtcWallet = GetSenderBTCWallet(*mainReactor, senderAddress, swapAmount);
-    auto sender = std::make_unique<TestWalletRig>("sender", createSenderWalletDB(false, kDefaultTestAmounts), completedAction);
-
-    sender->m_Wallet.initBitcoin(*mainReactor, aliceOptions);
-
-    auto db = createReceiverWalletDB();
-    auto keyKeeper = std::make_shared<LocalPrivateKeyKeeper>(db);
-    WalletAddress receiverWalletAddress = storage::createAddress(*db, keyKeeper);
-    WalletID receiverWalletID = receiverWalletAddress.m_walletID;
-
-    TxID txID = sender->m_Wallet.swap_coins(sender->m_WalletID, receiverWalletID, beamAmount, beamFee,
-        wallet::AtomicSwapCoin::Bitcoin, swapAmount, SwapSecondSideChainType::Testnet, isBeamSide, lifetime, responseTime);
-
-    TestNode node;
-    io::Timer::Ptr timer = io::Timer::create(*mainReactor);
-    timer->start(50, true, [&node]() {node.AddBlock(); });
-
-    mainReactor->run();
-
-    // validate sender TX state
-    wallet::AtomicSwapTransaction::State txState = wallet::AtomicSwapTransaction::State::Initial;
-    storage::getTxParameter(*sender->m_WalletDB, txID, wallet::kDefaultSubTxID, wallet::TxParameterID::State, txState);
-    WALLET_CHECK(txState == wallet::AtomicSwapTransaction::State::Failed);
-
-    TxFailureReason reason = TxFailureReason::Unknown;
-    storage::getTxParameter(*sender->m_WalletDB, txID, TxParameterID::InternalFailureReason, reason);
-    WALLET_CHECK(reason == TxFailureReason::TransactionExpired);
-
-    if (isBeamSide)
-    {
-        auto senderCoins = sender->GetCoins();
-        WALLET_CHECK(senderCoins.size() == 4);
-        WALLET_CHECK(senderCoins[0].m_ID.m_Value == 500);
-        WALLET_CHECK(senderCoins[0].m_status == Coin::Available);
-    }
-}
-
-void TestSwapCancelTransaction(bool isSender, wallet::AtomicSwapTransaction::State testingState)
-{
-    cout << "\nAtomic swap: testing cancel transaction (" << (isSender ? "sender" : "receiver") << ", " << getSwapTxStatus(testingState) << ")...\n";
-
-    io::Reactor::Ptr mainReactor{ io::Reactor::create() };
-    io::Reactor::Scope scope(*mainReactor);
-
-    auto completedAction = [mainReactor](auto)
-    {
-        mainReactor->stop();
-    };
-
-    io::Address senderAddress;
-    senderAddress.resolve("127.0.0.1:10400");
-
-    io::Address receiverAddress;
-    receiverAddress.resolve("127.0.0.1:10300");
-
-    Amount beamAmount = 300;
-    Amount beamFee = 100;
-    Amount swapAmount = 2000;
-    Amount feeRate = 256;
-
-    BitcoinOptions bobOptions{ "Bob", "123", senderAddress, feeRate };
-    BitcoinOptions aliceOptions{ "Alice", "123", receiverAddress, feeRate };
-    TestBitcoinWallet senderBtcWallet = GetSenderBTCWallet(*mainReactor, senderAddress, swapAmount);
-    TestBitcoinWallet receiverBtcWallet = GetReceiverBTCWallet(*mainReactor, receiverAddress, swapAmount);
-    auto sender = std::make_unique<TestWalletRig>("sender", createSenderWalletDB(false, kDefaultTestAmounts), isSender ? Wallet::TxCompletedAction() : completedAction);
-    auto receiver = std::make_unique<TestWalletRig>("receiver", createReceiverWalletDB(), isSender ? completedAction : Wallet::TxCompletedAction());
-
-    receiverBtcWallet.addPeer(senderAddress);
-    sender->m_Wallet.initBitcoin(*mainReactor, bobOptions);
-    receiver->m_Wallet.initBitcoin(*mainReactor, aliceOptions);
-    receiver->m_Wallet.initSwapConditions(beamAmount, swapAmount, wallet::AtomicSwapCoin::Bitcoin, false, SwapSecondSideChainType::Testnet);
-
-    TxID txID = sender->m_Wallet.swap_coins(sender->m_WalletID, receiver->m_WalletID, beamAmount, beamFee, wallet::AtomicSwapCoin::Bitcoin, swapAmount, SwapSecondSideChainType::Testnet, true);
-
-    auto receiverCoins = receiver->GetCoins();
-    WALLET_CHECK(receiverCoins.empty());
-
-    TestNode node;
-    io::AsyncEvent::Ptr eventToUpdate;
-
-    eventToUpdate = io::AsyncEvent::create(*mainReactor, [&walletRig = isSender ? sender: receiver, testingState, txID, &eventToUpdate]()
-    {
-        wallet::AtomicSwapTransaction::State txState = wallet::AtomicSwapTransaction::State::Initial;
-        storage::getTxParameter(*walletRig->m_WalletDB, txID, wallet::kDefaultSubTxID, wallet::TxParameterID::State, txState);
-        if (txState == testingState)
-        {
-            walletRig->m_Wallet.CancelTransaction(txID);
-        }
-        else
-        {
-            eventToUpdate->post();
-        }
-    });
-
-    io::Timer::Ptr timer = io::Timer::create(*mainReactor);
-    timer->start(2000, true, [&node]() {node.AddBlock(); });
-
-    eventToUpdate->post();
-    mainReactor->run();
-
-    // validate sender TX state
-    wallet::AtomicSwapTransaction::State txState = wallet::AtomicSwapTransaction::State::Initial;
-    storage::getTxParameter(*sender->m_WalletDB, txID, wallet::kDefaultSubTxID, wallet::TxParameterID::State, txState);
-    WALLET_CHECK(txState == (isSender ? wallet::AtomicSwapTransaction::State::Cancelled : wallet::AtomicSwapTransaction::State::Failed));
-
-    storage::getTxParameter(*receiver->m_WalletDB, txID, wallet::kDefaultSubTxID, wallet::TxParameterID::State, txState);
-    WALLET_CHECK(txState == (isSender ? wallet::AtomicSwapTransaction::State::Failed : wallet::AtomicSwapTransaction::State::Cancelled));
-
-    auto senderCoins = sender->GetCoins();
-    WALLET_CHECK(senderCoins.size() == 4);
-
-    for (const auto& coin : senderCoins)
-    {
-        WALLET_CHECK(coin.m_status == Coin::Available);
-    }    
-}
-
-void TestSwap120Blocks()
-{
-    cout << "\nAtomic swap: testing 120 blocks ...\n";
-
-    io::Reactor::Ptr mainReactor{ io::Reactor::create() };
-    io::Reactor::Scope scope(*mainReactor);
-
-    int completedCount = 2;
-    auto completeAction = [&completedCount, mainReactor](auto)
-    {
-        --completedCount;
-        if (completedCount == 0)
-        {
-            mainReactor->stop();
-            completedCount = 2;
-        }
-    };
-
-    io::Address senderAddress;
-    senderAddress.resolve("127.0.0.1:10400");
-
-    io::Address receiverAddress;
-    receiverAddress.resolve("127.0.0.1:10300");
-
-    Amount beamAmount = 300;
-    Amount beamFee = 100;
-    Amount swapAmount = 2000;
-    Amount feeRate = 256;
-
-    BitcoinOptions bobOptions{ "Bob", "123", senderAddress, feeRate };
-    BitcoinOptions aliceOptions{ "Alice", "123", receiverAddress, feeRate };
-    TestBitcoinWallet senderBtcWallet = GetSenderBTCWallet(*mainReactor, senderAddress, swapAmount);
-    TestBitcoinWallet receiverBtcWallet = GetReceiverBTCWallet(*mainReactor, receiverAddress, swapAmount);
-    auto receiverWalletDB = createReceiverWalletDB();
-    auto senderWalletDB = createSenderWalletDB(0, 0);
-    auto binaryTreasury = createTreasury(senderWalletDB, kDefaultTestAmounts);
-    auto sender = std::make_unique<TestWalletRig>("sender", senderWalletDB, completeAction);
-    auto receiver = std::make_unique<TestWalletRig>("receiver", receiverWalletDB);
-
-    receiverBtcWallet.addPeer(senderAddress);
-
-    auto receiverCoins = receiver->GetCoins();
-    WALLET_CHECK(receiverCoins.empty());
-
-    io::AsyncEvent::Ptr eventToUpdate;
-
-    bool isNeedReset = true;
-    Height currentHeight = 0;
-    Node node;
-    TxID txID;
-
-    eventToUpdate = io::AsyncEvent::create(*mainReactor, [&]()
-    {
-        if (receiver)
-        {
-            wallet::AtomicSwapTransaction::State txState = wallet::AtomicSwapTransaction::State::Initial;
-            storage::getTxParameter(*receiver->m_WalletDB, txID, wallet::kDefaultSubTxID, wallet::TxParameterID::State, txState);
-            if (txState == wallet::AtomicSwapTransaction::State::Failed)
-            {
-                return;
-            }
-            else if (txState == wallet::AtomicSwapTransaction::State::HandlingContractTX && isNeedReset)
-            {
-                isNeedReset = false;
-                currentHeight = receiver->m_WalletDB->getCurrentHeight();
-                receiver.reset();
-                node.m_Cfg.m_TestMode.m_FakePowSolveTime_ms = 100;
-            }
-        }
-        else
-        {
-            if (sender->m_WalletDB->getCurrentHeight() - currentHeight >= 110)
-            {
-                receiver = std::make_unique<TestWalletRig>("receiver", receiverWalletDB, completeAction);
-                receiver->m_Wallet.initBitcoin(*mainReactor, aliceOptions);
-            }
-        }
-        eventToUpdate->post();
-    });
-
-    eventToUpdate->post();
-
-    NodeObserver observer([&]()
-    {
-        auto cursor = node.get_Processor().m_Cursor;
-        if (cursor.m_Sid.m_Height == 5)
-        {
-            sender->m_Wallet.initBitcoin(*mainReactor, bobOptions);
-            receiver->m_Wallet.initBitcoin(*mainReactor, aliceOptions);
-            receiver->m_Wallet.initSwapConditions(beamAmount, swapAmount, wallet::AtomicSwapCoin::Bitcoin, false, SwapSecondSideChainType::Testnet);
-            txID = sender->m_Wallet.swap_coins(sender->m_WalletID, receiver->m_WalletID, beamAmount, beamFee, wallet::AtomicSwapCoin::Bitcoin, swapAmount, SwapSecondSideChainType::Testnet, true);
-        }
-    });
-
-    InitNodeToTest(node, binaryTreasury, &observer);
-
-    mainReactor->run();
-
-    wallet::AtomicSwapTransaction::State txState = wallet::AtomicSwapTransaction::State::Initial;
-
-    storage::getTxParameter(*receiver->m_WalletDB, txID, wallet::kDefaultSubTxID, wallet::TxParameterID::State, txState);
-    WALLET_CHECK(txState == wallet::AtomicSwapTransaction::State::Failed);
-
-    storage::getTxParameter(*sender->m_WalletDB, txID, wallet::kDefaultSubTxID, wallet::TxParameterID::State, txState);
-    WALLET_CHECK(txState == wallet::AtomicSwapTransaction::State::Failed);
-
-    auto senderCoins = sender->GetCoins();
-    WALLET_CHECK(senderCoins.size() == kDefaultTestAmounts.size());
-
-    for (size_t i = 0; i < kDefaultTestAmounts.size(); i++)
-    {
-        WALLET_CHECK(senderCoins[i].m_status == Coin::Available);
-        WALLET_CHECK(senderCoins[i].m_ID.m_Value == kDefaultTestAmounts[i]);
-    }
-}
-
-int main()
-{
-    int logLevel = LOG_LEVEL_DEBUG;
-    auto logger = beam::Logger::create(logLevel, logLevel);
-    Rules::get().FakePoW = true;
-    Rules::get().UpdateChecksum();
-    beam::Height fork1Height = 10;
-    Rules::get().pForks[1].m_Height = fork1Height;
-
-    TestSwapTransaction(true, fork1Height);
-    TestSwapTransaction(false, fork1Height);
-    TestSwapTransactionWithoutChange(true);
-
-    TestSwapBTCRefundTransaction();
-    TestSwapBeamRefundTransaction();
-
-    ExpireByResponseTime(true);
-    ExpireByResponseTime(false);
-
-    TestSwapCancelTransaction(false, wallet::AtomicSwapTransaction::State::Invitation);
-
-    TestSwapCancelTransaction(true, wallet::AtomicSwapTransaction::State::BuildingBeamLockTX);
-    TestSwapCancelTransaction(false, wallet::AtomicSwapTransaction::State::BuildingBeamLockTX);
-
-    TestSwapCancelTransaction(true, wallet::AtomicSwapTransaction::State::BuildingBeamRedeemTX);
-    TestSwapCancelTransaction(false, wallet::AtomicSwapTransaction::State::BuildingBeamRedeemTX);
-
-    TestSwapCancelTransaction(true, wallet::AtomicSwapTransaction::State::BuildingBeamRefundTX);
-    TestSwapCancelTransaction(false, wallet::AtomicSwapTransaction::State::BuildingBeamRefundTX);
-
-    TestSwap120Blocks();
-
-    assert(g_failureCount == 0);
-    return WALLET_CHECK_RESULT;
->>>>>>> b8613cac
+                    .SetParameter(TxParameterID::AtomicSwapSecondSideChainType, SwapSecondSideChainType::Testnet);
+
+                sender.m_Wallet.StartTransaction(parameters);
+                txID = receiver.m_Wallet.StartTransaction(AcceptSwapParameters(parameters, receiver.m_WalletID));
+            }
+        }
+    });
+
+    InitNodeToTest(node, binaryTreasury, &observer);
+
+    mainReactor->run();
+
+    receiverCoins = receiver.GetCoins();
+    WALLET_CHECK(receiverCoins.size() == 1);
+    WALLET_CHECK(receiverCoins[0].m_ID.m_Value == beamAmount - kMinFeeInGroth);
+    WALLET_CHECK(receiverCoins[0].m_status == Coin::Available);
+    WALLET_CHECK(receiverCoins[0].m_createTxId == txID);
+
+    auto senderCoins = sender.GetCoins();
+    WALLET_CHECK(senderCoins.size() == kDefaultTestAmounts.size() + 1);
+    WALLET_CHECK(senderCoins[0].m_ID.m_Value == 500);
+    WALLET_CHECK(senderCoins[0].m_status == Coin::Spent);
+    WALLET_CHECK(senderCoins[0].m_spentTxId == txID);
+    // change
+    WALLET_CHECK(senderCoins[4].m_ID.m_Value == 100);
+    WALLET_CHECK(senderCoins[4].m_status == Coin::Available);
+    WALLET_CHECK(senderCoins[4].m_createTxId == txID);
+
+    // check secret
+    NoLeak<uintBig> senderSecretPrivateKey;
+    storage::getTxParameter(*sender.m_WalletDB, txID, SubTxIndex::BEAM_REDEEM_TX, TxParameterID::AtomicSwapSecretPrivateKey, senderSecretPrivateKey.V);
+    NoLeak<uintBig> receiverSecretPrivateKey;
+    storage::getTxParameter(*receiver.m_WalletDB, txID, SubTxIndex::BEAM_REDEEM_TX, TxParameterID::AtomicSwapSecretPrivateKey, receiverSecretPrivateKey.V);
+    WALLET_CHECK(senderSecretPrivateKey.V != Zero && senderSecretPrivateKey.V == receiverSecretPrivateKey.V);
+}
+
+void TestSwapTransactionWithoutChange(bool isBeamOwnerStart)
+{
+    cout << "\nTesting atomic swap transaction...\n";
+
+    io::Reactor::Ptr mainReactor{ io::Reactor::create() };
+    io::Reactor::Scope scope(*mainReactor);
+
+    int completedCount = 2;
+    auto completeAction = [&completedCount, mainReactor](auto)
+    {
+        --completedCount;
+        if (completedCount == 0)
+        {
+            mainReactor->stop();
+            completedCount = 2;
+        }
+    };
+
+    io::Address senderAddress;
+    senderAddress.resolve("127.0.0.1:10400");
+
+    io::Address receiverAddress;
+    receiverAddress.resolve("127.0.0.1:10300");
+
+    Amount beamAmount = 400;
+    Amount beamFee = 100;
+    Amount swapAmount = 2000;
+    Amount feeRate = 256;
+
+    auto bobSettings = std::make_shared<bitcoin::Settings>();
+    bobSettings->SetConnectionOptions({ "Bob", "123", senderAddress });
+    bobSettings->SetFeeRate(feeRate);
+
+    auto aliceSettings = std::make_shared<bitcoin::Settings>();
+    aliceSettings->SetConnectionOptions({ "Alice", "123", receiverAddress });
+    aliceSettings->SetFeeRate(feeRate);
+    TestBitcoinWallet senderBtcWallet = GetSenderBTCWallet(*mainReactor, senderAddress, swapAmount);
+    TestBitcoinWallet receiverBtcWallet = GetReceiverBTCWallet(*mainReactor, receiverAddress, swapAmount);
+    TestWalletRig sender("sender", createSenderWalletDB(false, kDefaultTestAmounts), completeAction);
+    TestWalletRig receiver("receiver", createReceiverWalletDB(), completeAction);
+
+    InitBitcoin(sender.m_Wallet, sender.m_WalletDB, *mainReactor, bobSettings);
+    InitBitcoin(receiver.m_Wallet, receiver.m_WalletDB, *mainReactor, aliceSettings);
+
+    receiverBtcWallet.addPeer(senderAddress);
+
+    TxID txID = { {0} };
+
+    if (isBeamOwnerStart)
+    {
+        auto parameters = InitNewSwap(receiver.m_WalletID, beamAmount, beamFee, wallet::AtomicSwapCoin::Bitcoin, swapAmount, SwapSecondSideChainType::Testnet, false);
+        receiver.m_Wallet.StartTransaction(parameters);
+        txID = sender.m_Wallet.StartTransaction(AcceptSwapParameters(parameters, sender.m_WalletID));
+    }
+    else
+    {
+        auto parameters = InitNewSwap(sender.m_WalletID, beamAmount, beamFee, wallet::AtomicSwapCoin::Bitcoin, swapAmount, SwapSecondSideChainType::Testnet, true);
+        sender.m_Wallet.StartTransaction(parameters);
+        txID = receiver.m_Wallet.StartTransaction(AcceptSwapParameters(parameters, receiver.m_WalletID));
+    }
+
+    auto receiverCoins = receiver.GetCoins();
+    WALLET_CHECK(receiverCoins.empty());
+
+    TestNode node;
+    io::Timer::Ptr timer = io::Timer::create(*mainReactor);
+    timer->start(5000, true, [&node]() {node.AddBlock(); });
+
+    mainReactor->run();
+
+    receiverCoins = receiver.GetCoins();
+    WALLET_CHECK(receiverCoins.size() == 1);
+    WALLET_CHECK(receiverCoins[0].m_ID.m_Value == beamAmount - kMinFeeInGroth);
+    WALLET_CHECK(receiverCoins[0].m_status == Coin::Available);
+    WALLET_CHECK(receiverCoins[0].m_createTxId == txID);
+
+    auto senderCoins = sender.GetCoins();
+    WALLET_CHECK(senderCoins.size() == 4);
+    WALLET_CHECK(senderCoins[0].m_ID.m_Value == 500);
+    WALLET_CHECK(senderCoins[0].m_status == Coin::Spent);
+    WALLET_CHECK(senderCoins[0].m_spentTxId == txID);
+}
+
+void TestSwapBTCRefundTransaction()
+{
+    cout << "\nAtomic swap: testing BTC refund transaction...\n";
+
+    io::Reactor::Ptr mainReactor{ io::Reactor::create() };
+    io::Reactor::Scope scope(*mainReactor);
+
+    auto completedAction = [mainReactor](auto)
+    {
+        mainReactor->stop();
+    };
+
+    io::Address senderAddress;
+    senderAddress.resolve("127.0.0.1:10400");
+
+    io::Address receiverAddress;
+    receiverAddress.resolve("127.0.0.1:10300");
+
+    Amount beamAmount = 300;
+    Amount beamFee = 100;
+    Amount swapAmount = 2000;
+    Amount feeRate = 256;
+    uint32_t lockTimeInBlocks = 200;
+
+    auto bobSettings = std::make_shared<bitcoin::Settings>();
+    bobSettings->SetConnectionOptions({ "Bob", "123", senderAddress });
+    bobSettings->SetFeeRate(feeRate);
+    bobSettings->SetLockTimeInBlocks(lockTimeInBlocks);
+
+    auto aliceSettings = std::make_shared<bitcoin::Settings>();
+    aliceSettings->SetConnectionOptions({ "Alice", "123", receiverAddress });
+    aliceSettings->SetFeeRate(feeRate);
+    aliceSettings->SetLockTimeInBlocks(lockTimeInBlocks);
+
+    TestBitcoinWallet senderBtcWallet = GetSenderBTCWallet(*mainReactor, senderAddress, swapAmount);
+    TestBitcoinWallet receiverBtcWallet = GetReceiverBTCWallet(*mainReactor, receiverAddress, swapAmount);
+    auto sender = std::make_unique<TestWalletRig>("sender", createSenderWalletDB(false, kDefaultTestAmounts), completedAction);
+    auto receiver = std::make_shared<TestWalletRig>("receiver", createReceiverWalletDB(), completedAction);
+
+    receiverBtcWallet.addPeer(senderAddress);
+    InitBitcoin(sender->m_Wallet, sender->m_WalletDB, *mainReactor, bobSettings);
+    InitBitcoin(receiver->m_Wallet, receiver->m_WalletDB, *mainReactor, aliceSettings);
+
+    auto parameters = InitNewSwap(receiver->m_WalletID, beamAmount, beamFee, wallet::AtomicSwapCoin::Bitcoin, swapAmount, SwapSecondSideChainType::Testnet, false);
+    receiver->m_Wallet.StartTransaction(parameters);
+    TxID txID = sender->m_Wallet.StartTransaction(AcceptSwapParameters(parameters, sender->m_WalletID));
+
+    auto receiverCoins = receiver->GetCoins();
+    WALLET_CHECK(receiverCoins.empty());
+
+    TestNode node;
+    io::Timer::Ptr timer = io::Timer::create(*mainReactor);
+    timer->start(5000, true, [&node]() {node.AddBlock(); });
+
+    io::AsyncEvent::Ptr eventToUpdate;
+
+    eventToUpdate = io::AsyncEvent::create(*mainReactor, [&sender, receiver, txID, &eventToUpdate, &timer]()
+    {
+        if (sender)
+        {
+            wallet::AtomicSwapTransaction::State txState = wallet::AtomicSwapTransaction::State::Initial;
+            storage::getTxParameter(*sender->m_WalletDB, txID, wallet::kDefaultSubTxID, wallet::TxParameterID::State, txState);
+            if (txState == wallet::AtomicSwapTransaction::State::HandlingContractTX)
+            {
+                // delete sender to simulate refund on BTC side
+                sender.reset();
+            }
+            eventToUpdate->post();
+        }
+        else
+        {
+            wallet::AtomicSwapTransaction::State txState = wallet::AtomicSwapTransaction::State::Initial;
+            storage::getTxParameter(*receiver->m_WalletDB, txID, wallet::kDefaultSubTxID, wallet::TxParameterID::State, txState);
+            if (txState != wallet::AtomicSwapTransaction::State::SendingRefundTX)
+            {
+                // speed-up test
+                timer->restart(50, true);
+            }
+        }
+    });
+
+    eventToUpdate->post();
+    mainReactor->run();
+
+    // validate receiver TX state
+    wallet::AtomicSwapTransaction::State txState = wallet::AtomicSwapTransaction::State::Initial;
+    storage::getTxParameter(*receiver->m_WalletDB, txID, wallet::kDefaultSubTxID, wallet::TxParameterID::State, txState);
+    WALLET_CHECK(txState == wallet::AtomicSwapTransaction::State::Refunded);
+    receiverCoins = receiver->GetCoins();
+    WALLET_CHECK(receiverCoins.size() == 0);
+
+    // TODO: add check BTC balance
+}
+
+void TestSwapBeamRefundTransaction()
+{
+    cout << "\nAtomic swap: testing Beam refund transaction...\n";
+
+    io::Reactor::Ptr mainReactor{ io::Reactor::create() };
+    io::Reactor::Scope scope(*mainReactor);
+
+    auto completedAction = [mainReactor](auto)
+    {
+        mainReactor->stop();
+    };
+
+    io::Address senderAddress;
+    senderAddress.resolve("127.0.0.1:10400");
+
+    io::Address receiverAddress;
+    receiverAddress.resolve("127.0.0.1:10300");
+
+    Amount beamAmount = 300;
+    Amount beamFee = 100;
+    Amount swapAmount = 2000;
+    Amount feeRate = 256;
+
+    auto bobSettings = std::make_shared<bitcoin::Settings>();
+    bobSettings->SetConnectionOptions({ "Bob", "123", senderAddress });
+    bobSettings->SetFeeRate(feeRate);
+
+    auto aliceSettings = std::make_shared<bitcoin::Settings>();
+    aliceSettings->SetConnectionOptions({ "Alice", "123", receiverAddress });
+    aliceSettings->SetFeeRate(feeRate);
+    TestBitcoinWallet senderBtcWallet = GetSenderBTCWallet(*mainReactor, senderAddress, swapAmount);
+    TestBitcoinWallet receiverBtcWallet = GetReceiverBTCWallet(*mainReactor, receiverAddress, swapAmount);
+    auto sender = std::make_unique<TestWalletRig>("sender", createSenderWalletDB(false, kDefaultTestAmounts), completedAction);
+    auto receiver = std::make_unique<TestWalletRig>("receiver", createReceiverWalletDB(), completedAction);
+
+    receiverBtcWallet.addPeer(senderAddress);
+    InitBitcoin(sender->m_Wallet, sender->m_WalletDB, *mainReactor, bobSettings);
+    InitBitcoin(receiver->m_Wallet, receiver->m_WalletDB, *mainReactor, aliceSettings);
+
+    auto parameters = InitNewSwap(receiver->m_WalletID, beamAmount, beamFee, wallet::AtomicSwapCoin::Bitcoin, swapAmount, SwapSecondSideChainType::Testnet, false);
+    receiver->m_Wallet.StartTransaction(parameters);
+    TxID txID = sender->m_Wallet.StartTransaction(AcceptSwapParameters(parameters, sender->m_WalletID));
+
+    auto receiverCoins = receiver->GetCoins();
+    WALLET_CHECK(receiverCoins.empty());
+
+    TestNode node;
+    io::AsyncEvent::Ptr eventToUpdate;
+
+    eventToUpdate = io::AsyncEvent::create(*mainReactor, [&sender, &receiver, txID, &eventToUpdate, &node]()
+    {
+        if (receiver)
+        {
+            wallet::AtomicSwapTransaction::State txState = wallet::AtomicSwapTransaction::State::Initial;
+            storage::getTxParameter(*receiver->m_WalletDB, txID, wallet::kDefaultSubTxID, wallet::TxParameterID::State, txState);
+            if (txState == wallet::AtomicSwapTransaction::State::SendingBeamRedeemTX)
+            {
+                // delete receiver to simulate refund on Beam side
+                receiver.reset();
+            }
+            eventToUpdate->post();
+        }
+        else
+        {
+            wallet::AtomicSwapTransaction::State txState = wallet::AtomicSwapTransaction::State::Initial;
+            storage::getTxParameter(*sender->m_WalletDB, txID, wallet::kDefaultSubTxID, wallet::TxParameterID::State, txState);
+            if (txState != wallet::AtomicSwapTransaction::State::SendingBeamRefundTX)
+            {
+                // speed-up test
+                node.AddBlock();
+                eventToUpdate->post();
+            }
+        }
+    });
+
+    io::Timer::Ptr timer = io::Timer::create(*mainReactor);
+    timer->start(5000, true, [&node]() {node.AddBlock(); });
+
+    eventToUpdate->post();
+    mainReactor->run();
+
+    // validate sender TX state
+    wallet::AtomicSwapTransaction::State txState = wallet::AtomicSwapTransaction::State::Initial;
+    storage::getTxParameter(*sender->m_WalletDB, txID, wallet::kDefaultSubTxID, wallet::TxParameterID::State, txState);
+    WALLET_CHECK(txState == wallet::AtomicSwapTransaction::State::Refunded);
+
+    auto senderCoins = sender->GetCoins();
+    WALLET_CHECK(senderCoins.size() == 6);
+    WALLET_CHECK(senderCoins[0].m_ID.m_Value == 500);
+    WALLET_CHECK(senderCoins[0].m_status == Coin::Spent);
+    WALLET_CHECK(senderCoins[0].m_spentTxId == txID);
+
+    // change of Beam LockTx
+    WALLET_CHECK(senderCoins[4].m_ID.m_Value == 100);
+    WALLET_CHECK(senderCoins[4].m_status == Coin::Available);
+    WALLET_CHECK(senderCoins[4].m_createTxId == txID);
+
+    // Refund
+    WALLET_CHECK(senderCoins[5].m_ID.m_Value == beamAmount - kMinFeeInGroth);
+    WALLET_CHECK(senderCoins[5].m_status == Coin::Available);
+    WALLET_CHECK(senderCoins[5].m_createTxId == txID);
+}
+
+void ExpireByResponseTime(bool isBeamSide)
+{
+    // Simulate swap transaction without response from second side
+
+    cout << "\nAtomic swap: testing expired transaction on " << (isBeamSide ? "Beam" : "BTC") << " side...\n";
+
+    io::Reactor::Ptr mainReactor{ io::Reactor::create() };
+    io::Reactor::Scope scope(*mainReactor);
+
+    auto completedAction = [mainReactor](auto)
+    {
+        mainReactor->stop();
+    };
+
+    io::Address senderAddress;
+    senderAddress.resolve("127.0.0.1:10400");
+
+    Amount beamAmount = 300;
+    Amount beamFee = 100;
+    Amount swapAmount = 2000;
+    Amount feeRate = 256;
+    Height lifetime = 100;
+    Height responseTime = 100;
+
+    auto aliceSettings = std::make_shared<bitcoin::Settings>();
+    aliceSettings->SetConnectionOptions({ "Alice", "123", senderAddress });
+    aliceSettings->SetFeeRate(feeRate);
+    TestBitcoinWallet senderBtcWallet = GetSenderBTCWallet(*mainReactor, senderAddress, swapAmount);
+    auto sender = std::make_unique<TestWalletRig>("sender", createSenderWalletDB(false, kDefaultTestAmounts), completedAction);
+
+    InitBitcoin(sender->m_Wallet, sender->m_WalletDB, *mainReactor, aliceSettings);
+
+    auto db = createReceiverWalletDB();
+    auto keyKeeper = std::make_shared<LocalPrivateKeyKeeper>(db);
+    WalletAddress receiverWalletAddress = storage::createAddress(*db, keyKeeper);
+    WalletID receiverWalletID = receiverWalletAddress.m_walletID;
+
+    auto swapParameters = InitNewSwap(receiverWalletID, beamAmount, beamFee, wallet::AtomicSwapCoin::Bitcoin, swapAmount, SwapSecondSideChainType::Testnet, !isBeamSide, lifetime, responseTime);
+
+    TxID txID = sender->m_Wallet.StartTransaction(AcceptSwapParameters(swapParameters, sender->m_WalletID));
+
+    TestNode node;
+    io::Timer::Ptr timer = io::Timer::create(*mainReactor);
+    timer->start(50, true, [&node]() {node.AddBlock(); });
+
+    mainReactor->run();
+
+    // validate sender TX state
+    wallet::AtomicSwapTransaction::State txState = wallet::AtomicSwapTransaction::State::Initial;
+    storage::getTxParameter(*sender->m_WalletDB, txID, wallet::kDefaultSubTxID, wallet::TxParameterID::State, txState);
+    WALLET_CHECK(txState == wallet::AtomicSwapTransaction::State::Failed);
+
+    TxFailureReason reason = TxFailureReason::Unknown;
+    storage::getTxParameter(*sender->m_WalletDB, txID, TxParameterID::InternalFailureReason, reason);
+    WALLET_CHECK(reason == TxFailureReason::TransactionExpired);
+
+    if (isBeamSide)
+    {
+        auto senderCoins = sender->GetCoins();
+        WALLET_CHECK(senderCoins.size() == 4);
+        WALLET_CHECK(senderCoins[0].m_ID.m_Value == 500);
+        WALLET_CHECK(senderCoins[0].m_status == Coin::Available);
+    }
+}
+
+void TestSwapCancelTransaction(bool isSender, wallet::AtomicSwapTransaction::State testingState)
+{
+    cout << "\nAtomic swap: testing cancel transaction (" << (isSender ? "sender" : "receiver") << ", " << wallet::getSwapTxStatus(testingState) << ")...\n";
+
+    io::Reactor::Ptr mainReactor{ io::Reactor::create() };
+    io::Reactor::Scope scope(*mainReactor);
+
+    auto completedAction = [mainReactor](auto)
+    {
+        mainReactor->stop();
+    };
+
+    io::Address senderAddress;
+    senderAddress.resolve("127.0.0.1:10400");
+
+    io::Address receiverAddress;
+    receiverAddress.resolve("127.0.0.1:10300");
+
+    Amount beamAmount = 300;
+    Amount beamFee = 100;
+    Amount swapAmount = 2000;
+    Amount feeRate = 256;
+
+    auto bobSettings = std::make_shared<bitcoin::Settings>();
+    bobSettings->SetConnectionOptions({ "Bob", "123", senderAddress });
+    bobSettings->SetFeeRate(feeRate);
+
+    auto aliceSettings = std::make_shared<bitcoin::Settings>();
+    aliceSettings->SetConnectionOptions({ "Alice", "123", receiverAddress });
+    aliceSettings->SetFeeRate(feeRate);
+    TestBitcoinWallet senderBtcWallet = GetSenderBTCWallet(*mainReactor, senderAddress, swapAmount);
+    TestBitcoinWallet receiverBtcWallet = GetReceiverBTCWallet(*mainReactor, receiverAddress, swapAmount);
+    auto sender = std::make_unique<TestWalletRig>("sender", createSenderWalletDB(false, kDefaultTestAmounts), isSender ? Wallet::TxCompletedAction() : completedAction);
+    auto receiver = std::make_unique<TestWalletRig>("receiver", createReceiverWalletDB(), isSender ? completedAction : Wallet::TxCompletedAction());
+
+    receiverBtcWallet.addPeer(senderAddress);
+    InitBitcoin(sender->m_Wallet, sender->m_WalletDB, *mainReactor, bobSettings);
+    InitBitcoin(receiver->m_Wallet, receiver->m_WalletDB, *mainReactor, aliceSettings);
+
+    auto parameters = InitNewSwap(receiver->m_WalletID, beamAmount, beamFee, wallet::AtomicSwapCoin::Bitcoin, swapAmount, SwapSecondSideChainType::Testnet, false);
+    receiver->m_Wallet.StartTransaction(parameters);
+    TxID txID = sender->m_Wallet.StartTransaction(AcceptSwapParameters(parameters, sender->m_WalletID));
+
+    auto receiverCoins = receiver->GetCoins();
+    WALLET_CHECK(receiverCoins.empty());
+
+    TestNode node;
+    io::AsyncEvent::Ptr eventToUpdate;
+
+    eventToUpdate = io::AsyncEvent::create(*mainReactor, [&walletRig = isSender ? sender: receiver, testingState, txID, &eventToUpdate]()
+    {
+        wallet::AtomicSwapTransaction::State txState = wallet::AtomicSwapTransaction::State::Initial;
+        storage::getTxParameter(*walletRig->m_WalletDB, txID, wallet::kDefaultSubTxID, wallet::TxParameterID::State, txState);
+        if (txState == testingState)
+        {
+            walletRig->m_Wallet.CancelTransaction(txID);
+        }
+        else
+        {
+            eventToUpdate->post();
+        }
+    });
+
+    io::Timer::Ptr timer = io::Timer::create(*mainReactor);
+    timer->start(2000, true, [&node]() {node.AddBlock(); });
+
+    eventToUpdate->post();
+    mainReactor->run();
+
+    // validate sender TX state
+    wallet::AtomicSwapTransaction::State txState = wallet::AtomicSwapTransaction::State::Initial;
+    storage::getTxParameter(*sender->m_WalletDB, txID, wallet::kDefaultSubTxID, wallet::TxParameterID::State, txState);
+    WALLET_CHECK(txState == (isSender ? wallet::AtomicSwapTransaction::State::Cancelled : wallet::AtomicSwapTransaction::State::Failed));
+
+    storage::getTxParameter(*receiver->m_WalletDB, txID, wallet::kDefaultSubTxID, wallet::TxParameterID::State, txState);
+    WALLET_CHECK(txState == (isSender ? wallet::AtomicSwapTransaction::State::Failed : wallet::AtomicSwapTransaction::State::Cancelled));
+
+    auto senderCoins = sender->GetCoins();
+    WALLET_CHECK(senderCoins.size() == 4);
+
+    for (const auto& coin : senderCoins)
+    {
+        WALLET_CHECK(coin.m_status == Coin::Available);
+    }    
+}
+
+void TestSwap120Blocks()
+{
+    cout << "\nAtomic swap: testing 120 blocks ...\n";
+
+    io::Reactor::Ptr mainReactor{ io::Reactor::create() };
+    io::Reactor::Scope scope(*mainReactor);
+
+    int completedCount = 2;
+    auto completeAction = [&completedCount, mainReactor](auto)
+    {
+        --completedCount;
+        if (completedCount == 0)
+        {
+            mainReactor->stop();
+            completedCount = 2;
+        }
+    };
+
+    io::Address senderAddress;
+    senderAddress.resolve("127.0.0.1:10400");
+
+    io::Address receiverAddress;
+    receiverAddress.resolve("127.0.0.1:10300");
+
+    Amount beamAmount = 300;
+    Amount beamFee = 100;
+    Amount swapAmount = 2000;
+    Amount feeRate = 256;
+
+    auto bobSettings = std::make_shared<bitcoin::Settings>();
+    bobSettings->SetConnectionOptions({ "Bob", "123", senderAddress });
+    bobSettings->SetFeeRate(feeRate);
+    bobSettings->SetMinFeeRate(feeRate);
+
+    auto aliceSettings = std::make_shared<bitcoin::Settings>();
+    aliceSettings->SetConnectionOptions({ "Alice", "123", receiverAddress });
+    aliceSettings->SetFeeRate(feeRate);
+    aliceSettings->SetMinFeeRate(feeRate);
+
+    TestBitcoinWallet senderBtcWallet = GetSenderBTCWallet(*mainReactor, senderAddress, swapAmount);
+    TestBitcoinWallet receiverBtcWallet = GetReceiverBTCWallet(*mainReactor, receiverAddress, swapAmount);
+    auto receiverWalletDB = createReceiverWalletDB();
+    auto senderWalletDB = createSenderWalletDB(0, 0);
+    auto binaryTreasury = createTreasury(senderWalletDB, kDefaultTestAmounts);
+    auto sender = std::make_unique<TestWalletRig>("sender", senderWalletDB, completeAction);
+    auto receiver = std::make_unique<TestWalletRig>("receiver", receiverWalletDB);
+
+    receiverBtcWallet.addPeer(senderAddress);
+
+    auto receiverCoins = receiver->GetCoins();
+    WALLET_CHECK(receiverCoins.empty());
+
+    io::AsyncEvent::Ptr eventToUpdate;
+
+    bool isNeedReset = true;
+    Height currentHeight = 0;
+    Node node;
+    TxID txID;
+
+    eventToUpdate = io::AsyncEvent::create(*mainReactor, [&]()
+    {
+        if (receiver)
+        {
+            wallet::AtomicSwapTransaction::State txState = wallet::AtomicSwapTransaction::State::Initial;
+            storage::getTxParameter(*receiver->m_WalletDB, txID, wallet::kDefaultSubTxID, wallet::TxParameterID::State, txState);
+            if (txState == wallet::AtomicSwapTransaction::State::Failed)
+            {
+                return;
+            }
+            else if (txState == wallet::AtomicSwapTransaction::State::HandlingContractTX && isNeedReset)
+            {
+                isNeedReset = false;
+                currentHeight = receiver->m_WalletDB->getCurrentHeight();
+                receiver.reset();
+                node.m_Cfg.m_TestMode.m_FakePowSolveTime_ms = 100;
+            }
+        }
+        else
+        {
+            if (sender->m_WalletDB->getCurrentHeight() - currentHeight >= 110)
+            {
+                receiver = std::make_unique<TestWalletRig>("receiver", receiverWalletDB, completeAction);
+                InitBitcoin(receiver->m_Wallet, receiver->m_WalletDB, *mainReactor, aliceSettings);
+            }
+        }
+        eventToUpdate->post();
+    });
+
+    eventToUpdate->post();
+
+    NodeObserver observer([&]()
+    {
+        auto cursor = node.get_Processor().m_Cursor;
+        if (cursor.m_Sid.m_Height == 5)
+        {
+            InitBitcoin(sender->m_Wallet, sender->m_WalletDB, *mainReactor, bobSettings);
+            InitBitcoin(receiver->m_Wallet, receiver->m_WalletDB, *mainReactor, aliceSettings);
+
+            auto parameters = InitNewSwap(receiver->m_WalletID, beamAmount, beamFee, wallet::AtomicSwapCoin::Bitcoin, swapAmount, SwapSecondSideChainType::Testnet, false);
+            receiver->m_Wallet.StartTransaction(parameters);
+            txID = sender->m_Wallet.StartTransaction(AcceptSwapParameters(parameters, sender->m_WalletID));
+        }
+    });
+
+    InitNodeToTest(node, binaryTreasury, &observer);
+
+    mainReactor->run();
+
+    wallet::AtomicSwapTransaction::State txState = wallet::AtomicSwapTransaction::State::Initial;
+
+    storage::getTxParameter(*receiver->m_WalletDB, txID, wallet::kDefaultSubTxID, wallet::TxParameterID::State, txState);
+    WALLET_CHECK(txState == wallet::AtomicSwapTransaction::State::Failed);
+
+    storage::getTxParameter(*sender->m_WalletDB, txID, wallet::kDefaultSubTxID, wallet::TxParameterID::State, txState);
+    WALLET_CHECK(txState == wallet::AtomicSwapTransaction::State::Failed);
+
+    auto senderCoins = sender->GetCoins();
+    WALLET_CHECK(senderCoins.size() == kDefaultTestAmounts.size());
+
+    for (size_t i = 0; i < kDefaultTestAmounts.size(); i++)
+    {
+        WALLET_CHECK(senderCoins[i].m_status == Coin::Available);
+        WALLET_CHECK(senderCoins[i].m_ID.m_Value == kDefaultTestAmounts[i]);
+    }
+}
+
+int main()
+{
+    int logLevel = LOG_LEVEL_DEBUG;
+    auto logger = beam::Logger::create(logLevel, logLevel);
+    Rules::get().FakePoW = true;
+    Rules::get().UpdateChecksum();
+    beam::Height fork1Height = 10;
+    Rules::get().pForks[1].m_Height = fork1Height;
+
+    TestSwapTransaction(true, fork1Height);
+    TestSwapTransaction(false, fork1Height);
+    TestSwapTransactionWithoutChange(true);
+
+    TestSwapBTCRefundTransaction();
+    TestSwapBeamRefundTransaction();
+
+    ExpireByResponseTime(true);
+    ExpireByResponseTime(false);
+
+    TestSwapCancelTransaction(true, wallet::AtomicSwapTransaction::State::Initial);
+
+    TestSwapCancelTransaction(true, wallet::AtomicSwapTransaction::State::BuildingBeamLockTX);
+    TestSwapCancelTransaction(false, wallet::AtomicSwapTransaction::State::BuildingBeamLockTX);
+
+    TestSwapCancelTransaction(true, wallet::AtomicSwapTransaction::State::BuildingBeamRedeemTX);
+    TestSwapCancelTransaction(false, wallet::AtomicSwapTransaction::State::BuildingBeamRedeemTX);
+
+    TestSwapCancelTransaction(true, wallet::AtomicSwapTransaction::State::BuildingBeamRefundTX);
+    TestSwapCancelTransaction(false, wallet::AtomicSwapTransaction::State::BuildingBeamRefundTX);
+
+    TestSwap120Blocks();
+
+    assert(g_failureCount == 0);
+    return WALLET_CHECK_RESULT;
 }