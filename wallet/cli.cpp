--- conflicted
+++ resolved
@@ -468,30 +468,7 @@
         return -1;
     }
 
-<<<<<<< HEAD
-    int CreateNewAddress(const po::variables_map& vm, const IWalletDB::Ptr& walletDB)
-=======
-    WalletAddress GenerateNewAddress(
-        const IWalletDB::Ptr& walletDB,
-        const std::string& label,
-        IPrivateKeyKeeper::Ptr keyKeeper,
-        WalletAddress::ExpirationStatus expirationStatus = WalletAddress::ExpirationStatus::OneDay)
-    {
-        WalletAddress address = storage::createAddress(*walletDB, keyKeeper);
-
-        address.setExpiration(expirationStatus);
-        address.m_label = label;
-        walletDB->saveAddress(address);
-
-        LOG_INFO() << boost::format(kAddrNewGenerated) % std::to_string(address.m_walletID);
-        if (!label.empty()) {
-            LOG_INFO() << boost::format(kAddrNewGeneratedLabel) % label;
-        }
-        return address;
-    }
-
     int CreateNewAddress(const po::variables_map& vm, const IWalletDB::Ptr& walletDB, IPrivateKeyKeeper::Ptr keyKeeper)
->>>>>>> 65cce518
     {
         auto comment = vm[cli::NEW_ADDRESS_COMMENT].as<string>();
         auto expiration = vm[cli::EXPIRATION_TIME].as<string>();
@@ -1862,7 +1839,7 @@
                     if (command == cli::LASER || vm.count(cli::LASER))
                     {
                         auto laser =
-                            std::make_unique<laser::Mediator>(walletDB);
+                            std::make_unique<laser::Mediator>(walletDB, keyKeeper);
 
                         LaserObserver laserObserver;
                         if (IsLaserHandled(laser, walletDB, vm, &laserObserver))
@@ -1900,7 +1877,6 @@
                         io::Reactor::get_Current().stop();
                     };
 
-<<<<<<< HEAD
                     auto onColdWalletUpdateCompleted = [] ()
                     {
                         io::Reactor::get_Current().stop();
@@ -1915,46 +1891,23 @@
                         : onColdWalletUpdateCompleted;
 
                     Wallet wallet{ walletDB,
+                                   keyKeeper,
                                    std::move(txCompletedAction),
                                    std::move(updateCompletedAction) };
-=======
-                    Wallet wallet{ walletDB, keyKeeper, is_server ? Wallet::TxCompletedAction() : txCompleteAction,
-                                            !coldWallet ? Wallet::UpdateCompletedAction() : []() {io::Reactor::get_Current().stop(); } };
->>>>>>> 65cce518
                     {
                         wallet::AsyncContextHolder holder(wallet);
                         if (!coldWallet)
                         {
                             auto nnet = CreateNetwork(wallet, vm);
 
-<<<<<<< HEAD
-                            wallet.AddMessageEndpoint(make_shared<WalletNetworkViaBbs>(wallet, nnet, walletDB));
-=======
-                            auto nnet = make_shared<proto::FlyClient::NetworkStd>(wallet);
-                            nnet->m_Cfg.m_PollPeriod_ms = vm[cli::NODE_POLL_PERIOD].as<Nonnegative<uint32_t>>().value;
-                            if (nnet->m_Cfg.m_PollPeriod_ms)
-                            {
-                                LOG_INFO() << boost::format(kNodePoolPeriod) % nnet->m_Cfg.m_PollPeriod_ms;
-                                uint32_t timeout_ms = std::max(Rules::get().DA.Target_s * 1000, nnet->m_Cfg.m_PollPeriod_ms);
-                                if (timeout_ms != nnet->m_Cfg.m_PollPeriod_ms)
-                                {
-                                    LOG_INFO() << boost::format(kNodePoolPeriodRounded) % timeout_ms;
-                                }
-                            }
-                            uint32_t responceTime_s = Rules::get().DA.Target_s * wallet::kDefaultTxResponseTime;
-                            if (nnet->m_Cfg.m_PollPeriod_ms >= responceTime_s * 1000)
-                            {
-                                LOG_WARNING() << boost::format(kErrorNodePoolPeriodTooMuch) % uint32_t(responceTime_s / 3600);
-                            }
-                            nnet->m_Cfg.m_vNodes.push_back(nodeAddress);
-                            nnet->Connect();
-                            wallet.AddMessageEndpoint(make_shared<WalletNetworkViaBbs>(wallet, nnet, walletDB, keyKeeper));
->>>>>>> 65cce518
+                            wallet.AddMessageEndpoint(
+                                make_shared<WalletNetworkViaBbs>(wallet, nnet, walletDB, keyKeeper));
                             wallet.SetNodeEndpoint(nnet);
                         }
                         else
                         {
-                            wallet.AddMessageEndpoint(make_shared<ColdWalletMessageEndpoint>(wallet, walletDB, keyKeeper));
+                            wallet.AddMessageEndpoint(
+                                make_shared<ColdWalletMessageEndpoint>(wallet, walletDB, keyKeeper));
                         }
 
                         if (btcOptions.is_initialized())
