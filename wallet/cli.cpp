--- conflicted
+++ resolved
@@ -923,7 +923,7 @@
             {
                 electrumSettings.m_address = vm[cli::ELECTRUM_ADDR].as<string>();
                 if (!io::Address().resolve(electrumSettings.m_address.c_str()))
-                {
+            {
                     throw std::runtime_error("unable to resolve electrum address: " + electrumSettings.m_address);
                 }
             }
@@ -971,20 +971,20 @@
             auto coreSettings = settings.GetConnectionOptions();
             if (!coreSettings.IsInitialized())
             {
-                if (vm.count(cli::SWAP_WALLET_USER) == 0)
-                {
-                    throw std::runtime_error(kErrorSwapWalletUserNameUnspecified);
-                }
+            if (vm.count(cli::SWAP_WALLET_USER) == 0)
+            {
+                throw std::runtime_error(kErrorSwapWalletUserNameUnspecified);
+            }
 
                 if (vm.count(cli::SWAP_WALLET_ADDR) == 0)
                 {
                     throw std::runtime_error(kErrorSwapWalletAddrUnspecified);
                 }
 
-                if (vm.count(cli::SWAP_WALLET_PASS) == 0)
-                {
-                    throw std::runtime_error(kErrorSwapWalletPwdNotProvided);
-                }
+            if (vm.count(cli::SWAP_WALLET_PASS) == 0)
+            {
+                throw std::runtime_error(kErrorSwapWalletPwdNotProvided);
+            }
             }
 
             if (vm.count(cli::SWAP_WALLET_USER))
@@ -1045,17 +1045,17 @@
 
                     settings.SetConnectionOptions(CoreSettings{});
                     settingsProvider.SetSettings(settings);
-                    return 0;
-                }
+            return 0;
+        }
 
                 if (*connectionType == bitcoin::ISettings::Electrum)
-                {
-                    auto settings = settingsProvider.GetSettings();
+        {
+            auto settings = settingsProvider.GetSettings();
 
                     if (settings.GetCurrentConnectionType() == bitcoin::ISettings::ConnectionType::Electrum)
                     {
-                        if (settings.GetConnectionOptions().IsInitialized())
-                        {
+            if (settings.GetConnectionOptions().IsInitialized())
+            {
                             settings.ChangeConnectionType(bitcoin::ISettings::ConnectionType::Core);
                         }
                         else
@@ -1066,8 +1066,8 @@
 
                     settings.SetElectrumConnectionOptions(ElectrumSettings{});
                     settingsProvider.SetSettings(settings);
-                    return 0;
-                }
+                return 0;
+            }
             }
 
             LOG_ERROR() << "unknown parameter";
@@ -1113,18 +1113,18 @@
 
             settings.ChangeConnectionType(*typeConnection);
             isChanged = true;
-        }
+            }
 
         if (isChanged)
         {
             settingsProvider.SetSettings(settings);
         }
-        return 0;
-    }
+            return 0;
+        }
 
     template<typename SettingsProvider>
     void ShowSwapSettings(const IWalletDB::Ptr& walletDB, const char* coinName)
-    {
+        {
         SettingsProvider settingsProvider{ walletDB };
         
         settingsProvider.Initialize();
@@ -1152,7 +1152,7 @@
         }
 
         LOG_INFO() << coinName << " settings are not initialized.";
-    }
+            }
 
     bool HasActiveSwapTx(const IWalletDB::Ptr& walletDB, AtomicSwapCoin swapCoin)
     {
@@ -1433,8 +1433,8 @@
             };
 
             auto btcSecondSideFactory = wallet::MakeSecondSideFactory<BitcoinSide, bitcoin::Electrum, bitcoin::ISettingsProvider>(bitcoinBridgeCreator, *btcSettingsProvider);
-            swapTransactionCreator->RegisterFactory(AtomicSwapCoin::Bitcoin, btcSecondSideFactory);
-        }
+                swapTransactionCreator->RegisterFactory(AtomicSwapCoin::Bitcoin, btcSecondSideFactory);
+            }
 
         {
             auto ltcSettingsProvider = std::make_shared<litecoin::SettingsProvider>(walletDB);
@@ -1450,8 +1450,8 @@
             };
 
             auto ltcSecondSideFactory = wallet::MakeSecondSideFactory<LitecoinSide, litecoin::Electrum, litecoin::ISettingsProvider>(litecoinBridgeCreator, *ltcSettingsProvider);
-            swapTransactionCreator->RegisterFactory(AtomicSwapCoin::Litecoin, ltcSecondSideFactory);
-        }
+                swapTransactionCreator->RegisterFactory(AtomicSwapCoin::Litecoin, ltcSecondSideFactory);
+            }
 
         {
             auto qtumSettingsProvider = std::make_shared<qtum::SettingsProvider>(walletDB);
@@ -1467,8 +1467,8 @@
             };
 
             auto qtumSecondSideFactory = wallet::MakeSecondSideFactory<QtumSide, qtum::Electrum, qtum::ISettingsProvider>(qtumBridgeCreator, *qtumSettingsProvider);
-            swapTransactionCreator->RegisterFactory(AtomicSwapCoin::Qtum, qtumSecondSideFactory);
-        }
+                swapTransactionCreator->RegisterFactory(AtomicSwapCoin::Qtum, qtumSecondSideFactory);
+            }
     }
 
     proto::FlyClient::NetworkStd::Ptr CreateNetwork(
@@ -2018,15 +2018,9 @@
                             cli::EXPORT_DATA,
                             cli::SWAP_INIT,
                             cli::SWAP_ACCEPT,
-<<<<<<< HEAD
-                            cli::BTC_SETTINGS,
-                            cli::LTC_SETTINGS,
-                            cli::QTUM_SETTINGS,
+                            cli::SET_SWAP_SETTINGS,
+                            cli::SHOW_SWAP_SETTINGS,
                             cli::LASER
-=======
-                            cli::SET_SWAP_SETTINGS,
-                            cli::SHOW_SWAP_SETTINGS
->>>>>>> 15204ee4
                         };
 
                         if (find(begin(commands), end(commands), command) == end(commands))
@@ -2235,13 +2229,13 @@
                             switch (swapCoin)
                             {
                             case beam::wallet::AtomicSwapCoin::Bitcoin:
-                            {
-                                return HandleSwapCoin<bitcoin::SettingsProvider, bitcoin::Settings, bitcoin::BitcoinCoreSettings, bitcoin::ElectrumSettings>
+                    {
+                        return HandleSwapCoin<bitcoin::SettingsProvider, bitcoin::Settings, bitcoin::BitcoinCoreSettings, bitcoin::ElectrumSettings>
                                     (vm, walletDB, bitcoin::getAddressVersion());
-                            }
+                    }
                             case beam::wallet::AtomicSwapCoin::Litecoin:
-                            {
-                                return HandleSwapCoin<litecoin::SettingsProvider, litecoin::Settings, litecoin::LitecoinCoreSettings, litecoin::ElectrumSettings>
+                    {
+                        return HandleSwapCoin<litecoin::SettingsProvider, litecoin::Settings, litecoin::LitecoinCoreSettings, litecoin::ElectrumSettings>
                                     (vm, walletDB, litecoin::getAddressVersion());
                             }
                             case beam::wallet::AtomicSwapCoin::Qtum:
