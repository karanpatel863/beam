// Copyright 2018 The Beam Team
//
// Licensed under the Apache License, Version 2.0 (the "License");
// you may not use this file except in compliance with the License.
// You may obtain a copy of the License at
//
//    http://www.apache.org/licenses/LICENSE-2.0
//
// Unless required by applicable law or agreed to in writing, software
// distributed under the License is distributed on an "AS IS" BASIS,
// WITHOUT WARRANTIES OR CONDITIONS OF ANY KIND, either express or implied.
// See the License for the specific language governing permissions and
// limitations under the License.

#include "wallet/wallet_network.h"
#include "core/common.h"

#include "wallet/wallet.h"
#include "wallet/wallet_db.h"
#include "wallet/wallet_network.h"
#include "wallet/secstring.h"
#include "wallet/qtum/options.h"
#include "wallet/litecoin/options.h"
#include "wallet/bitcoin/options.h"
#include "wallet/bitcoin/bitcoin_side.h"
#include "wallet/litecoin/litecoin_side.h"
#include "wallet/qtum/qtum_side.h"
#include "wallet/strings_resources.h"
#include "wallet/swaps/common.h"
#include "wallet/swaps/swap_transaction.h"
#include "core/ecc_native.h"
#include "core/serialization_adapters.h"
#include "core/treasury.h"
#include "core/block_rw.h"
#include "unittests/util.h"
#include "mnemonic/mnemonic.h"
#include "utility/string_helpers.h"
#include "version.h"

#ifndef LOG_VERBOSE_ENABLED
    #define LOG_VERBOSE_ENABLED 0
#endif

#include "utility/cli/options.h"
#include "utility/log_rotation.h"
#include "utility/helpers.h"

#include <boost/assert.hpp> 
#include <boost/program_options.hpp>
#include <boost/filesystem.hpp>
#include <boost/format.hpp>
#include <boost/algorithm/string/trim.hpp>

#include <iomanip>
#include <iterator>
#include <future>

using namespace std;
using namespace beam;
using namespace beam::wallet;
using namespace ECC;

namespace beam
{
    std::ostream& operator<<(std::ostream& os, Coin::Status s)
    {
        stringstream ss;
        ss << "[";
        switch (s)
        {
        case Coin::Available: ss << kCoinStatusAvailable; break;
        case Coin::Unavailable: ss << kCoinStatusUnavailable; break;
        case Coin::Spent: ss << kCoinStatusSpent; break;
        case Coin::Maturing: ss << kCoinStatusMaturing; break;
        case Coin::Outgoing: ss << kCoinStatusOutgoing; break;
        case Coin::Incoming: ss << kCoinStatusIncoming; break;
        default:
            BOOST_ASSERT_MSG(false, kErrorUnknownCoinStatus);
        }
        ss << "]";
        string str = ss.str();
        os << str;
        BOOST_ASSERT(str.length() <= 30);
        return os;
    }

    const char* getTxStatus(const TxDescription& tx)
    {
        switch (tx.m_status)
        {
        case TxStatus::Pending: return kTxStatusPending;
        case TxStatus::InProgress: return tx.m_sender ? kTxStatusWaitingForReceiver : kTxStatusWaitingForSender;
        case TxStatus::Registering: return tx.m_sender ? kTxStatusSending : kTxStatusReceiving;
        case TxStatus::Cancelled: return kTxStatusCancelled;
        case TxStatus::Completed:
        {
            if (tx.m_selfTx)
            {
                return kTxStatusCompleted;
            }
            return tx.m_sender ? kTxStatusSent : kTxStatusReceived;
        }
        case TxStatus::Failed: return TxFailureReason::TransactionExpired == tx.m_failureReason
            ? kTxStatusExpired : kTxStatusFailed;
        default:
            BOOST_ASSERT_MSG(false, kErrorUnknowmTxStatus);
        }

        return "";
    }

    const char* getSwapTxStatus(const IWalletDB::Ptr& walletDB, const TxDescription& tx)
    {
        wallet::AtomicSwapTransaction::State state = wallet::AtomicSwapTransaction::State::CompleteSwap;
        storage::getTxParameter(*walletDB, tx.m_txId, wallet::TxParameterID::State, state);

        switch (state)
        {
        case wallet::AtomicSwapTransaction::State::Initial:
            return kSwapTxStatusInitial;
        case wallet::AtomicSwapTransaction::State::Invitation:
            return kSwapTxStatusInvitation;
        case wallet::AtomicSwapTransaction::State::BuildingBeamLockTX:
            return kSwapTxStatusBuildingBeamLockTX;
        case wallet::AtomicSwapTransaction::State::BuildingBeamRefundTX:
            return kSwapTxStatusBuildingBeamRefundTX;
        case wallet::AtomicSwapTransaction::State::BuildingBeamRedeemTX:
            return kSwapTxStatusBuildingBeamRedeemTX;
        case wallet::AtomicSwapTransaction::State::HandlingContractTX:
            return kSwapTxStatusHandlingContractTX;
        case wallet::AtomicSwapTransaction::State::SendingRefundTX:
            return kSwapTxStatusSendingRefundTX;
        case wallet::AtomicSwapTransaction::State::SendingRedeemTX:
            return kSwapTxStatusSendingRedeemTX;
        case wallet::AtomicSwapTransaction::State::SendingBeamLockTX:
            return kSwapTxStatusSendingBeamLockTX;
        case wallet::AtomicSwapTransaction::State::SendingBeamRefundTX:
            return kSwapTxStatusSendingBeamRefundTX;
        case wallet::AtomicSwapTransaction::State::SendingBeamRedeemTX:
            return kSwapTxStatusSendingBeamRedeemTX;
        case wallet::AtomicSwapTransaction::State::CompleteSwap:
            return kSwapTxStatusCompleted;
        case wallet::AtomicSwapTransaction::State::Cancelled:
            return kSwapTxStatusCancelled;
        case wallet::AtomicSwapTransaction::State::Refunded:
            return kSwapTxStatusAborted;
        case wallet::AtomicSwapTransaction::State::Failed:
        {
            TxFailureReason reason = TxFailureReason::Unknown;
            storage::getTxParameter(*walletDB, tx.m_txId, wallet::TxParameterID::InternalFailureReason, reason);

            return TxFailureReason::TransactionExpired == reason ? kSwapTxStatusExpired : kSwapTxStatusFailed;
        }
        default:
            BOOST_ASSERT_MSG(false, kErrorUnknowmTxStatus);
        }

        return "";
    }

    const char* getAtomicSwapCoinText(AtomicSwapCoin swapCoin)
    {
        switch (swapCoin)
        {
        case AtomicSwapCoin::Bitcoin:
            return kSwapCoinBTC;
        case AtomicSwapCoin::Litecoin:
            return kSwapCoinLTC;
        case AtomicSwapCoin::Qtum:
            return kSwapCoinQTUM;
        default:
            BOOST_ASSERT_MSG(false, kErrorUnknownSwapCoin);
        }
        return "";
    }
}
namespace
{
    void ResolveWID(PeerID& res, const std::string& s)
    {
        bool bValid = true;
        ByteBuffer bb = from_hex(s, &bValid);

        if ((bb.size() != res.nBytes) || !bValid)
            throw std::runtime_error(kErrorInvalidWID);

        memcpy(res.m_pData, &bb.front(), res.nBytes);
    }

    template <typename T>
    bool FLoad(T& x, const std::string& sPath, bool bStrict = true)
    {
        std::FStream f;
        if (!f.Open(sPath.c_str(), true, bStrict))
            return false;

        yas::binary_iarchive<std::FStream, SERIALIZE_OPTIONS> arc(f);
        arc & x;
        return true;
    }

    template <typename T>
    void FSave(const T& x, const std::string& sPath)
    {
        std::FStream f;
        f.Open(sPath.c_str(), false, true);

        yas::binary_oarchive<std::FStream, SERIALIZE_OPTIONS> arc(f);
        arc & x;
    }

    int HandleTreasury(const po::variables_map& vm, Key::IKdf& kdf)
    {
        PeerID wid;
        Scalar::Native sk;
        Treasury::get_ID(kdf, wid, sk);

        char szID[PeerID::nTxtLen + 1];
        wid.Print(szID);

        static const char* szPlans = "treasury_plans.bin";
        static const char* szRequest = "-plan.bin";
        static const char* szResponse = "-response.bin";
        static const char* szData = "treasury_data.bin";

        Treasury tres;
        FLoad(tres, szPlans, false);


        auto nCode = vm[cli::TR_OPCODE].as<uint32_t>();
        switch (nCode)
        {
        default:
            cout << "ID: " << szID << std::endl;
            break;

        case 1:
        {
            // generate plan
            std::string sID = vm[cli::TR_WID].as<std::string>();
            ResolveWID(wid, sID);

            auto perc = vm[cli::TR_PERC].as<double>();

            bool bConsumeRemaining = (perc <= 0.);
            if (bConsumeRemaining)
                perc = vm[cli::TR_PERC_TOTAL].as<double>();

            perc *= 0.01;

            Amount val = static_cast<Amount>(Rules::get().Emission.Value0 * perc); // rounded down

            Treasury::Parameters pars; // default

            uint32_t m = vm[cli::TR_M].as<uint32_t>();
            uint32_t n = vm[cli::TR_N].as<uint32_t>();

            if (m >= n)
                throw std::runtime_error(kErrorTreasuryBadM);

            BOOST_ASSERT(n);
            if (pars.m_Bursts % n)
                throw std::runtime_error(kErrorTreasuryBadN);

            pars.m_Bursts /= n;
            pars.m_Maturity0 = pars.m_MaturityStep * pars.m_Bursts * m;

            Treasury::Entry* pE = tres.CreatePlan(wid, val, pars);

            if (bConsumeRemaining)
            {
                // special case - consume the remaining
                for (size_t iG = 0; iG < pE->m_Request.m_vGroups.size(); iG++)
                {
                    Treasury::Request::Group& g = pE->m_Request.m_vGroups[iG];
                    Treasury::Request::Group::Coin& c = g.m_vCoins[0];

                    AmountBig::Type valInBurst = Zero;

                    for (Treasury::EntryMap::const_iterator it = tres.m_Entries.begin(); tres.m_Entries.end() != it; it++)
                    {
                        if (&it->second == pE)
                            continue;

                        const Treasury::Request& r2 = it->second.m_Request;
                        for (size_t iG2 = 0; iG2 < r2.m_vGroups.size(); iG2++)
                        {
                            const Treasury::Request::Group& g2 = r2.m_vGroups[iG2];
                            if (g2.m_vCoins[0].m_Incubation != c.m_Incubation)
                                continue;

                            for (size_t i = 0; i < g2.m_vCoins.size(); i++)
                                valInBurst += uintBigFrom(g2.m_vCoins[i].m_Value);
                        }
                    }

                    Amount vL = AmountBig::get_Lo(valInBurst);
                    if (AmountBig::get_Hi(valInBurst) || (vL >= c.m_Value))
                        throw std::runtime_error(kErrorTreasuryNothingRemains);

                    cout << boost::format(kTreasuryConsumeRemaining) % c.m_Incubation % vL % c.m_Value << std::endl;
                    c.m_Value -= vL;
                }

            }

            FSave(pE->m_Request, sID + szRequest);
            FSave(tres, szPlans);
        }
        break;

        case 2:
        {
            // generate response
            Treasury::Request treq;
            FLoad(treq, std::string(szID) + szRequest);

            Treasury::Response tresp;
            uint64_t nIndex = 1;
            tresp.Create(treq, kdf, nIndex);

            FSave(tresp, std::string(szID) + szResponse);
        }
        break;

        case 3:
        {
            // verify & import reponse
            std::string sID = vm[cli::TR_WID].as<std::string>();
            ResolveWID(wid, sID);

            Treasury::EntryMap::iterator it = tres.m_Entries.find(wid);
            if (tres.m_Entries.end() == it)
                throw std::runtime_error(kErrorTreasuryPlanNotFound);

            Treasury::Entry& e = it->second;
            e.m_pResponse.reset(new Treasury::Response);
            FLoad(*e.m_pResponse, sID + szResponse);

            if (!e.m_pResponse->IsValid(e.m_Request))
                throw std::runtime_error(kErrorTreasuryInvalidResponse);

            FSave(tres, szPlans);
        }
        break;

        case 4:
        {
            // Finally generate treasury
            Treasury::Data data;
            data.m_sCustomMsg = vm[cli::TR_COMMENT].as<std::string>();
            tres.Build(data);

            FSave(data, szData);

            Serializer ser;
            ser & data;

            ByteBuffer bb;
            ser.swap_buf(bb);

            Hash::Value hv;
            Hash::Processor() << Blob(bb) >> hv;

            char szHash[Hash::Value::nTxtLen + 1];
            hv.Print(szHash);

            cout << boost::format(kTreasuryDataHash) % szHash << std::endl;

        }
        break;

        case 5:
        {
            // recover and print
            Treasury::Data data;
            FLoad(data, szData);

            std::vector<Treasury::Data::Coin> vCoins;
            data.Recover(kdf, vCoins);

            cout << boost::format(kTreasuryRecoveredCoinsTitle) % vCoins.size() << std::endl;

            for (size_t i = 0; i < vCoins.size(); i++)
            {
                const Treasury::Data::Coin& coin = vCoins[i];
                cout << boost::format(kTreasuryRecoveredCoin) % coin.m_Kidv % coin.m_Incubation << std::endl;

            }
        }
        break;

        case 6:
        {
            // bursts
            Treasury::Data data;
            FLoad(data, szData);

            auto vBursts = data.get_Bursts();

            cout << boost::format(kTreasuryBurstsTitle) % vBursts.size() << std::endl;

            for (size_t i = 0; i < vBursts.size(); i++)
            {
                const Treasury::Data::Burst& b = vBursts[i];
                cout << boost::format(kTreasuryBurst) % b.m_Height % b.m_Value << std::endl;
            }
        }
        break;
        }

        return 0;
    }

    void printHelp(const po::options_description& options)
    {
        cout << options << std::endl;
    }

    int ChangeAddressExpiration(const po::variables_map& vm, const IWalletDB::Ptr& walletDB)
    {
        string address = vm[cli::WALLET_ADDR].as<string>();
        string newTime = vm[cli::EXPIRATION_TIME].as<string>();
        WalletID walletID(Zero);
        bool allAddresses = address == "*";

        if (!allAddresses)
        {
            walletID.FromHex(address);
        }
        uint64_t newDuration_s = 0;
        if (newTime == kExprTime24h)
        {
            newDuration_s = 24 * 3600; //seconds
        }
        else if (newTime == kExprTimeNever)
        {
            newDuration_s = 0;
        }
        else
        {
            LOG_ERROR() << boost::format(kErrorAddrExprTimeInvalid) % newTime;
            return -1;
        }

        if (storage::changeAddressExpiration(*walletDB, walletID, newDuration_s))
        {
            if (allAddresses)
            {
                LOG_INFO() << boost::format(kAllAddrExprChanged) % newTime;
            }
            else
            {
                LOG_INFO() << boost::format(kAddrExprChanged) % to_string(walletID) % newTime;
            }
            return 0;
        }
        return -1;
    }

    WalletAddress CreateNewAddress(const IWalletDB::Ptr& walletDB, const std::string& comment, bool isNever = false)
    {
        WalletAddress address = storage::createAddress(*walletDB);

        if (isNever)
        {
            address.m_duration = 0;
        }

        address.m_label = comment;
        walletDB->saveAddress(address);

        LOG_INFO() << boost::format(kAddrNewGenerated) % std::to_string(address.m_walletID);
        if (!comment.empty()) {
            LOG_INFO() << boost::format(kAddrNewGeneratedComment) % comment;
        }
        return address;
    }

    WordList GeneratePhrase()
    {
        auto phrase = createMnemonic(getEntropy(), language::en);
        BOOST_ASSERT(phrase.size() == 12);
        cout << kSeedPhraseGeneratedTitle;
        for (const auto& word : phrase)
        {
            cout << word << ';';
        }
        cout << kSeedPhraseGeneratedMessage << endl;
        return phrase;
    }

    bool ReadWalletSeed(NoLeak<uintBig>& walletSeed, const po::variables_map& vm, bool generateNew)
    {
        SecString seed;
        WordList phrase;
        if (generateNew)
        {
            LOG_INFO() << kSeedPhraseReadTitle;
            phrase = GeneratePhrase();
        }
        else if (vm.count(cli::SEED_PHRASE))
        {
            auto tempPhrase = vm[cli::SEED_PHRASE].as<string>();
            boost::algorithm::trim_if(tempPhrase, [](char ch) { return ch == ';'; });
            phrase = string_helpers::split(tempPhrase, ';');
            BOOST_ASSERT(phrase.size() == WORD_COUNT);
            if (!isValidMnemonic(phrase, language::en))
            {
                LOG_ERROR() << boost::format(kErrorSeedPhraseInvalid) % tempPhrase;
                return false;
            }
        }
        else
        {
            LOG_ERROR() << kErrorSeedPhraseNotProvided;
            return false;
        }

        auto buf = decodeMnemonic(phrase);
        seed.assign(buf.data(), buf.size());

        walletSeed.V = seed.hash().V;
        return true;
    }

    int ShowAddressList(const IWalletDB::Ptr& walletDB)
    {
        auto addresses = walletDB->getAddresses(true);
        array<uint8_t, 5> columnWidths{ { 20, 70, 8, 20, 21 } };

        // Comment | Address | Active | Expiration date | Created |
        cout << boost::format(kAddrListTableHead)
             % boost::io::group(left, setw(columnWidths[0]), kAddrListColumnComment)
             % boost::io::group(left, setw(columnWidths[1]), kAddrListColumnAddress)
             % boost::io::group(left, setw(columnWidths[2]), kAddrListColumnActive)
             % boost::io::group(left, setw(columnWidths[3]), kAddrListColumnExprDate)
             % boost::io::group(left, setw(columnWidths[4]), kAddrListColumnCreated)
             << std::endl;

        for (const auto& address : addresses)
        {
            auto comment = address.m_label;

            if (comment.length() > columnWidths[0])
            {
                comment = comment.substr(0, columnWidths[0] - 3) + "...";
            }

            auto expirationDateText = (address.m_duration == 0)
                ? kExprTimeNever
                : format_timestamp(kTimeStampFormat3x3, address.getExpirationTime() * 1000, false);
            auto creationDateText = format_timestamp(kTimeStampFormat3x3, address.getCreateTime() * 1000, false);

            cout << boost::format(kAddrListTableBody)
             % boost::io::group(left, setw(columnWidths[0]), comment)
             % boost::io::group(left, setw(columnWidths[1]), std::to_string(address.m_walletID))
             % boost::io::group(left, boolalpha, setw(columnWidths[2]), !address.isExpired())
             % boost::io::group(left, setw(columnWidths[3]), expirationDateText)
             % boost::io::group(left, setw(columnWidths[4]), creationDateText)
             << std::endl;
        }

        return 0;
    }

    int ShowWalletInfo(const IWalletDB::Ptr& walletDB, const po::variables_map& vm)
    {
        Block::SystemState::ID stateID = {};
        walletDB->getSystemStateID(stateID);

        storage::Totals totals(*walletDB);

        const unsigned kWidth = 26; 
        cout << boost::format(kWalletSummaryFormat)

             % boost::io::group(left, setfill('.'), setw(kWidth), kWalletSummaryFieldCurHeight) % stateID.m_Height
             % boost::io::group(left, setfill('.'), setw(kWidth), kWalletSummaryFieldCurStateID) % stateID.m_Hash

             % boost::io::group(left, setfill('.'), setw(kWidth), kWalletSummaryFieldAvailable) % to_string(PrintableAmount(totals.Avail))
             % boost::io::group(left, setfill('.'), setw(kWidth), kWalletSummaryFieldMaturing) % to_string(PrintableAmount(totals.Maturing))
             % boost::io::group(left, setfill('.'), setw(kWidth), kWalletSummaryFieldInProgress) % to_string(PrintableAmount(totals.Incoming))
             % boost::io::group(left, setfill('.'), setw(kWidth), kWalletSummaryFieldUnavailable) % to_string(PrintableAmount(totals.Unavail))
             % boost::io::group(left, setfill('.'), setw(kWidth), kWalletSummaryFieldAvailableCoinbase) % to_string(PrintableAmount(totals.AvailCoinbase))
             % boost::io::group(left, setfill('.'), setw(kWidth), kWalletSummaryFieldTotalCoinbase) % to_string(PrintableAmount(totals.Coinbase))
             % boost::io::group(left, setfill('.'), setw(kWidth), kWalletSummaryFieldAvaliableFee) % to_string(PrintableAmount(totals.AvailFee))
             % boost::io::group(left, setfill('.'), setw(kWidth), kWalletSummaryFieldTotalFee) % to_string(PrintableAmount(totals.Fee))
             % boost::io::group(left, setfill('.'), setw(kWidth), kWalletSummaryFieldTotalUnspent) % to_string(PrintableAmount(totals.Unspent));

        if (vm.count(cli::TX_HISTORY))
        {
            auto txHistory = walletDB->getTxHistory();
            if (txHistory.empty())
            {
                cout << kTxHistoryEmpty << endl;
                return 0;
            }

            const array<uint8_t, 6> columnWidths{ { 20, 17, 26, 21, 33, 65} };

            cout << boost::format(kTxHistoryTableHead)
                 % boost::io::group(left, setw(columnWidths[0]), kTxHistoryColumnDatetTime)
                 % boost::io::group(left, setw(columnWidths[1]), kTxHistoryColumnDirection)
                 % boost::io::group(right, setw(columnWidths[2]), kTxHistoryColumnAmount)
                 % boost::io::group(left, setw(columnWidths[3]), kTxHistoryColumnStatus)
                 % boost::io::group(left, setw(columnWidths[4]), kTxHistoryColumnId)
                 % boost::io::group(left, setw(columnWidths[5]), kTxHistoryColumnKernelId)
                 << std::endl;

            for (auto& tx : txHistory)
            {
                cout << boost::format(kTxHistoryTableFormat)
                     % boost::io::group(left, setw(columnWidths[0]), format_timestamp(kTimeStampFormat3x3, tx.m_createTime * 1000, false))
                     % boost::io::group(left, setw(columnWidths[1]), (tx.m_selfTx ? kTxDirectionSelf : (tx.m_sender ? kTxDirectionOut : kTxDirectionIn)))
                     % boost::io::group(right, setw(columnWidths[2]), to_string(PrintableAmount(tx.m_amount, true)))
                     % boost::io::group(left, setw(columnWidths[3]), getTxStatus(tx))
                     % boost::io::group(left, setw(columnWidths[4]), to_hex(tx.m_txId.data(), tx.m_txId.size()))
                     % boost::io::group(left, setw(columnWidths[5]), to_string(tx.m_kernelID))
                     << std::endl;
            }
            return 0;
        }

        if (vm.count(cli::SWAP_TX_HISTORY))
        {
            auto txHistory = walletDB->getTxHistory(wallet::TxType::AtomicSwap);
            if (txHistory.empty())
            {
                cout << kSwapTxHistoryEmpty << endl;
                return 0;
            }

            const array<uint8_t, 6> columnWidths{ { 20, 26, 18, 15, 23, 33} };

            cout << boost::format(kTxHistoryTableHead)
                 % boost::io::group(left, setw(columnWidths[0]), kTxHistoryColumnDatetTime)
                 % boost::io::group(right, setw(columnWidths[1]), kTxHistoryColumnAmount)
                 % boost::io::group(right, setw(columnWidths[2]), kTxHistoryColumnSwapAmount)
                 % boost::io::group(left, setw(columnWidths[3]), kTxHistoryColumnSwapType)
                 % boost::io::group(left, setw(columnWidths[4]), kTxHistoryColumnStatus)
                 % boost::io::group(left, setw(columnWidths[5]), kTxHistoryColumnId)
                 << std::endl;

            for (auto& tx : txHistory)
            {
                Amount swapAmount = 0;
                storage::getTxParameter(*walletDB, tx.m_txId, wallet::kDefaultSubTxID, wallet::TxParameterID::AtomicSwapAmount, swapAmount);
                bool isBeamSide = false;
                storage::getTxParameter(*walletDB, tx.m_txId, wallet::kDefaultSubTxID, wallet::TxParameterID::AtomicSwapIsBeamSide, isBeamSide);

                AtomicSwapCoin swapCoin = AtomicSwapCoin::Unknown;
                storage::getTxParameter(*walletDB, tx.m_txId, wallet::kDefaultSubTxID, wallet::TxParameterID::AtomicSwapCoin, swapCoin);

                stringstream ss;
                ss << (isBeamSide ? kBEAM : getAtomicSwapCoinText(swapCoin)) << " <--> " << (!isBeamSide ? kBEAM : getAtomicSwapCoinText(swapCoin));

                cout << boost::format(kSwapTxHistoryTableFormat)
                     % boost::io::group(left, setw(columnWidths[0]), format_timestamp(kTimeStampFormat3x3, tx.m_createTime * 1000, false))
                     % boost::io::group(right, setw(columnWidths[1]), to_string(PrintableAmount(tx.m_amount, true)))
                     % boost::io::group(right, setw(columnWidths[2]), swapAmount)
                     % boost::io::group(right, setw(columnWidths[3]), ss.str())
                     % boost::io::group(left, setw(columnWidths[4]), getSwapTxStatus(walletDB, tx))
                     % boost::io::group(left, setw(columnWidths[5]), to_hex(tx.m_txId.data(), tx.m_txId.size()))
                     << std::endl;
            }
            return 0;
        }

        const array<uint8_t, 6> columnWidths{ { 49, 14, 14, 18, 30, 8} };
        cout << boost::format(kCoinsTableHeadFormat)
                 % boost::io::group(left, setw(columnWidths[0]), kCoinColumnId)
                 % boost::io::group(right, setw(columnWidths[1]), kBEAM)
                 % boost::io::group(right, setw(columnWidths[2]), kGROTH)
                 % boost::io::group(left, setw(columnWidths[3]), kCoinColumnMaturity)
                 % boost::io::group(left, setw(columnWidths[4]), kCoinColumnStatus)
                 % boost::io::group(left, setw(columnWidths[5]), kCoinColumnType)
                 << std::endl;
        
        walletDB->visit([&columnWidths](const Coin& c)->bool
        {
            cout << boost::format(kCoinsTableFormat)
                 % boost::io::group(left, setw(columnWidths[0]), c.toStringID())
                 % boost::io::group(right, setw(columnWidths[1]), c.m_ID.m_Value / Rules::Coin)
                 % boost::io::group(right, setw(columnWidths[2]), c.m_ID.m_Value % Rules::Coin)
                 % boost::io::group(left, setw(columnWidths[3]), (c.IsMaturityValid() ? std::to_string(static_cast<int64_t>(c.m_maturity)) : "-"))
                 % boost::io::group(left, setw(columnWidths[4]), c.m_status)
                 % boost::io::group(left, setw(columnWidths[5]), c.m_ID.m_Type)
                 << std::endl;
            return true;
        });
        return 0;
    }

    int TxDetails(const IWalletDB::Ptr& walletDB, const po::variables_map& vm)
    {
        auto txIdStr = vm[cli::TX_ID].as<string>();
        if (txIdStr.empty()) {
            LOG_ERROR() << "Failed, --tx_id param required";
            return -1;
        }
        auto txIdVec = from_hex(txIdStr);
        TxID txId;
        if (txIdVec.size() >= 16)
            std::copy_n(txIdVec.begin(), 16, txId.begin());

        auto tx = walletDB->getTx(txId);
        if (!tx)
        {
            LOG_ERROR() << "Failed, transaction with id: "
                        << txIdStr
                        << " does not exist.";
            return -1;
        }

        LOG_INFO() << "Transaction details:\n"
                   << storage::TxDetailsInfo(walletDB, txId)
                   << "Status: "
                   << getTxStatus(*tx)
                   << (tx->m_status == TxStatus::Failed ? "\nReason: "+ GetFailureMessage(tx->m_failureReason) : "");

        return 0;
    }

    int ExportPaymentProof(const IWalletDB::Ptr& walletDB, const po::variables_map& vm)
    {
        auto txIdVec = from_hex(vm[cli::TX_ID].as<string>());
        TxID txId;
        if (txIdVec.size() >= 16)
            std::copy_n(txIdVec.begin(), 16, txId.begin());

        auto tx = walletDB->getTx(txId);
        if (!tx)
        {
            LOG_ERROR() << "Failed to export payment proof, transaction does not exist.";
            return -1;
        }
        if (!tx->m_sender || tx->m_selfTx)
        {
            LOG_ERROR() << "Cannot export payment proof for receiver or self transaction.";
            return -1;
        }
        if (tx->m_status != TxStatus::Completed)
        {
            LOG_ERROR() << "Failed to export payment proof. Transaction is not completed.";
            return -1;
        }

        auto res = storage::ExportPaymentProof(*walletDB, txId);
        if (!res.empty())
        {
            std::string sTxt;
            sTxt.resize(res.size() * 2);

            beam::to_hex(&sTxt.front(), res.data(), res.size());
            LOG_INFO() << "Exported form: " << sTxt;
        }

        return 0;
    }

    int VerifyPaymentProof(const po::variables_map& vm)
    {
        const auto& pprofData = vm[cli::PAYMENT_PROOF_DATA];
        if (pprofData.empty())
        {
            throw std::runtime_error("No payment proof provided: --payment_proof parameter is missing");
        }
        ByteBuffer buf = from_hex(pprofData.as<string>());

        if (!storage::VerifyPaymentProof(buf))
            throw std::runtime_error("Payment proof is invalid");

        return 0;
    }

    int ExportMinerKey(const po::variables_map& vm, const IWalletDB::Ptr& walletDB, const beam::SecString& pass)
    {
        uint32_t subKey = vm[cli::KEY_SUBKEY].as<Nonnegative<uint32_t>>().value;
        if (subKey < 1)
        {
            cout << "Please, specify Subkey number --subkey=N (N > 0)" << endl;
            return -1;
        }
		Key::IKdf::Ptr pKey = MasterKey::get_Child(*walletDB->get_MasterKdf(), subKey);
        const ECC::HKdf& kdf = static_cast<ECC::HKdf&>(*pKey);

        KeyString ks;
        ks.SetPassword(Blob(pass.data(), static_cast<uint32_t>(pass.size())));
        ks.m_sMeta = std::to_string(subKey);

        ks.Export(kdf);
        cout << "Secret Subkey " << subKey << ": " << ks.m_sRes << std::endl;

        return 0;
    }

    int ExportOwnerKey(const IWalletDB::Ptr& walletDB, const beam::SecString& pass)
    {
        Key::IKdf::Ptr pKey = walletDB->get_MasterKdf();
        const ECC::HKdf& kdf = static_cast<ECC::HKdf&>(*pKey);

        KeyString ks;
        ks.SetPassword(Blob(pass.data(), static_cast<uint32_t>(pass.size())));
        ks.m_sMeta = std::to_string(0);

        ECC::HKdfPub pkdf;
        pkdf.GenerateFrom(kdf);

        ks.Export(pkdf);
        cout << "Owner Viewer key: " << ks.m_sRes << std::endl;

        return 0;
    }

    bool LoadDataToImport(const std::string& path, ByteBuffer& data)
    {
        FStream f;
        if (f.Open(path.c_str(), true))
        {
            size_t size = static_cast<size_t>(f.get_Remaining());
            if (size > 0)
            {
                data.resize(size);
                return f.read(data.data(), data.size()) == size;
            }
        }
        return false;
    }

    bool SaveExportedData(const ByteBuffer& data, const std::string& path)
    {
        size_t dotPos = path.find_last_of('.');
        stringstream ss;
        ss << path.substr(0, dotPos);
        ss << getTimestamp();
        if (dotPos != string::npos)
        {
            ss << path.substr(dotPos);
        }
        string timestampedPath = ss.str();
        FStream f;
        if (f.Open(timestampedPath.c_str(), false) && f.write(data.data(), data.size()) == data.size())
        {
            LOG_INFO() << "Data has been successfully exported.";
            return true;
        }
        LOG_ERROR() << "Failed to save exported data.";
        return false;
    }

    int ExportWalletData(const po::variables_map& vm, const IWalletDB::Ptr& walletDB)
    {
        auto s = storage::ExportDataToJson(*walletDB);
        return SaveExportedData(ByteBuffer(s.begin(), s.end()), vm[cli::IMPORT_EXPORT_PATH].as<string>()) ? 0 : -1;
    }

    int ImportWalletData(const po::variables_map& vm, const IWalletDB::Ptr& walletDB)
    {
        ByteBuffer buffer;
        if (!LoadDataToImport(vm[cli::IMPORT_EXPORT_PATH].as<string>(), buffer))
        {
            return -1;
        }
        const char* p = (char*)(&buffer[0]);
        return storage::ImportDataFromJson(*walletDB, p, buffer.size()) ? 0 : -1;
    }

    CoinIDList GetPreselectedCoinIDs(const po::variables_map& vm)
    {
        CoinIDList coinIDs;
        if (vm.count(cli::UTXO))
        {
            auto tempCoins = vm[cli::UTXO].as<vector<string>>();
            for (const auto& s : tempCoins)
            {
                auto csv = string_helpers::split(s, ',');
                for (const auto& v : csv)
                {
                    auto coinID = Coin::FromString(v);
                    if (coinID)
                    {
                        coinIDs.push_back(*coinID);
                    }
                }
            }
        }
        return coinIDs;
    }

    bool LoadBaseParamsForTX(const po::variables_map& vm, Amount& amount, Amount& fee, WalletID& receiverWalletID, bool checkFee)
    {
        if (vm.count(cli::RECEIVER_ADDR) == 0)
        {
            LOG_ERROR() << "receiver's address is missing";
            return false;
        }
        if (vm.count(cli::AMOUNT) == 0)
        {
            LOG_ERROR() << "amount is missing";
            return false;
        }

        receiverWalletID.FromHex(vm[cli::RECEIVER_ADDR].as<string>());

        auto signedAmount = vm[cli::AMOUNT].as<Positive<double>>().value;
        if (signedAmount < 0)
        {
            LOG_ERROR() << "Unable to send negative amount of coins";
            return false;
        }

        signedAmount *= Rules::Coin; // convert beams to groths

        amount = static_cast<ECC::Amount>(std::round(signedAmount));
        if (amount == 0)
        {
            LOG_ERROR() << "Unable to send zero coins";
            return false;
        }

        fee = vm[cli::FEE].as<Nonnegative<Amount>>().value;
        if (checkFee && fee < cli::kMinimumFee)
        {
            LOG_ERROR() << "Failed to initiate the send operation. The minimum fee is 100 groth.";
            return false;
        }

        return true;
    }

    SwapSecondSideChainType ParseSwapSecondSideChainType(const po::variables_map& vm)
    {
        SwapSecondSideChainType swapSecondSideChainType = SwapSecondSideChainType::Unknown;
        if (vm.count(cli::SWAP_NETWORK) > 0)
        {
            swapSecondSideChainType = SwapSecondSideChainTypeFromString(vm[cli::SWAP_NETWORK].as<string>());
            if (swapSecondSideChainType == SwapSecondSideChainType::Unknown)
            {
                throw std::runtime_error("Unknown type of second side chain for swap");
            }
        }
        return swapSecondSideChainType;
    }

    boost::optional<BitcoinOptions> ParseBitcoinOptions(const po::variables_map& vm)
    {
        if (vm.count(cli::BTC_NODE_ADDR) > 0 || vm.count(cli::BTC_USER_NAME) > 0 || vm.count(cli::BTC_PASS) > 0)
        {
            BitcoinOptions btcOptions;

            string btcNodeUri = vm[cli::BTC_NODE_ADDR].as<string>();
            if (!btcOptions.m_address.resolve(btcNodeUri.c_str()))
            {
                throw std::runtime_error("unable to resolve bitcoin node address: " + btcNodeUri);
            }

            if (vm.count(cli::BTC_USER_NAME) == 0)
            {
                throw std::runtime_error("user name of bitcoin node should be specified");
            }

            btcOptions.m_userName = vm[cli::BTC_USER_NAME].as<string>();

            // TODO roman.strilets: use SecString instead of std::string
            if (vm.count(cli::BTC_PASS) == 0)
            {
                throw std::runtime_error("Please, provide password for the bitcoin node.");
            }

            btcOptions.m_pass = vm[cli::BTC_PASS].as<string>();

            if (vm.count(cli::SWAP_FEERATE) == 0)
            {
                throw std::runtime_error("swap fee rate is missing");
            }

            btcOptions.m_feeRate = vm[cli::SWAP_FEERATE].as<Positive<Amount>>().value;

            if (vm.count(cli::BTC_CONFIRMATIONS) > 0)
            {
                btcOptions.m_confirmations = vm[cli::BTC_CONFIRMATIONS].as<Positive<uint16_t>>().value;
            }

            if (vm.count(cli::BTC_LOCK_TIME) > 0)
            {
                btcOptions.m_lockTimeInBlocks = vm[cli::BTC_LOCK_TIME].as<Positive<uint32_t>>().value;
            }

            auto swapSecondSideChainType = ParseSwapSecondSideChainType(vm);
            if (swapSecondSideChainType != SwapSecondSideChainType::Unknown)
            {
                btcOptions.m_chainType = swapSecondSideChainType;
            }

            return btcOptions;
        }

        return boost::optional<BitcoinOptions>{};
    }

    boost::optional<LitecoinOptions> ParseLitecoinOptions(const po::variables_map& vm)
    {
        if (vm.count(cli::LTC_NODE_ADDR) > 0 || vm.count(cli::LTC_USER_NAME) > 0 || vm.count(cli::LTC_PASS) > 0)
        {
            LitecoinOptions ltcOptions;

            string ltcNodeUri = vm[cli::LTC_NODE_ADDR].as<string>();
            if (!ltcOptions.m_address.resolve(ltcNodeUri.c_str()))
            {
                throw std::runtime_error("unable to resolve litecoin node address: " + ltcNodeUri);
            }

            if (vm.count(cli::LTC_USER_NAME) == 0)
            {
                throw std::runtime_error("user name of litecoin node should be specified");
            }

            ltcOptions.m_userName = vm[cli::LTC_USER_NAME].as<string>();

            // TODO roman.strilets: use SecString instead of std::string
            if (vm.count(cli::LTC_PASS) == 0)
            {
                throw std::runtime_error("Please, provide password for the litecoin node.");
            }

            ltcOptions.m_pass = vm[cli::LTC_PASS].as<string>();

            if (vm.count(cli::SWAP_FEERATE) == 0)
            {
                throw std::runtime_error("swap fee rate is missing");
            }
            ltcOptions.m_feeRate = vm[cli::SWAP_FEERATE].as<Positive<Amount>>().value;

            if (vm.count(cli::LTC_CONFIRMATIONS) > 0)
            {
                ltcOptions.m_confirmations = vm[cli::LTC_CONFIRMATIONS].as<Positive<uint16_t>>().value;
            }

            if (vm.count(cli::LTC_LOCK_TIME) > 0)
            {
                ltcOptions.m_lockTimeInBlocks = vm[cli::LTC_LOCK_TIME].as<Positive<uint32_t>>().value;
            }

            auto swapSecondSideChainType = ParseSwapSecondSideChainType(vm);
            if (swapSecondSideChainType != SwapSecondSideChainType::Unknown)
            {
                ltcOptions.m_chainType = swapSecondSideChainType;
            }

            return ltcOptions;
        }

        return boost::optional<LitecoinOptions>{};
    }

    boost::optional<QtumOptions> ParseQtumOptions(const po::variables_map& vm)
    {
        if (vm.count(cli::QTUM_NODE_ADDR) > 0 || vm.count(cli::QTUM_USER_NAME) > 0 || vm.count(cli::QTUM_PASS) > 0)
        {
            QtumOptions qtumOptions;

            string qtumNodeUri = vm[cli::QTUM_NODE_ADDR].as<string>();
            if (!qtumOptions.m_address.resolve(qtumNodeUri.c_str()))
            {
                throw std::runtime_error("unable to resolve qtum node address: " + qtumNodeUri);
            }

            if (vm.count(cli::QTUM_USER_NAME) == 0)
            {
                throw std::runtime_error("user name of qtum node should be specified");
            }

            qtumOptions.m_userName = vm[cli::QTUM_USER_NAME].as<string>();

            // TODO roman.strilets: use SecString instead of std::string
            if (vm.count(cli::QTUM_PASS) == 0)
            {
                throw std::runtime_error("Please, provide password for the qtum node.");
            }

            qtumOptions.m_pass = vm[cli::QTUM_PASS].as<string>();

            if (vm.count(cli::SWAP_FEERATE) == 0)
            {
                throw std::runtime_error("swap fee rate is missing");
            }
            qtumOptions.m_feeRate = vm[cli::SWAP_FEERATE].as<Positive<Amount>>().value;

            if (vm.count(cli::QTUM_CONFIRMATIONS) > 0)
            {
                qtumOptions.m_confirmations = vm[cli::QTUM_CONFIRMATIONS].as<Positive<uint16_t>>().value;
            }

            if (vm.count(cli::QTUM_LOCK_TIME) > 0)
            {
                qtumOptions.m_lockTimeInBlocks = vm[cli::QTUM_LOCK_TIME].as<Positive<uint32_t>>().value;
            }

            auto swapSecondSideChainType = ParseSwapSecondSideChainType(vm);
            if (swapSecondSideChainType != SwapSecondSideChainType::Unknown)
            {
                qtumOptions.m_chainType = swapSecondSideChainType;
            }

            return qtumOptions;
        }

        return boost::optional<QtumOptions>{};
    }
}

io::Reactor::Ptr reactor;

static const unsigned LOG_ROTATION_PERIOD_SEC = 3*60*60; // 3 hours

int main_impl(int argc, char* argv[])
{
    beam::Crash::InstallHandler(NULL);

    try
    {
        auto [options, visibleOptions] = createOptionsDescription(GENERAL_OPTIONS | WALLET_OPTIONS);

        po::variables_map vm;
        try
        {
            vm = getOptions(argc, argv, "beam-wallet.cfg", options, true);
        }
        catch (const po::invalid_option_value& e)
        {
            cout << e.what() << std::endl;
            return 0;
        }
        catch (const NonnegativeOptionException& e)
        {
            cout << e.what() << std::endl;
            return 0;
        }
        catch (const PositiveOptionException& e)
        {
            cout << e.what() << std::endl;
            return 0;
        }
        catch (const po::error& e)
        {
            cout << e.what() << std::endl;
            printHelp(visibleOptions);

            return 0;
        }

        if (vm.count(cli::HELP))
        {
            printHelp(visibleOptions);

            return 0;
        }

        if (vm.count(cli::VERSION))
        {
            cout << PROJECT_VERSION << endl;
            return 0;
        }

        if (vm.count(cli::GIT_COMMIT_HASH))
        {
            cout << GIT_COMMIT_HASH << endl;
            return 0;
        }

        int logLevel = getLogLevel(cli::LOG_LEVEL, vm, LOG_LEVEL_DEBUG);
        int fileLogLevel = getLogLevel(cli::FILE_LOG_LEVEL, vm, LOG_LEVEL_DEBUG);

#define LOG_FILES_DIR "logs"
#define LOG_FILES_PREFIX "wallet_"

        const auto path = boost::filesystem::system_complete(LOG_FILES_DIR);
        auto logger = beam::Logger::create(logLevel, logLevel, fileLogLevel, LOG_FILES_PREFIX, path.string());

        try
        {
            po::notify(vm);

            unsigned logCleanupPeriod = vm[cli::LOG_CLEANUP_DAYS].as<uint32_t>() * 24 * 3600;

            clean_old_logfiles(LOG_FILES_DIR, LOG_FILES_PREFIX, logCleanupPeriod);

            Rules::get().UpdateChecksum();

            {
                reactor = io::Reactor::create();
                io::Reactor::Scope scope(*reactor);

                io::Reactor::GracefulIntHandler gih(*reactor);

                LogRotation logRotation(*reactor, LOG_ROTATION_PERIOD_SEC, logCleanupPeriod);

                {
                    if (vm.count(cli::COMMAND) == 0)
                    {
                        LOG_ERROR() << "command parameter not specified.";
                        printHelp(visibleOptions);
                        return 0;
                    }

                    auto command = vm[cli::COMMAND].as<string>();

                    {
                        const string commands[] =
                        {
                            cli::INIT,
                            cli::RESTORE,
                            cli::SEND,
                            cli::LISTEN,
                            cli::TREASURY,
                            cli::INFO,
                            cli::EXPORT_MINER_KEY,
                            cli::EXPORT_OWNER_KEY,
                            cli::NEW_ADDRESS,
                            cli::CANCEL_TX,
                            cli::DELETE_TX,
                            cli::CHANGE_ADDRESS_EXPIRATION,
                            cli::TX_DETAILS,
                            cli::PAYMENT_PROOF_EXPORT,
                            cli::PAYMENT_PROOF_VERIFY,
                            cli::GENERATE_PHRASE,
                            cli::WALLET_ADDRESS_LIST,
                            cli::WALLET_RESCAN,
                            cli::IMPORT_DATA,
                            cli::EXPORT_DATA,
                            cli::SWAP_INIT,
                            cli::SWAP_LISTEN
                        };

                        if (find(begin(commands), end(commands), command) == end(commands))
                        {
                            LOG_ERROR() << "unknown command: \'" << command << "\'";
                            return -1;
                        }
                    }

                    if (command == cli::GENERATE_PHRASE)
                    {
                        GeneratePhrase();
                        return 0;
                    }

                    LOG_INFO() << "Beam Wallet " << PROJECT_VERSION << " (" << BRANCH_NAME << ")";
                    LOG_INFO() << "Rules signature: " << Rules::get().get_SignatureStr();

                    bool coldWallet = vm.count(cli::COLD_WALLET) > 0;

                    if (coldWallet && command == cli::RESTORE)
                    {
                        LOG_ERROR() << "You can't restore cold wallet.";
                        return -1;
                    }

                    BOOST_ASSERT(vm.count(cli::WALLET_STORAGE) > 0);
                    auto walletPath = vm[cli::WALLET_STORAGE].as<string>();

                    if (!WalletDB::isInitialized(walletPath) && (command != cli::INIT && command != cli::RESTORE))
                    {
                        LOG_ERROR() << "Please initialize your wallet first... \nExample: beam-wallet --command=init";
                        return -1;
                    }
                    else if (WalletDB::isInitialized(walletPath) && (command == cli::INIT || command == cli::RESTORE))
                    {
                        LOG_ERROR() << "Your wallet is already initialized.";
                        return -1;
                    }

                    LOG_INFO() << "starting a wallet...";

                    SecString pass;
                    if (!beam::read_wallet_pass(pass, vm))
                    {
                        LOG_ERROR() << "Please, provide password for the wallet.";
                        return -1;
                    }

                    if ((command == cli::INIT || command == cli::RESTORE) && vm.count(cli::PASS) == 0)
                    {
                        if (!beam::confirm_wallet_pass(pass))
                        {
                            LOG_ERROR() << "Passwords do not match";
                            return -1;
                        }
                    }

                    if (command == cli::INIT || command == cli::RESTORE)
                    {
                        NoLeak<uintBig> walletSeed;
                        walletSeed.V = Zero;
                        if (!ReadWalletSeed(walletSeed, vm, command == cli::INIT))
                        {
                            LOG_ERROR() << "Please, provide a valid seed phrase for the wallet.";
                            return -1;
                        }
                        auto walletDB = WalletDB::init(walletPath, pass, walletSeed, reactor, coldWallet);
                        if (walletDB)
                        {
                            LOG_INFO() << "wallet successfully created...";

                            // generate default address
                            CreateNewAddress(walletDB, "default");

                            return 0;
                        }
                        else
                        {
                            LOG_ERROR() << "something went wrong, wallet not created...";
                            return -1;
                        }
                    }

                    auto walletDB = WalletDB::open(walletPath, pass, reactor);
                    if (!walletDB)
                    {
                        LOG_ERROR() << "Please check your password. If password is lost, restore wallet.db from latest backup or delete it and restore from seed phrase.";
                        return -1;
                    }

                    const auto& currHeight = walletDB->getCurrentHeight();
                    const auto& fork1Height = Rules::get().pForks[1].m_Height;
                    const bool isFork1 = currHeight >= fork1Height;

                    if (command == cli::CHANGE_ADDRESS_EXPIRATION)
                    {
                        return ChangeAddressExpiration(vm, walletDB);
                    }

                    if (command == cli::EXPORT_MINER_KEY)
                    {
                        return ExportMinerKey(vm, walletDB, pass);
                    }

                    if (command == cli::EXPORT_OWNER_KEY)
                    {
                        return ExportOwnerKey(walletDB, pass);
                    }

                    if (command == cli::EXPORT_DATA)
                    {
                        return ExportWalletData(vm, walletDB);
                    }

                    if (command == cli::IMPORT_DATA)
                    {
                        return ImportWalletData(vm, walletDB);
                    }

                    {
                        const auto& var = vm[cli::PAYMENT_PROOF_REQUIRED];
                        if (!var.empty())
                        {
                            bool b = var.as<bool>();
                            uint8_t n = b ? 1 : 0;
                            storage::setVar(*walletDB, storage::g_szPaymentProofRequired, n);

                            cout << "Parameter set: Payment proof required: " << static_cast<uint32_t>(n) << std::endl;
                            return 0;
                        }
                    }

                    if (command == cli::NEW_ADDRESS)
                    {
                        auto comment = vm[cli::NEW_ADDRESS_COMMENT].as<string>();
                        CreateNewAddress(walletDB, comment, vm[cli::EXPIRATION_TIME].as<string>() == "never");

                        if (!vm.count(cli::LISTEN))
                        {
                            return 0;
                        }
                    }

                    LOG_INFO() << "wallet sucessfully opened...";

                    if (command == cli::TREASURY)
                    {
                        return HandleTreasury(vm, *walletDB->get_MasterKdf());
                    }

                    if (command == cli::INFO)
                    {
                        return ShowWalletInfo(walletDB, vm);
                    }

                    if (command == cli::TX_DETAILS)
                    {
                        return TxDetails(walletDB, vm);
                    }

                    if (command == cli::PAYMENT_PROOF_EXPORT)
                    {
                        return ExportPaymentProof(walletDB, vm);
                    }

                    if (command == cli::PAYMENT_PROOF_VERIFY)
                    {
                        return VerifyPaymentProof(vm);
                    }

                    if (command == cli::WALLET_ADDRESS_LIST)
                    {
                        return ShowAddressList(walletDB);
                    }

                    boost::optional<BitcoinOptions> btcOptions = ParseBitcoinOptions(vm);
                    boost::optional<LitecoinOptions> ltcOptions = ParseLitecoinOptions(vm);
                    boost::optional<QtumOptions> qtumOptions = ParseQtumOptions(vm);

                    /// HERE!!
                    io::Address receiverAddr;
                    Amount amount = 0;
                    Amount fee = 0;
                    WalletID receiverWalletID(Zero);
                    bool isTxInitiator = command == cli::SEND;
                    if (isTxInitiator && !LoadBaseParamsForTX(vm, amount, fee, receiverWalletID, isFork1))
                    {
                        return -1;
                    }

                    bool is_server = command == cli::LISTEN || vm.count(cli::LISTEN);

                    boost::optional<TxID> currentTxID;
                    auto txCompleteAction = [&currentTxID](const TxID& txID)
                    {
                        if (currentTxID.is_initialized() && currentTxID.get() != txID)
                        {
                            return;
                        }
                        io::Reactor::get_Current().stop();
                    };

                    Wallet wallet{ walletDB, is_server ? Wallet::TxCompletedAction() : txCompleteAction,
                                            !coldWallet ? Wallet::UpdateCompletedAction() : []() {io::Reactor::get_Current().stop(); } };
                    {
                        wallet::AsyncContextHolder holder(wallet);
                        if (!coldWallet)
                        {
                            if (vm.count(cli::NODE_ADDR) == 0)
                            {
                                LOG_ERROR() << "node address should be specified";
                                return -1;
                            }

                            string nodeURI = vm[cli::NODE_ADDR].as<string>();
                            io::Address nodeAddress;
                            if (!nodeAddress.resolve(nodeURI.c_str()))
                            {
                                LOG_ERROR() << "unable to resolve node address: " << nodeURI;
                                return -1;
                            }

                            auto nnet = make_shared<proto::FlyClient::NetworkStd>(wallet);
                            nnet->m_Cfg.m_PollPeriod_ms = vm[cli::NODE_POLL_PERIOD].as<Nonnegative<uint32_t>>().value;
                            if (nnet->m_Cfg.m_PollPeriod_ms)
                            {
                                LOG_INFO() << "Node poll period = " << nnet->m_Cfg.m_PollPeriod_ms << " ms";
                                uint32_t timeout_ms = std::max(Rules::get().DA.Target_s * 1000, nnet->m_Cfg.m_PollPeriod_ms);
                                if (timeout_ms != nnet->m_Cfg.m_PollPeriod_ms)
                                {
                                    LOG_INFO() << "Node poll period has been automatically rounded up to block rate: " << timeout_ms << " ms";
                                }
                            }
                            uint32_t responceTime_s = Rules::get().DA.Target_s * wallet::kDefaultTxResponseTime;
                            if (nnet->m_Cfg.m_PollPeriod_ms >= responceTime_s * 1000)
                            {
                                LOG_WARNING() << "The \"--node_poll_period\" parameter set to more than " << uint32_t(responceTime_s / 3600) << " hours may cause transaction problems.";
                            }
                            nnet->m_Cfg.m_vNodes.push_back(nodeAddress);
                            nnet->Connect();
                            wallet.AddMessageEndpoint(make_shared<WalletNetworkViaBbs>(wallet, nnet, walletDB));
                            wallet.SetNodeEndpoint(nnet);
                        }
                        else
                        {
                            wallet.AddMessageEndpoint(make_shared<ColdWalletMessageEndpoint>(wallet, walletDB));
                        }

                        if (btcOptions.is_initialized())
                        {
                            wallet.initBitcoin(io::Reactor::get_Current(), btcOptions.get());
                        }

                        if (ltcOptions.is_initialized())
                        {
                            wallet.initLitecoin(io::Reactor::get_Current(), ltcOptions.get());
                        }

                        if (qtumOptions.is_initialized())
                        {
                            wallet.initQtum(io::Reactor::get_Current(), qtumOptions.get());
                        }

                        if (command == cli::SWAP_INIT || command == cli::SWAP_LISTEN)
                        {
                            if (vm.count(cli::SWAP_AMOUNT) == 0)
                            {
                                LOG_ERROR() << "swap amount is missing";
                                return -1;
                            }

                            Amount swapAmount = vm[cli::SWAP_AMOUNT].as<Positive<Amount>>().value;

                            SwapSecondSideChainType secondSideChainType = SwapSecondSideChainType::Mainnet;
                            wallet::AtomicSwapCoin swapCoin = wallet::AtomicSwapCoin::Bitcoin;

                            if (vm.count(cli::SWAP_COIN) > 0)
                            {
                                swapCoin = wallet::from_string(vm[cli::SWAP_COIN].as<string>());

                                if (swapCoin == wallet::AtomicSwapCoin::Unknown)
                                {
                                    LOG_ERROR() << "Unknown coin for swap";
                                    return -1;
                                }
                            }

                            if (swapCoin == wallet::AtomicSwapCoin::Bitcoin)
                            {
                                if (!btcOptions.is_initialized() || btcOptions->m_userName.empty() || btcOptions->m_pass.empty() || btcOptions->m_address.empty())
                                {
                                    LOG_ERROR() << "BTC node credentials should be provided";
                                    return -1;
                                }

                                if (!BitcoinSide::CheckAmount(swapAmount, btcOptions->m_feeRate))
                                {
                                    LOG_ERROR() << "The swap amount must be greater than the redemption fee.";
                                    return -1;
                                }
                                secondSideChainType = btcOptions->m_chainType;
                            }
                            else if (swapCoin == wallet::AtomicSwapCoin::Litecoin)
                            {
                                if (!ltcOptions.is_initialized() || ltcOptions->m_userName.empty() || ltcOptions->m_pass.empty() || ltcOptions->m_address.empty())
                                {
                                    LOG_ERROR() << "LTC node credentials should be provided";
                                    return -1;
                                }
                                if (!LitecoinSide::CheckAmount(swapAmount, ltcOptions->m_feeRate))
                                {
                                    LOG_ERROR() << "The swap amount must be greater than the redemption fee.";
                                    return -1;
                                }
                                secondSideChainType = ltcOptions->m_chainType;
                            }
                            else
                            {
                                if (!qtumOptions.is_initialized() || qtumOptions->m_userName.empty() || qtumOptions->m_pass.empty() || qtumOptions->m_address.empty())
                                {
                                    LOG_ERROR() << "Qtum node credentials should be provided";
                                    return -1;
                                }
                                if (!QtumSide::CheckAmount(swapAmount, qtumOptions->m_feeRate))
                            {
                                    LOG_ERROR() << "The swap amount must be greater than the redemption fee.";
<<<<<<< HEAD
                                return -1;
                            }
=======
                                    return -1;
                                }
                                secondSideChainType = qtumOptions->m_chainType;
>>>>>>> 6f3da87b
                            }
                            
                            bool isBeamSide = (vm.count(cli::SWAP_BEAM_SIDE) != 0);

                            if (command == cli::SWAP_INIT)
                            {
                                if (!LoadBaseParamsForTX(vm, amount, fee, receiverWalletID, isFork1))
                                {
                                    return -1;
                                }

                                if (vm.count(cli::SWAP_AMOUNT) == 0)
                                {
                                    LOG_ERROR() << "swap amount is missing";
                                    return -1;
                                }

                                if (amount <= kMinFeeInGroth)
                                {
                                    LOG_ERROR() << "The amount must be greater than the redemption fee.";
                                    return -1;
                                }

                                WalletAddress senderAddress = CreateNewAddress(walletDB, "");

                                currentTxID = wallet.swap_coins(senderAddress.m_walletID, receiverWalletID, 
                                    move(amount), move(fee), swapCoin, swapAmount, secondSideChainType, isBeamSide);
                            }

                            if (command == cli::SWAP_LISTEN)
                            {
                                if (vm.count(cli::AMOUNT) == 0)
                                {
                                    LOG_ERROR() << "amount is missing";
                                    return false;
                                }

                                auto signedAmount = vm[cli::AMOUNT].as<Positive<double>>().value;

                                signedAmount *= Rules::Coin; // convert beams to coins

                                amount = static_cast<ECC::Amount>(std::round(signedAmount));
                                if (amount == 0)
                                {
                                    LOG_ERROR() << "Unable to send zero coins";
                                    return false;
                                }

                                if (amount <= kMinFeeInGroth)
                                {
                                    LOG_ERROR() << "The amount must be greater than the redemption fee.";
                                    return -1;
                                }
                                wallet.initSwapConditions(amount, swapAmount, swapCoin, isBeamSide, secondSideChainType);
                            }
                        }

                        if (isTxInitiator)
                        {
                            WalletAddress senderAddress = CreateNewAddress(walletDB, "");
                            CoinIDList coinIDs = GetPreselectedCoinIDs(vm);
                            currentTxID = wallet.transfer_money(senderAddress.m_walletID, receiverWalletID, move(amount), move(fee), coinIDs, command == cli::SEND, kDefaultTxLifetime, kDefaultTxResponseTime, {}, true);
                        }

                        bool deleteTx = command == cli::DELETE_TX;
                        if (command == cli::CANCEL_TX || deleteTx)
                        {
                            auto txIdVec = from_hex(vm[cli::TX_ID].as<string>());
                            TxID txId;
                            std::copy_n(txIdVec.begin(), 16, txId.begin());
                            auto tx = walletDB->getTx(txId);

                            if (tx)
                            {
                                if (deleteTx)
                                {
                                    if (tx->canDelete())
                                    {
                                        wallet.delete_tx(txId);
                                        return 0;
                                    }
                                    else
                                    {
                                        LOG_ERROR() << "Transaction could not be deleted. Invalid transaction status.";
                                        return -1;
                                    }
                                }
                                else
                                {
                                    if (tx->canCancel())
                                    {
                                        currentTxID = txId;
                                        wallet.cancel_tx(txId);
                                    }
                                    else
                                    {
                                        LOG_ERROR() << "Transaction could not be cancelled. Invalid transaction status.";
                                        return -1;
                                    }
                                }
                            }
                            else
                            {
                                LOG_ERROR() << "Unknown transaction ID.";
                                return -1;
                            }
                        }

                        if (command == cli::WALLET_RESCAN)
                        {
                            wallet.Refresh();
                        }
                    }
                    io::Reactor::get_Current().run();
                }
            }
        }
        catch (const AddressExpiredException&)
        {
        }
        catch (const FailToStartSwapException&)
        {
        }
        catch (const po::invalid_option_value& e)
        {
            cout << e.what() << std::endl;
            return 0;
        }
        catch (const NonnegativeOptionException& e)
        {
            cout << e.what() << std::endl;
            return 0;
        }
        catch (const PositiveOptionException& e)
        {
            cout << e.what() << std::endl;
            return 0;
        }
        catch (const po::error& e)
        {
            LOG_ERROR() << e.what();
            printHelp(visibleOptions);
        }
        catch (const std::runtime_error& e)
        {
            LOG_ERROR() << e.what();
        }
    }
    catch (const std::exception& e)
    {
        std::cout << e.what() << std::endl;
    }

    return 0;
}

int main(int argc, char* argv[]) {
#ifdef _WIN32
    return main_impl(argc, argv);
#else
    block_sigpipe();
    auto f = std::async(
        std::launch::async,
        [argc, argv]() -> int {
            // TODO: this hungs app on OSX
            //lock_signals_in_this_thread();
            int ret = main_impl(argc, argv);
            kill(0, SIGINT);
            return ret;
        }
    );

    wait_for_termination(0);

    if (reactor) reactor->stop();

    return f.get();
#endif
}<|MERGE_RESOLUTION|>--- conflicted
+++ resolved
@@ -1555,16 +1555,11 @@
                                     return -1;
                                 }
                                 if (!QtumSide::CheckAmount(swapAmount, qtumOptions->m_feeRate))
-                            {
+                                {
                                     LOG_ERROR() << "The swap amount must be greater than the redemption fee.";
-<<<<<<< HEAD
-                                return -1;
-                            }
-=======
                                     return -1;
                                 }
                                 secondSideChainType = qtumOptions->m_chainType;
->>>>>>> 6f3da87b
                             }
                             
                             bool isBeamSide = (vm.count(cli::SWAP_BEAM_SIDE) != 0);
