--- conflicted
+++ resolved
@@ -874,13 +874,8 @@
                 }
 
                 cout << boost::format(kTxHistoryTableFormat)
-<<<<<<< HEAD
                         % boost::io::group(left,  setw(columnWidths[0]),  format_timestamp(kTimeStampFormat3x3, tx.m_createTime * 1000, false))
-                        % boost::io::group(left,  setw(columnWidths[1]),  std::to_string(static_cast<int64_t>(tx.m_minHeight)))
-=======
-                        % boost::io::group(left, setw(columnWidths[0]),  format_timestamp(kTimeStampFormat3x3, tx.m_createTime * 1000, false))
                         % boost::io::group(left,  setw(columnWidths[1]),  static_cast<int64_t>(height))
->>>>>>> a997a913
                         % boost::io::group(left,  setw(columnWidths[2]),  direction)
                         % boost::io::group(right, setw(columnWidths[3]),  amount)
                         % boost::io::group(left,  setw(columnWidths[4]),  tx.getStatusString())
@@ -2289,24 +2284,14 @@
         if (vm.count(cli::ASSET_ID))
         {
             Asset::ID aid = vm[cli::ASSET_ID].as<Positive<uint32_t>>().value;
-<<<<<<< HEAD
-            auto params = CreateTransactionParameters(TxType::AssetInfo)
-                          .SetParameter(TxParameterID::AssetID, aid);
-=======
             params.SetParameter(TxParameterID::AssetID, aid);
->>>>>>> a997a913
             return wallet.StartTransaction(params);
         }
 
         if (vm.count(cli::ASSET_METADATA))
         {
             const auto assetMeta = ReadAssetMeta(vm);
-<<<<<<< HEAD
-            auto params = CreateTransactionParameters(TxType::AssetInfo)
-                          .SetParameter(TxParameterID::AssetMetadata, assetMeta);
-=======
             params.SetParameter(TxParameterID::AssetMetadata, assetMeta);
->>>>>>> a997a913
             return wallet.StartTransaction(params);
         }
 
