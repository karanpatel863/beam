// Copyright 2018 The Beam Team
//
// Licensed under the Apache License, Version 2.0 (the "License");
// you may not use this file except in compliance with the License.
// You may obtain a copy of the License at
//
//    http://www.apache.org/licenses/LICENSE-2.0
//
// Unless required by applicable law or agreed to in writing, software
// distributed under the License is distributed on an "AS IS" BASIS,
// WITHOUT WARRANTIES OR CONDITIONS OF ANY KIND, either express or implied.
// See the License for the specific language governing permissions and
// limitations under the License.

#include "wallet/core/wallet_network.h"
#include "core/common.h"

#include "wallet/core//common_utils.h"
#include "wallet/core/wallet.h"
#include "wallet/core/wallet_db.h"
#include "wallet/core/wallet_network.h"
#include "wallet/core/simple_transaction.h"
#include "wallet/core/secstring.h"
#ifdef BEAM_LASER_SUPPORT
#include "wallet/laser/mediator.h"
#endif  // BEAM_LASER_SUPPORT
#include "wallet/core/strings_resources.h"
#include "wallet/transactions/swaps/bridges/bitcoin/bitcoin.h"
#include "wallet/transactions/swaps/bridges/litecoin/electrum.h"
#include "wallet/transactions/swaps/bridges/qtum/electrum.h"
#include "wallet/transactions/swaps/bridges/litecoin/litecoin.h"
#include "wallet/transactions/swaps/bridges/qtum/qtum.h"

#include "wallet/transactions/swaps/common.h"
#include "wallet/transactions/swaps/utils.h"
#include "wallet/transactions/assets/assets_register.h"
#include "keykeeper/local_private_key_keeper.h"
#include "core/ecc_native.h"
#include "core/serialization_adapters.h"
#include "core/treasury.h"
#include "core/block_rw.h"
//#include "unittests/util.h"
#include "mnemonic/mnemonic.h"
#include "utility/string_helpers.h"
#include "version.h"

#ifndef LOG_VERBOSE_ENABLED
    #define LOG_VERBOSE_ENABLED 0
#endif

#include "utility/cli/options.h"
#include "utility/log_rotation.h"
#include "utility/helpers.h"

#include <boost/assert.hpp> 
#include <boost/program_options.hpp>
#include <boost/filesystem.hpp>
#include <boost/format.hpp>
#include <boost/algorithm/string/trim.hpp>

#include <iomanip>
#include <iterator>
#include <future>

using namespace std;
using namespace beam;
using namespace beam::wallet;
using namespace ECC;

namespace beam
{
    const char kElectrumSeparateSymbol = ' ';

    string getCoinStatus(Coin::Status s)
    {
        stringstream ss;
        ss << "[";
        switch (s)
        {
        case Coin::Available: ss << kCoinStatusAvailable; break;
        case Coin::Unavailable: ss << kCoinStatusUnavailable; break;
        case Coin::Spent: ss << kCoinStatusSpent; break;
        case Coin::Maturing: ss << kCoinStatusMaturing; break;
        case Coin::Outgoing: ss << kCoinStatusOutgoing; break;
        case Coin::Incoming: ss << kCoinStatusIncoming; break;
        case Coin::Consumed: ss << kCoinStatusConsumed; break;
        default:
            BOOST_ASSERT_MSG(false, kErrorUnknownCoinStatus);
        }
        ss << "]";
        string str = ss.str();
        BOOST_ASSERT(str.length() <= 30);
        return str;
    }

    const char* getTxStatus(const TxDescription& tx)
    {
        switch (tx.m_status)
        {
        case TxStatus::Pending: return kTxStatusPending;
        case TxStatus::InProgress: return tx.m_sender ? kTxStatusWaitingForReceiver : kTxStatusWaitingForSender;
        case TxStatus::Registering: return tx.m_selfTx ? kTxStatusSendingToOwn : kTxStatusInProgress;
        case TxStatus::Canceled: return kTxStatusCancelled;
        case TxStatus::Completed:
        {
            if (tx.m_txType == TxType::AssetIssue)
            {
                return kTxStatusIssued;
            }
            if (tx.m_txType == TxType::AssetConsume)
            {
                return kTxStatusConsumed;
            }
            if (tx.m_selfTx)
            {
                return kTxStatusSentToOwn;
            }
            return tx.m_sender ? kTxStatusSent : kTxStatusReceived;
        }
        case TxStatus::Failed: return TxFailureReason::TransactionExpired == tx.m_failureReason
            ? kTxStatusExpired : kTxStatusFailed;
        default:
            BOOST_ASSERT_MSG(false, kErrorUnknowmTxStatus);
        }

        return "";
    }

    const char* getSwapTxStatus(const IWalletDB::Ptr& walletDB, const TxDescription& tx)
    {
        wallet::AtomicSwapTransaction::State state = wallet::AtomicSwapTransaction::State::Initial;
        storage::getTxParameter(*walletDB, tx.m_txId, wallet::TxParameterID::State, state);

        return wallet::getSwapTxStatus(state);
    }
}
namespace
{
    void ResolveWID(PeerID& res, const std::string& s)
    {
        bool bValid = true;
        ByteBuffer bb = from_hex(s, &bValid);

        if ((bb.size() != res.nBytes) || !bValid)
            throw std::runtime_error(kErrorInvalidWID);

        memcpy(res.m_pData, &bb.front(), res.nBytes);
    }

    template <typename T>
    bool FLoad(T& x, const std::string& sPath, bool bStrict = true)
    {
        std::FStream f;
        if (!f.Open(sPath.c_str(), true, bStrict))
            return false;

        yas::binary_iarchive<std::FStream, SERIALIZE_OPTIONS> arc(f);
        arc & x;
        return true;
    }

    template <typename T>
    void FSave(const T& x, const std::string& sPath)
    {
        std::FStream f;
        f.Open(sPath.c_str(), false, true);

        yas::binary_oarchive<std::FStream, SERIALIZE_OPTIONS> arc(f);
        arc & x;
    }

    int HandleTreasury(const po::variables_map& vm, Key::IKdf& kdf)
    {
        PeerID wid;
        Scalar::Native sk;
        Treasury::get_ID(kdf, wid, sk);

        char szID[PeerID::nTxtLen + 1];
        wid.Print(szID);

        static const char* szPlans = "treasury_plans.bin";
        static const char* szRequest = "-plan.bin";
        static const char* szResponse = "-response.bin";
        static const char* szData = "treasury_data.bin";

        Treasury tres;
        FLoad(tres, szPlans, false);


        auto nCode = vm[cli::TR_OPCODE].as<uint32_t>();
        switch (nCode)
        {
        default:
            cout << boost::format(kTreasuryID) % szID << std::endl;
            break;

        case 1:
        {
            // generate plan
            std::string sID = vm[cli::TR_WID].as<std::string>();
            ResolveWID(wid, sID);

            auto perc = vm[cli::TR_PERC].as<double>();

            bool bConsumeRemaining = (perc <= 0.);
            if (bConsumeRemaining)
                perc = vm[cli::TR_PERC_TOTAL].as<double>();

            perc *= 0.01;

            Amount val = static_cast<Amount>(Rules::get().Emission.Value0 * perc); // rounded down

            Treasury::Parameters pars; // default

            uint32_t m = vm[cli::TR_M].as<uint32_t>();
            uint32_t n = vm[cli::TR_N].as<uint32_t>();

            if (m >= n)
                throw std::runtime_error(kErrorTreasuryBadM);

            BOOST_ASSERT(n);
            if (pars.m_Bursts % n)
                throw std::runtime_error(kErrorTreasuryBadN);

            pars.m_Bursts /= n;
            pars.m_Maturity0 = pars.m_MaturityStep * pars.m_Bursts * m;

            Treasury::Entry* pE = tres.CreatePlan(wid, val, pars);

            if (bConsumeRemaining)
            {
                // special case - consume the remaining
                for (size_t iG = 0; iG < pE->m_Request.m_vGroups.size(); iG++)
                {
                    Treasury::Request::Group& g = pE->m_Request.m_vGroups[iG];
                    Treasury::Request::Group::Coin& c = g.m_vCoins[0];

                    AmountBig::Type valInBurst = Zero;

                    for (Treasury::EntryMap::const_iterator it = tres.m_Entries.begin(); tres.m_Entries.end() != it; ++it)
                    {
                        if (&it->second == pE)
                            continue;

                        const Treasury::Request& r2 = it->second.m_Request;
                        for (size_t iG2 = 0; iG2 < r2.m_vGroups.size(); iG2++)
                        {
                            const Treasury::Request::Group& g2 = r2.m_vGroups[iG2];
                            if (g2.m_vCoins[0].m_Incubation != c.m_Incubation)
                                continue;

                            for (size_t i = 0; i < g2.m_vCoins.size(); i++)
                                valInBurst += uintBigFrom(g2.m_vCoins[i].m_Value);
                        }
                    }

                    Amount vL = AmountBig::get_Lo(valInBurst);
                    if (AmountBig::get_Hi(valInBurst) || (vL >= c.m_Value))
                        throw std::runtime_error(kErrorTreasuryNothingRemains);

                    cout << boost::format(kTreasuryConsumeRemaining) % c.m_Incubation % vL % c.m_Value << std::endl;
                    c.m_Value -= vL;
                }

            }

            FSave(pE->m_Request, sID + szRequest);
            FSave(tres, szPlans);
        }
        break;

        case 2:
        {
            // generate response
            Treasury::Request treq;
            FLoad(treq, std::string(szID) + szRequest);

            Treasury::Response tresp;
            uint64_t nIndex = 1;
            tresp.Create(treq, kdf, nIndex);

            FSave(tresp, std::string(szID) + szResponse);
        }
        break;

        case 3:
        {
            // verify & import reponse
            std::string sID = vm[cli::TR_WID].as<std::string>();
            ResolveWID(wid, sID);

            Treasury::EntryMap::iterator it = tres.m_Entries.find(wid);
            if (tres.m_Entries.end() == it)
                throw std::runtime_error(kErrorTreasuryPlanNotFound);

            Treasury::Entry& e = it->second;
            e.m_pResponse.reset(new Treasury::Response);
            FLoad(*e.m_pResponse, sID + szResponse);

            if (!e.m_pResponse->IsValid(e.m_Request))
                throw std::runtime_error(kErrorTreasuryInvalidResponse);

            FSave(tres, szPlans);
        }
        break;

        case 4:
        {
            // Finally generate treasury
            Treasury::Data data;
            data.m_sCustomMsg = vm[cli::TR_COMMENT].as<std::string>();
            tres.Build(data);

            FSave(data, szData);

            Serializer ser;
            ser & data;

            ByteBuffer bb;
            ser.swap_buf(bb);

            Hash::Value hv;
            Hash::Processor() << Blob(bb) >> hv;

            char szHash[Hash::Value::nTxtLen + 1];
            hv.Print(szHash);

            cout << boost::format(kTreasuryDataHash) % szHash << std::endl;

        }
        break;

        case 5:
        {
            // recover and print
            Treasury::Data data;
            FLoad(data, szData);

            std::vector<Treasury::Data::Coin> vCoins;
            data.Recover(kdf, vCoins);

            cout << boost::format(kTreasuryRecoveredCoinsTitle) % vCoins.size() << std::endl;

            for (size_t i = 0; i < vCoins.size(); i++)
            {
                const Treasury::Data::Coin& coin = vCoins[i];
                cout << boost::format(kTreasuryRecoveredCoin) % coin.m_Kidv % coin.m_Incubation << std::endl;

            }
        }
        break;

        case 6:
        {
            // bursts
            Treasury::Data data;
            FLoad(data, szData);

            auto vBursts = data.get_Bursts();

            cout << boost::format(kTreasuryBurstsTitle) % vBursts.size() << std::endl;

            for (size_t i = 0; i < vBursts.size(); i++)
            {
                const Treasury::Data::Burst& b = vBursts[i];
                cout << boost::format(kTreasuryBurst) % b.m_Height % b.m_Value << std::endl;
            }
        }
        break;
        }

        return 0;
    }

    void printHelp(const po::options_description& options)
    {
        cout << options << std::endl;
    }

    int ChangeAddressExpiration(const po::variables_map& vm, const IWalletDB::Ptr& walletDB)
    {
        string address = vm[cli::WALLET_ADDR].as<string>();
        string expiration = vm[cli::EXPIRATION_TIME].as<string>();
        WalletID walletID(Zero);
        bool allAddresses = address == "*";

        if (!allAddresses)
        {
            walletID.FromHex(address);
        }

        WalletAddress::ExpirationStatus expirationStatus;
        if (expiration == cli::EXPIRATION_TIME_24H)
        {
            expirationStatus = WalletAddress::ExpirationStatus::OneDay;
        }
        else if (expiration == cli::EXPIRATION_TIME_NEVER)
        {
            expirationStatus = WalletAddress::ExpirationStatus::Never;
        }
        else if (expiration == cli::EXPIRATION_TIME_NOW)
        {
            expirationStatus = WalletAddress::ExpirationStatus::Expired;
        }
        else
        {
            LOG_ERROR() << boost::format(kErrorAddrExprTimeInvalid)
                        % cli::EXPIRATION_TIME
                        % expiration;
            return -1;
        }

        if (storage::changeAddressExpiration(*walletDB, walletID, expirationStatus))
        {
            if (allAddresses)
            {
                LOG_INFO() << boost::format(kAllAddrExprChanged) % expiration;
            }
            else
            {
                LOG_INFO() << boost::format(kAddrExprChanged) % to_string(walletID) % expiration;
            }
            return 0;
        }
        return -1;
    }

    int CreateNewAddress(const po::variables_map& vm,
                         const IWalletDB::Ptr& walletDB,
                         IPrivateKeyKeeper::Ptr keyKeeper,
                         const std::string& defaultComment = "")
    {
        auto comment = defaultComment.empty() 
            ? vm[cli::NEW_ADDRESS_COMMENT].as<string>()
            : defaultComment;
        auto expiration = vm[cli::EXPIRATION_TIME].as<string>();

        WalletAddress::ExpirationStatus expirationStatus;
        if (expiration == cli::EXPIRATION_TIME_24H)
        {
            expirationStatus = WalletAddress::ExpirationStatus::OneDay;
        }
        else if (expiration == cli::EXPIRATION_TIME_NEVER)
        {
            expirationStatus = WalletAddress::ExpirationStatus::Never;
        }
        else
        {
            LOG_ERROR() << boost::format(kErrorAddrExprTimeInvalid) 
                        % cli::EXPIRATION_TIME
                        % expiration;
            return -1;
        }
        
        GenerateNewAddress(walletDB, comment, keyKeeper, expirationStatus);
        return 0;
    }

    WordList GeneratePhrase()
    {
        auto phrase = createMnemonic(getEntropy(), language::en);
        BOOST_ASSERT(phrase.size() == 12);
        cout << kSeedPhraseGeneratedTitle;
        for (const auto& word : phrase)
        {
            cout << word << ';';
        }
        cout << kSeedPhraseGeneratedMessage << endl;
        return phrase;
    }

    bool ReadWalletSeed(NoLeak<uintBig>& walletSeed, const po::variables_map& vm, bool generateNew)
    {
        SecString seed;
        WordList phrase;
        if (generateNew)
        {
            LOG_INFO() << kSeedPhraseReadTitle;
            phrase = GeneratePhrase();
        }
        else if (vm.count(cli::SEED_PHRASE))
        {
            auto tempPhrase = vm[cli::SEED_PHRASE].as<string>();
            boost::algorithm::trim_if(tempPhrase, [](char ch) { return ch == ';'; });
            phrase = string_helpers::split(tempPhrase, ';');

            if (phrase.size() != WORD_COUNT
                || (vm.count(cli::IGNORE_DICTIONARY) == 0 && !isValidMnemonic(phrase, language::en)))
            {
                LOG_ERROR() << boost::format(kErrorSeedPhraseInvalid) % tempPhrase;
                return false;
            }
        }
        else
        {
            LOG_ERROR() << kErrorSeedPhraseNotProvided;
            return false;
        }

        auto buf = decodeMnemonic(phrase);
        seed.assign(buf.data(), buf.size());

        walletSeed.V = seed.hash().V;
        return true;
    }

    int ShowAddressList(const IWalletDB::Ptr& walletDB)
    {
        auto addresses = walletDB->getAddresses(true);
        array<uint8_t, 5> columnWidths{ { 20, 70, 8, 20, 21 } };

        // Comment | Address | Active | Expiration date | Created |
        cout << boost::format(kAddrListTableHead)
             % boost::io::group(left, setw(columnWidths[0]), kAddrListColumnComment)
             % boost::io::group(left, setw(columnWidths[1]), kAddrListColumnAddress)
             % boost::io::group(left, setw(columnWidths[2]), kAddrListColumnActive)
             % boost::io::group(left, setw(columnWidths[3]), kAddrListColumnExprDate)
             % boost::io::group(left, setw(columnWidths[4]), kAddrListColumnCreated)
             << std::endl;

        for (const auto& address : addresses)
        {
            auto comment = address.m_label;

            if (comment.length() > columnWidths[0])
            {
                comment = comment.substr(0, columnWidths[0] - 3) + "...";
            }

            auto expirationDateText = (address.m_duration == 0)
                ? cli::EXPIRATION_TIME_NEVER
                : format_timestamp(kTimeStampFormat3x3, address.getExpirationTime() * 1000, false);
            auto creationDateText = format_timestamp(kTimeStampFormat3x3, address.getCreateTime() * 1000, false);

            cout << boost::format(kAddrListTableBody)
             % boost::io::group(left, setw(columnWidths[0]), comment)
             % boost::io::group(left, setw(columnWidths[1]), std::to_string(address.m_walletID))
             % boost::io::group(left, boolalpha, setw(columnWidths[2]), !address.isExpired())
             % boost::io::group(left, setw(columnWidths[3]), expirationDateText)
             % boost::io::group(left, setw(columnWidths[4]), creationDateText)
             << std::endl;
        }

        return 0;
    }

    void ShowAssetInfo(const storage::Totals::AssetTotals& totals)
    {
        const unsigned kWidth = 26;
        cout << boost::format(kWalletAssetSummaryFormat)
             % totals.AssetId
             % boost::io::group(left, setfill('.'), setw(kWidth), kWalletSummaryFieldAvailable) % to_string(PrintableAmount(totals.Avail, false, kAmountASSET, kAmountAGROTH))
             % boost::io::group(left, setfill('.'), setw(kWidth), kWalletSummaryFieldInProgress) % to_string(PrintableAmount(totals.Incoming, false, kAmountASSET, kAmountAGROTH))
             % boost::io::group(left, setfill('.'), setw(kWidth), kWalletSummaryFieldUnavailable) % to_string(PrintableAmount(totals.Unavail, false, kAmountASSET, kAmountAGROTH))
             % boost::io::group(left, setfill('.'), setw(kWidth), kWalletSummaryFieldTotalUnspent) % to_string(PrintableAmount(totals.Unspent, false, kAmountASSET, kAmountAGROTH));
    }

    void ShowAssetCoins(const IWalletDB::Ptr& walletDB, AssetID assetId, const char* coin, const char* groth)
    {
        const array<uint8_t, 6> columnWidths{ { 49, 14, 14, 18, 30, 8} };
        cout << boost::format(kCoinsTableHeadFormat)
                 % boost::io::group(left, setw(columnWidths[0]), kCoinColumnId)
                 % boost::io::group(right, setw(columnWidths[1]), coin)
                 % boost::io::group(right, setw(columnWidths[2]), groth)
                 % boost::io::group(left, setw(columnWidths[3]), kCoinColumnMaturity)
                 % boost::io::group(left, setw(columnWidths[4]), kCoinColumnStatus)
                 % boost::io::group(left, setw(columnWidths[5]), kCoinColumnType)
                 << std::endl;

        walletDB->visitCoins([&columnWidths, &assetId](const Coin& c)->bool
        {
            if (c.m_assetId == assetId) {
                cout << boost::format(kCoinsTableFormat)
                        % boost::io::group(left, setw(columnWidths[0]), c.toStringID())
                        % boost::io::group(right, setw(columnWidths[1]), c.m_ID.m_Value / Rules::Coin)
                        % boost::io::group(right, setw(columnWidths[2]), c.m_ID.m_Value % Rules::Coin)
                        % boost::io::group(left, setw(columnWidths[3]),
                                           (c.IsMaturityValid() ? std::to_string(static_cast<int64_t>(c.m_maturity))
                                                                : "-"))
                        % boost::io::group(left, setw(columnWidths[4]), getCoinStatus(c.m_status))
                        % boost::io::group(left, setw(columnWidths[5]), c.m_ID.m_Type)
                     << std::endl;
            }
            return true;
        });

        cout << std::endl;
    }

    void ShowAssetTxs(const IWalletDB::Ptr& walletDB, AssetID assetId, const char* coin, const char* groth)
    {
        auto txHistory = walletDB->getTxHistory(TxType::AssetIssue);
        auto txConsume = walletDB->getTxHistory(TxType::AssetConsume);
        auto txSimple  = walletDB->getTxHistory(TxType::Simple);
        txHistory.insert(txHistory.end(), txConsume.begin(), txConsume.end());
        txHistory.insert(txHistory.end(), txSimple.begin(), txSimple.end());

        txHistory.erase(std::remove_if(txHistory.begin(), txHistory.end(), [&assetId](const auto& tx) {
            return tx.m_assetId != assetId;
        }), txHistory.end());

        if (txHistory.empty())
        {
            cout << kTxHistoryEmpty << endl;
            return;
        }

        if (!txHistory.empty())
        {
            const array<uint8_t, 6> columnWidths{{20, 17, 26, 21, 33, 65}};
                cout << boost::format(kTxHistoryTableHead)
                        % boost::io::group(left, setw(columnWidths[0]),  kTxHistoryColumnDatetTime)
                        % boost::io::group(left, setw(columnWidths[1]),  kTxHistoryColumnDirection)
                        % boost::io::group(right, setw(columnWidths[2]), kAssetTxHistoryColumnAmount)
                        % boost::io::group(left, setw(columnWidths[3]),  kTxHistoryColumnStatus)
                        % boost::io::group(left, setw(columnWidths[4]),  kTxHistoryColumnId)
                        % boost::io::group(left, setw(columnWidths[5]),  kTxHistoryColumnKernelId)
                     << std::endl;

            for (auto& tx : txHistory) {
                auto direction = tx.m_selfTx || tx.m_txType == TxType::AssetIssue || tx.m_txType == TxType::AssetConsume ?
                                 kTxDirectionSelf : (tx.m_sender ? kTxDirectionOut : kTxDirectionIn);
                cout << boost::format(kTxHistoryTableFormat)
                        % boost::io::group(left, setw(columnWidths[0]),  format_timestamp(kTimeStampFormat3x3, tx.m_createTime * 1000, false))
                        % boost::io::group(left, setw(columnWidths[1]),  direction)
                        % boost::io::group(right, setw(columnWidths[2]), to_string(PrintableAmount(tx.m_amount, true)))
                        % boost::io::group(left, setw(columnWidths[3]),  getTxStatus(tx))
                        % boost::io::group(left, setw(columnWidths[4]),  to_hex(tx.m_txId.data(), tx.m_txId.size()))
                        % boost::io::group(left, setw(columnWidths[5]),  to_string(tx.m_kernelID))
                     << std::endl;
            }
        }
    }

    int ShowWalletInfo(const IWalletDB::Ptr& walletDB, const po::variables_map& vm)
    {
        Block::SystemState::ID stateID = {};
        walletDB->getSystemStateID(stateID);
        storage::Totals totalsCalc(*walletDB);

        // Show info about BEAM
        const auto& totals = totalsCalc.GetTotals(Zero);
        const unsigned kWidth = 26; 
        cout << boost::format(kWalletSummaryFormat)
             % boost::io::group(left, setfill('.'), setw(kWidth), kWalletSummaryFieldCurHeight) % stateID.m_Height
             % boost::io::group(left, setfill('.'), setw(kWidth), kWalletSummaryFieldCurStateID) % stateID.m_Hash
             % boost::io::group(left, setfill('.'), setw(kWidth), kWalletSummaryFieldAvailable) % to_string(PrintableAmount(totals.Avail))
             % boost::io::group(left, setfill('.'), setw(kWidth), kWalletSummaryFieldMaturing) % to_string(PrintableAmount(totals.Maturing))
             % boost::io::group(left, setfill('.'), setw(kWidth), kWalletSummaryFieldInProgress) % to_string(PrintableAmount(totals.Incoming))
             % boost::io::group(left, setfill('.'), setw(kWidth), kWalletSummaryFieldUnavailable) % to_string(PrintableAmount(totals.Unavail))
             % boost::io::group(left, setfill('.'), setw(kWidth), kWalletSummaryFieldAvailableCoinbase) % to_string(PrintableAmount(totals.AvailCoinbase))
             % boost::io::group(left, setfill('.'), setw(kWidth), kWalletSummaryFieldTotalCoinbase) % to_string(PrintableAmount(totals.Coinbase))
             % boost::io::group(left, setfill('.'), setw(kWidth), kWalletSummaryFieldAvaliableFee) % to_string(PrintableAmount(totals.AvailFee))
             % boost::io::group(left, setfill('.'), setw(kWidth), kWalletSummaryFieldTotalFee) % to_string(PrintableAmount(totals.Fee))
             % boost::io::group(left, setfill('.'), setw(kWidth), kWalletSummaryFieldTotalUnspent) % to_string(PrintableAmount(totals.Unspent));
        ShowAssetCoins(walletDB, Zero, kBEAM, kGROTH);

        if (vm.count(cli::TX_HISTORY))
        {
            auto txHistory = walletDB->getTxHistory();
            txHistory.erase(std::remove_if(txHistory.begin(), txHistory.end(), [](const auto& tx) {
                return tx.m_assetId != 0;
            }), txHistory.end());

            if (txHistory.empty())
            {
                cout << kTxHistoryEmpty << endl;
            }
            else
            {
                const array<uint8_t, 6> columnWidths{{20, 17, 26, 21, 33, 65}};
            cout << boost::format(kTxHistoryTableHead)
                 % boost::io::group(left, setw(columnWidths[0]), kTxHistoryColumnDatetTime)
                 % boost::io::group(left, setw(columnWidths[1]), kTxHistoryColumnDirection)
                 % boost::io::group(right, setw(columnWidths[2]), kTxHistoryColumnAmount)
                 % boost::io::group(left, setw(columnWidths[3]), kTxHistoryColumnStatus)
                 % boost::io::group(left, setw(columnWidths[4]), kTxHistoryColumnId)
                 % boost::io::group(left, setw(columnWidths[5]), kTxHistoryColumnKernelId)
                 << std::endl;

                for (auto &tx : txHistory) {
                cout << boost::format(kTxHistoryTableFormat)
                            % boost::io::group(left, setw(columnWidths[0]),
                                               format_timestamp(kTimeStampFormat3x3, tx.m_createTime * 1000, false))
                            % boost::io::group(left, setw(columnWidths[1]),
                                               (tx.m_selfTx ? kTxDirectionSelf : (tx.m_sender ? kTxDirectionOut
                                                                                              : kTxDirectionIn)))
                            % boost::io::group(right, setw(columnWidths[2]),
                                               to_string(PrintableAmount(tx.m_amount, true)))
                     % boost::io::group(left, setw(columnWidths[3]), getTxStatus(tx))
                     % boost::io::group(left, setw(columnWidths[4]), to_hex(tx.m_txId.data(), tx.m_txId.size()))
                     % boost::io::group(left, setw(columnWidths[5]), to_string(tx.m_kernelID))
                     << std::endl;
            }
            }
        }

        if (vm.count(cli::SWAP_TX_HISTORY))
        {
            auto txHistory = walletDB->getTxHistory(wallet::TxType::AtomicSwap);
            if (txHistory.empty())
            {
                cout << kSwapTxHistoryEmpty << endl;
            }
            else
            {
                const array<uint8_t, 6> columnWidths{{20, 26, 18, 15, 23, 33}};
            cout << boost::format(kTxHistoryTableHead)
                 % boost::io::group(left, setw(columnWidths[0]), kTxHistoryColumnDatetTime)
                 % boost::io::group(right, setw(columnWidths[1]), kTxHistoryColumnAmount)
                 % boost::io::group(right, setw(columnWidths[2]), kTxHistoryColumnSwapAmount)
                 % boost::io::group(left, setw(columnWidths[3]), kTxHistoryColumnSwapType)
                 % boost::io::group(left, setw(columnWidths[4]), kTxHistoryColumnStatus)
                 % boost::io::group(left, setw(columnWidths[5]), kTxHistoryColumnId)
                 << std::endl;

                for (auto &tx : txHistory) {
                Amount swapAmount = 0;
                    storage::getTxParameter(*walletDB, tx.m_txId, wallet::kDefaultSubTxID,
                                            wallet::TxParameterID::AtomicSwapAmount, swapAmount);
                bool isBeamSide = false;
                    storage::getTxParameter(*walletDB, tx.m_txId, wallet::kDefaultSubTxID,
                                            wallet::TxParameterID::AtomicSwapIsBeamSide, isBeamSide);

                AtomicSwapCoin swapCoin = AtomicSwapCoin::Unknown;
                    storage::getTxParameter(*walletDB, tx.m_txId, wallet::kDefaultSubTxID,
                                            wallet::TxParameterID::AtomicSwapCoin, swapCoin);

                stringstream ss;
                    ss << (isBeamSide ? kBEAM : to_string(swapCoin)) << " <--> "
                       << (!isBeamSide ? kBEAM : to_string(swapCoin));

                cout << boost::format(kSwapTxHistoryTableFormat)
                            % boost::io::group(left, setw(columnWidths[0]),
                                               format_timestamp(kTimeStampFormat3x3, tx.m_createTime * 1000, false))
                            % boost::io::group(right, setw(columnWidths[1]),
                                               to_string(PrintableAmount(tx.m_amount, true)))
                     % boost::io::group(right, setw(columnWidths[2]), swapAmount)
                     % boost::io::group(right, setw(columnWidths[3]), ss.str())
                     % boost::io::group(left, setw(columnWidths[4]), getSwapTxStatus(walletDB, tx))
                     % boost::io::group(left, setw(columnWidths[5]), to_hex(tx.m_txId.data(), tx.m_txId.size()))
                     << std::endl;
            }
            }
        }

        //
        // Show info about assets
        //
        for(auto it: totalsCalc.allTotals) {
            const auto assetId = it.second.AssetId;
            if (assetId != 0) {
                cout << endl;
                ShowAssetInfo(it.second);
                ShowAssetCoins(walletDB, it.second.AssetId, kASSET, kAGROTH);
                if (vm.count(cli::TX_HISTORY))
        {
                    ShowAssetTxs(walletDB, it.second.AssetId, kASSET, kAGROTH);
                }
            }
        }

        return 0;
    }

    int TxDetails(const IWalletDB::Ptr& walletDB, const po::variables_map& vm)
    {
        auto txIdStr = vm[cli::TX_ID].as<string>();
        if (txIdStr.empty()) {
            LOG_ERROR() << kErrorTxIdParamReqired;
            return -1;
        }
        auto txIdVec = from_hex(txIdStr);
        TxID txId;
        if (txIdVec.size() >= 16)
            std::copy_n(txIdVec.begin(), 16, txId.begin());

        auto tx = walletDB->getTx(txId);
        if (!tx)
        {
            LOG_ERROR() << boost::format(kErrorTxWithIdNotFound) % txIdStr;
            return -1;
        }

        LOG_INFO()
            << boost::format(kTxDetailsFormat)
                % storage::TxDetailsInfo(walletDB, txId) % getTxStatus(*tx) 
            << (tx->m_status == TxStatus::Failed
                    ? boost::format(kTxDetailsFailReason) % GetFailureMessage(tx->m_failureReason)
                    : boost::format(""));

        return 0;
    }

    int ExportPaymentProof(const IWalletDB::Ptr& walletDB, const po::variables_map& vm)
    {
        auto txIdVec = from_hex(vm[cli::TX_ID].as<string>());
        TxID txId;
        if (txIdVec.size() >= 16)
            std::copy_n(txIdVec.begin(), 16, txId.begin());

        auto tx = walletDB->getTx(txId);
        if (!tx)
        {
            LOG_ERROR() << kErrorPpExportFailed;
            return -1;
        }
        if (!tx->m_sender || tx->m_selfTx)
        {
            LOG_ERROR() << kErrorPpCannotExportForReceiver;
            return -1;
        }
        if (tx->m_status != TxStatus::Completed)
        {
            LOG_ERROR() << kErrorPpExportFailedTxNotCompleted;
            return -1;
        }

        auto res = storage::ExportPaymentProof(*walletDB, txId);
        if (!res.empty())
        {
            std::string sTxt;
            sTxt.resize(res.size() * 2);

            beam::to_hex(&sTxt.front(), res.data(), res.size());
            LOG_INFO() << boost::format(kPpExportedFrom) % sTxt;
        }

        return 0;
    }

    int VerifyPaymentProof(const po::variables_map& vm)
    {
        const auto& pprofData = vm[cli::PAYMENT_PROOF_DATA];
        if (pprofData.empty())
        {
            throw std::runtime_error(kErrorPpNotProvided);
        }
        ByteBuffer buf = from_hex(pprofData.as<string>());

        if (!storage::VerifyPaymentProof(buf))
            throw std::runtime_error(kErrorPpInvalid);

        return 0;
    }

    int ExportMinerKey(const po::variables_map& vm, const IWalletDB::Ptr& walletDB, const beam::SecString& pass)
    {
        uint32_t subKey = vm[cli::KEY_SUBKEY].as<Nonnegative<uint32_t>>().value;
        if (subKey < 1)
        {
            cout << kErrorSubkeyNotSpecified << endl;
            return -1;
        }
		Key::IKdf::Ptr pKey = MasterKey::get_Child(*walletDB->get_MasterKdf(), subKey);
        const ECC::HKdf& kdf = static_cast<ECC::HKdf&>(*pKey);

        KeyString ks;
        ks.SetPassword(Blob(pass.data(), static_cast<uint32_t>(pass.size())));
        ks.m_sMeta = std::to_string(subKey);

        ks.Export(kdf);
        cout << boost::format(kSubKeyInfo) % subKey % ks.m_sRes << std::endl;

        return 0;
    }

    int ExportOwnerKey(const IWalletDB::Ptr& walletDB, const beam::SecString& pass)
    {
        Key::IKdf::Ptr pKey = walletDB->get_MasterKdf();
        const ECC::HKdf& kdf = static_cast<ECC::HKdf&>(*pKey);

        KeyString ks;
        ks.SetPassword(Blob(pass.data(), static_cast<uint32_t>(pass.size())));
        ks.m_sMeta = std::to_string(0);

        ECC::HKdfPub pkdf;
        pkdf.GenerateFrom(kdf);

        ks.Export(pkdf);
        cout << boost::format(kOwnerKeyInfo) % ks.m_sRes << std::endl;

        return 0;
    }

    bool LoadDataToImport(const std::string& path, ByteBuffer& data)
    {
        FStream f;
        if (f.Open(path.c_str(), true))
        {
            size_t size = static_cast<size_t>(f.get_Remaining());
            if (size > 0)
            {
                data.resize(size);
                return f.read(data.data(), data.size()) == size;
            }
        }
        return false;
    }

    bool SaveExportedData(const ByteBuffer& data, const std::string& path)
    {
        size_t dotPos = path.find_last_of('.');
        stringstream ss;
        ss << path.substr(0, dotPos);
        ss << getTimestamp();
        if (dotPos != string::npos)
        {
            ss << path.substr(dotPos);
        }
        string timestampedPath = ss.str();
        FStream f;
        if (f.Open(timestampedPath.c_str(), false) && f.write(data.data(), data.size()) == data.size())
        {
            LOG_INFO() << kDataExportedMessage;
            return true;
        }
        LOG_ERROR() << kErrorExportDataFail;
        return false;
    }

    int ExportWalletData(const po::variables_map& vm, const IWalletDB::Ptr& walletDB)
    {
        auto s = storage::ExportDataToJson(*walletDB);
        return SaveExportedData(ByteBuffer(s.begin(), s.end()), vm[cli::IMPORT_EXPORT_PATH].as<string>()) ? 0 : -1;
    }

    int ImportWalletData(const po::variables_map& vm, const IWalletDB::Ptr& walletDB)
    {
        ByteBuffer buffer;
        if (vm[cli::IMPORT_EXPORT_PATH].defaulted())
        {
            LOG_ERROR() << kErrorFileLocationParamReqired;
            return -1;
        }

        auto path = vm[cli::IMPORT_EXPORT_PATH].as<string>();
        if (path.empty() || !LoadDataToImport(path, buffer))
        {
            LOG_ERROR() << boost::format(kErrorImportPathInvalid)
                        % path;
            return -1;
        }
        const char* p = (char*)(&buffer[0]);
        auto keyKeeper = std::make_shared<LocalPrivateKeyKeeper>(walletDB, walletDB->get_MasterKdf());
        return storage::ImportDataFromJson(*walletDB, keyKeeper, p, buffer.size()) ? 0 : -1;
    }

    CoinIDList GetPreselectedCoinIDs(const po::variables_map& vm)
    {
        CoinIDList coinIDs;
        if (vm.count(cli::UTXO))
        {
            auto tempCoins = vm[cli::UTXO].as<vector<string>>();
            for (const auto& s : tempCoins)
            {
                auto csv = string_helpers::split(s, ',');
                for (const auto& v : csv)
                {
                    auto coinID = Coin::FromString(v);
                    if (coinID)
                    {
                        coinIDs.push_back(*coinID);
                    }
                }
            }
        }
        return coinIDs;
    }

    bool ReadAssetId(const po::variables_map& vm, AssetID& assetId)
    {
        if(!vm.count(cli::ASSET_ID))
        {
            // Just no asset id, it is normal, use BEAM
            return true;
        }

        assetId = vm[cli::ASSET_ID].as<AssetID>();
        return true;
    }

    bool LoadBaseParamsForTX(const po::variables_map& vm, AssetID& assetId, Amount& amount, Amount& fee, WalletID& receiverWalletID, bool checkFee, bool skipReceiverWalletID=false)
    {
        if (!skipReceiverWalletID)
        {
            if (vm.count(cli::RECEIVER_ADDR) == 0)
            {
                LOG_ERROR() << kErrorReceiverAddrMissing;
                return false;
            }
            receiverWalletID.FromHex(vm[cli::RECEIVER_ADDR].as<string>());
        }

        if (vm.count(cli::AMOUNT) == 0)
        {
            LOG_ERROR() << kErrorAmountMissing;
            return false;
        }

        auto signedAmount = vm[cli::AMOUNT].as<Positive<double>>().value;
        if (signedAmount < 0)
        {
            LOG_ERROR() << kErrorNegativeAmount;
            return false;
        }

        signedAmount *= Rules::Coin; // convert beams to groths

        amount = static_cast<ECC::Amount>(std::round(signedAmount));
        if (amount == 0)
        {
            LOG_ERROR() << kErrorZeroAmount;
            return false;
        }

        fee = vm[cli::FEE].as<Nonnegative<Amount>>().value;
        if (checkFee && fee < cli::kMinimumFee)
        {
            LOG_ERROR() << kErrorFeeToLow;
            return false;
        }

        if (!ReadAssetId(vm, assetId))
        {
            LOG_ERROR() << kInvalidAssetID;
            return false;
        }

        return true;
    }

    template<typename Settings>
    bool ParseElectrumSettings(const po::variables_map& vm, Settings& settings)
    {
        if (vm.count(cli::ELECTRUM_SEED) || vm.count(cli::ELECTRUM_ADDR) ||
            vm.count(cli::GENERATE_ELECTRUM_SEED) || vm.count(cli::SELECT_SERVER_AUTOMATICALLY))
        {
            auto electrumSettings = settings.GetElectrumConnectionOptions();

            if (!electrumSettings.IsInitialized())
            {
                if (!vm.count(cli::ELECTRUM_SEED) && !vm.count(cli::GENERATE_ELECTRUM_SEED))
                {
                    throw std::runtime_error("electrum seed should be specified");
                }

                if (!vm.count(cli::ELECTRUM_ADDR) && 
                    (!vm.count(cli::SELECT_SERVER_AUTOMATICALLY) || (vm.count(cli::SELECT_SERVER_AUTOMATICALLY) && !vm[cli::SELECT_SERVER_AUTOMATICALLY].as<bool>())))
                {
                    throw std::runtime_error("electrum address should be specified");
                }
            }

            if (vm.count(cli::ELECTRUM_ADDR))
            {
                electrumSettings.m_address = vm[cli::ELECTRUM_ADDR].as<string>();
                if (!io::Address().resolve(electrumSettings.m_address.c_str()))
                {
                    throw std::runtime_error("unable to resolve electrum address: " + electrumSettings.m_address);
                }
            }

            if (vm.count(cli::SELECT_SERVER_AUTOMATICALLY))
            {
                electrumSettings.m_automaticChooseAddress = vm[cli::SELECT_SERVER_AUTOMATICALLY].as<bool>();
                if (!electrumSettings.m_automaticChooseAddress && electrumSettings.m_address.empty())
                {
                    throw std::runtime_error("electrum address should be specified");
                }
            }

            if (vm.count(cli::ELECTRUM_SEED))
            {
                auto tempPhrase = vm[cli::ELECTRUM_SEED].as<string>();
                boost::algorithm::trim_if(tempPhrase, [](char ch) { return ch == kElectrumSeparateSymbol; });
                electrumSettings.m_secretWords = string_helpers::split(tempPhrase, kElectrumSeparateSymbol);

                if (!bitcoin::validateElectrumMnemonic(electrumSettings.m_secretWords))
                {
                    if (bitcoin::validateElectrumMnemonic(electrumSettings.m_secretWords, true))
                    {
                        throw std::runtime_error("Segwit seed phrase is not supported yet.");
                    }
                    throw std::runtime_error("seed is not valid");
                }
            }
            else if (vm.count(cli::GENERATE_ELECTRUM_SEED))
            {
                electrumSettings.m_secretWords = bitcoin::createElectrumMnemonic(getEntropy());

                auto strSeed = std::accumulate(
                    std::next(electrumSettings.m_secretWords.begin()), electrumSettings.m_secretWords.end(), *electrumSettings.m_secretWords.begin(),
                    [](std::string a, std::string b)
                {
                    return a + kElectrumSeparateSymbol + b;
                });

                LOG_INFO() << "seed = " << strSeed;
            }

            settings.SetElectrumConnectionOptions(electrumSettings);

            return true;
        }

        return false;
    }

    template<typename Settings>
    bool ParseSwapSettings(const po::variables_map& vm, Settings& settings)
    {
        if (vm.count(cli::SWAP_WALLET_ADDR) > 0 || vm.count(cli::SWAP_WALLET_USER) > 0 || vm.count(cli::SWAP_WALLET_PASS) > 0)
        {
            auto coreSettings = settings.GetConnectionOptions();
            if (!coreSettings.IsInitialized())
            {
                if (vm.count(cli::SWAP_WALLET_USER) == 0)
                {
                    throw std::runtime_error(kErrorSwapWalletUserNameUnspecified);
                }

                if (vm.count(cli::SWAP_WALLET_ADDR) == 0)
                {
                    throw std::runtime_error(kErrorSwapWalletAddrUnspecified);
                }

                if (vm.count(cli::SWAP_WALLET_PASS) == 0)
                {
                    throw std::runtime_error(kErrorSwapWalletPwdNotProvided);
                }
            }

            if (vm.count(cli::SWAP_WALLET_USER))
            {
                coreSettings.m_userName = vm[cli::SWAP_WALLET_USER].as<string>();
            }

            if (vm.count(cli::SWAP_WALLET_ADDR))
            {
                string nodeUri = vm[cli::SWAP_WALLET_ADDR].as<string>();
                if (!coreSettings.m_address.resolve(nodeUri.c_str()))
                {
                    throw std::runtime_error((boost::format(kErrorSwapWalletAddrNotResolved) % nodeUri).str());
                }
            }

            // TODO roman.strilets: use SecString instead of std::string
            if (vm.count(cli::SWAP_WALLET_PASS))
            {
                coreSettings.m_pass = vm[cli::SWAP_WALLET_PASS].as<string>();
            }

            settings.SetConnectionOptions(coreSettings);

            return true;
        }

        return false;
    }

    template<typename SettingsProvider, typename Settings, typename CoreSettings, typename ElectrumSettings>
    int HandleSwapCoin(const po::variables_map& vm, const IWalletDB::Ptr& walletDB)
    {
        SettingsProvider settingsProvider{ walletDB };
        settingsProvider.Initialize();

        if (vm.count(cli::ALTCOIN_SETTINGS_RESET))
        {
            auto connectionType = bitcoin::from_string(vm[cli::ALTCOIN_SETTINGS_RESET].as<string>());

            if (connectionType)
            {
                if (*connectionType == bitcoin::ISettings::ConnectionType::Core)
                {
                    auto settings = settingsProvider.GetSettings();

                    if (!settings.GetElectrumConnectionOptions().IsInitialized())
                    {
                        settings = Settings{};
                    }
                    else
                    {
                        settings.SetConnectionOptions(CoreSettings{});

                        if (settings.GetCurrentConnectionType() == bitcoin::ISettings::ConnectionType::Core)
                        {
                            settings.ChangeConnectionType(bitcoin::ISettings::ConnectionType::Electrum);
                        }
                    }

                    settingsProvider.SetSettings(settings);
                    return 0;
                }

                if (*connectionType == bitcoin::ISettings::ConnectionType::Electrum)
                {
                    auto settings = settingsProvider.GetSettings();

                    if (!settings.GetConnectionOptions().IsInitialized())
                    {
                        settings = Settings{};
                    }
                    else
                    {
                        settings.SetElectrumConnectionOptions(ElectrumSettings{});

                        if (settings.GetCurrentConnectionType() == bitcoin::ISettings::ConnectionType::Electrum)
                        {
                            settings.ChangeConnectionType(bitcoin::ISettings::ConnectionType::Core);
                        }
                    }

                    settingsProvider.SetSettings(settings);
                    return 0;
                }
            }

            LOG_ERROR() << "unknown parameter";
            return -1;
        }

        auto settings = settingsProvider.GetSettings();
        bool isChanged = false;

        isChanged |= ParseSwapSettings(vm, settings);
        isChanged |= ParseElectrumSettings(vm, settings);

        if (!isChanged && !settings.IsInitialized())
        {
            LOG_INFO() << "settings should be specified.";
            return -1;
        }

        if (vm.count(cli::SWAP_FEERATE) == 0 && settings.GetFeeRate() == 0)
        {
            throw std::runtime_error(kErrorSwapFeeRateMissing);
        }

        if (vm.count(cli::SWAP_FEERATE))
        {
            settings.SetFeeRate(vm[cli::SWAP_FEERATE].as<Positive<Amount>>().value);
            isChanged = true;
        }

        if (vm.count(cli::ACTIVE_CONNECTION))
        {
            auto typeConnection = bitcoin::from_string(vm[cli::ACTIVE_CONNECTION].as<string>());
            if (!typeConnection)
            {
                throw std::runtime_error("active_connection is wrong");
            }

            if ((*typeConnection == bitcoin::ISettings::ConnectionType::Core && !settings.GetConnectionOptions().IsInitialized())
                || (*typeConnection == bitcoin::ISettings::ConnectionType::Electrum && !settings.GetElectrumConnectionOptions().IsInitialized()))
            {
                throw std::runtime_error(vm[cli::ACTIVE_CONNECTION].as<string>() + " is not initialized");
            }

            settings.ChangeConnectionType(*typeConnection);
            isChanged = true;
        }

        if (isChanged)
        {
            settingsProvider.SetSettings(settings);
        }
        return 0;
    }

    template<typename SettingsProvider>
    void ShowSwapSettings(const IWalletDB::Ptr& walletDB, const char* coinName)
    {
        SettingsProvider settingsProvider{ walletDB };
        
        settingsProvider.Initialize();
        auto settings = settingsProvider.GetSettings();

        if (settings.IsInitialized())
        {
            ostringstream stream;
            stream << "\n" << coinName << " settings" << '\n';
            if (settings.GetConnectionOptions().IsInitialized())
            {
                stream << "RPC user: " << settings.GetConnectionOptions().m_userName << '\n'
                    << "RPC node: " << settings.GetConnectionOptions().m_address.str() << '\n';
            }

            if (settings.GetElectrumConnectionOptions().IsInitialized())
            {
                if (settings.GetElectrumConnectionOptions().m_automaticChooseAddress)
                {
                    stream << "Automatic node selection mode is turned ON.\n";
                }
                else
                {
                    stream << "Electrum node: " << settings.GetElectrumConnectionOptions().m_address << '\n';
                }
            }
            stream << "Fee rate: " << settings.GetFeeRate() << '\n';
            stream << "Active connection: " << bitcoin::to_string(settings.GetCurrentConnectionType()) << '\n';

            LOG_INFO() << stream.str();
            return;
        }

        LOG_INFO() << coinName << " settings are not initialized.";
    }

    bool HasActiveSwapTx(const IWalletDB::Ptr& walletDB, AtomicSwapCoin swapCoin)
    {
        auto txHistory = walletDB->getTxHistory(wallet::TxType::AtomicSwap);

        for (const auto& tx : txHistory)
        {
            if (tx.m_status != TxStatus::Canceled && tx.m_status != TxStatus::Completed && tx.m_status != TxStatus::Failed)
            {
                AtomicSwapCoin txSwapCoin = AtomicSwapCoin::Unknown;
                storage::getTxParameter(*walletDB, tx.m_txId, wallet::kDefaultSubTxID, wallet::TxParameterID::AtomicSwapCoin, txSwapCoin);
                if (txSwapCoin == swapCoin) return true;
            }
        }

        return false;
    }

    boost::optional<TxID> InitSwap(const po::variables_map& vm, const IWalletDB::Ptr& walletDB, IPrivateKeyKeeper::Ptr keyKeeper, Wallet& wallet, bool checkFee)
    {
        if (vm.count(cli::SWAP_AMOUNT) == 0)
        {
            throw std::runtime_error(kErrorSwapAmountMissing);
        }

        Amount swapAmount = vm[cli::SWAP_AMOUNT].as<Positive<Amount>>().value;
        wallet::AtomicSwapCoin swapCoin = wallet::AtomicSwapCoin::Bitcoin;
        Amount feeRate = Amount(0);

        if (vm.count(cli::SWAP_COIN) > 0)
        {
            swapCoin = wallet::from_string(vm[cli::SWAP_COIN].as<string>());
        }

        switch (swapCoin)
        {
            case beam::wallet::AtomicSwapCoin::Bitcoin:
            {
                auto btcSettingsProvider = std::make_shared<bitcoin::SettingsProvider>(walletDB);
                btcSettingsProvider->Initialize();

                auto btcSettings = btcSettingsProvider->GetSettings();
                if (!btcSettings.IsInitialized())
                {
                    throw std::runtime_error("BTC settings should be initialized.");
                }

                feeRate = btcSettings.GetFeeRate();
                if (!BitcoinSide::CheckAmount(swapAmount, feeRate))
                {
                    throw std::runtime_error("The swap amount must be greater than the redemption fee.");
                }
                break;
            }
            case beam::wallet::AtomicSwapCoin::Litecoin:
            {
                auto ltcSettingsProvider = std::make_shared<litecoin::SettingsProvider>(walletDB);
                ltcSettingsProvider->Initialize();

                auto ltcSettings = ltcSettingsProvider->GetSettings();
                if (!ltcSettings.IsInitialized())
                {
                    throw std::runtime_error("LTC settings should be initialized.");
                }

                feeRate = ltcSettings.GetFeeRate();
                if (!LitecoinSide::CheckAmount(swapAmount, feeRate))
                {
                    throw std::runtime_error("The swap amount must be greater than the redemption fee.");
                }
                break;
            }
            case beam::wallet::AtomicSwapCoin::Qtum:
            {
                auto qtumSettingsProvider = std::make_shared<qtum::SettingsProvider>(walletDB);
                qtumSettingsProvider->Initialize();

                auto qtumSettings = qtumSettingsProvider->GetSettings();
                if (!qtumSettings.IsInitialized())
                {
                    throw std::runtime_error("Qtum settings should be initialized.");
                }

                feeRate = qtumSettings.GetFeeRate();
                if (!QtumSide::CheckAmount(swapAmount, feeRate))
                {
                    throw std::runtime_error("The swap amount must be greater than the redemption fee.");
                }
                break;
            }
            default:
            {
                throw std::runtime_error("Unsupported coin for swap");
                break;
            }
        }

        bool isBeamSide = (vm.count(cli::SWAP_BEAM_SIDE) != 0);

        AssetID assetId = 0;
        Amount amount = 0;
        Amount fee = 0;
        WalletID receiverWalletID(Zero);

        if (!LoadBaseParamsForTX(vm, assetId, amount, fee, receiverWalletID, checkFee, true))
        {
            return boost::none;
        }

        if (assetId)
        {
            throw std::runtime_error(kErrorCantSwapAsset);
        }

        if (vm.count(cli::SWAP_AMOUNT) == 0)
        {
            throw std::runtime_error(kErrorSwapAmountMissing);
        }

        if (amount <= kMinFeeInGroth)
        {
            throw std::runtime_error(kErrorSwapAmountTooLow);
        }

        WalletAddress senderAddress = GenerateNewAddress(walletDB, "", keyKeeper);

        // TODO:SWAP use async callbacks or IWalletObserver?
        Height minHeight = walletDB->getCurrentHeight();
        auto swapTxParameters = InitNewSwap(senderAddress.m_walletID, minHeight, amount, fee, swapCoin, swapAmount, feeRate, isBeamSide);

        boost::optional<TxID> currentTxID = wallet.StartTransaction(swapTxParameters);
        
        // delete local parameters from token
        if (isBeamSide)
        {
            swapTxParameters.DeleteParameter(TxParameterID::Fee, SubTxIndex::BEAM_LOCK_TX);
            swapTxParameters.DeleteParameter(TxParameterID::Fee, SubTxIndex::BEAM_REFUND_TX);
            swapTxParameters.DeleteParameter(TxParameterID::Fee, SubTxIndex::REDEEM_TX);
        }
        else
        {
            swapTxParameters.DeleteParameter(TxParameterID::Fee, SubTxIndex::BEAM_REDEEM_TX);
            swapTxParameters.DeleteParameter(TxParameterID::Fee, SubTxIndex::LOCK_TX);
            swapTxParameters.DeleteParameter(TxParameterID::Fee, SubTxIndex::REFUND_TX);
        }

        // print swap tx token
        {
            // auto token = SwapTxParametersToToken(swapParameters);
            isBeamSide = !*swapTxParameters.GetParameter<bool>(TxParameterID::AtomicSwapIsBeamSide);
            swapTxParameters.SetParameter(TxParameterID::IsInitiator, !*swapTxParameters.GetParameter<bool>(TxParameterID::IsInitiator));
            swapTxParameters.SetParameter(TxParameterID::PeerID, *swapTxParameters.GetParameter<WalletID>(TxParameterID::MyID));
            swapTxParameters.SetParameter(TxParameterID::AtomicSwapIsBeamSide, isBeamSide);
            swapTxParameters.SetParameter(TxParameterID::IsSender, isBeamSide);
            swapTxParameters.DeleteParameter(TxParameterID::MyID);

            auto swapTxToken = std::to_string(swapTxParameters);
            LOG_INFO() << "Swap token: " << swapTxToken;
        }
        return currentTxID;
    }

    boost::optional<TxID> AcceptSwap(const po::variables_map& vm, const IWalletDB::Ptr& walletDB, IPrivateKeyKeeper::Ptr keyKeeper, Wallet& wallet, bool checkFee)
    {
        if (vm.count(cli::SWAP_TOKEN) == 0)
        {
            throw std::runtime_error("swap transaction token should be specified");
        }

        auto swapTxToken = vm[cli::SWAP_TOKEN].as<std::string>();
        auto swapTxParameters = beam::wallet::ParseParameters(swapTxToken);

        // validate TxType and parameters
        auto transactionType = swapTxParameters->GetParameter<TxType>(TxParameterID::TransactionType);
        auto isBeamSide = swapTxParameters->GetParameter<bool>(TxParameterID::AtomicSwapIsBeamSide);
        auto swapCoin = swapTxParameters->GetParameter<AtomicSwapCoin>(TxParameterID::AtomicSwapCoin);
        auto beamAmount = swapTxParameters->GetParameter<Amount>(TxParameterID::Amount);
        auto swapAmount = swapTxParameters->GetParameter<Amount>(TxParameterID::AtomicSwapAmount);
        auto peerID = swapTxParameters->GetParameter<WalletID>(TxParameterID::PeerID);
        auto peerResponseTime = swapTxParameters->GetParameter<Height>(TxParameterID::PeerResponseTime);
        auto createTime = swapTxParameters->GetParameter<Height>(TxParameterID::CreateTime);
        auto minHeight = swapTxParameters->GetParameter<Height>(TxParameterID::MinHeight);

        bool isValidToken = isBeamSide && swapCoin && beamAmount && swapAmount && peerID && peerResponseTime && createTime && minHeight;

        if (!transactionType || *transactionType != TxType::AtomicSwap || !isValidToken)
        {
            throw std::runtime_error("swap transaction token is invalid.");
        }

        Amount swapFeeRate = 0;

        if (swapCoin == wallet::AtomicSwapCoin::Bitcoin)
        {
            auto btcSettingsProvider = std::make_shared<bitcoin::SettingsProvider>(walletDB);
            btcSettingsProvider->Initialize();
            auto btcSettings = btcSettingsProvider->GetSettings();
            if (!btcSettings.IsInitialized())
            {
                throw std::runtime_error("BTC settings should be initialized.");
            }

            if (!BitcoinSide::CheckAmount(*swapAmount, btcSettings.GetFeeRate()))
            {
                throw std::runtime_error("The swap amount must be greater than the redemption fee.");
            }
            swapFeeRate = btcSettings.GetFeeRate();
        }
        else if (swapCoin == wallet::AtomicSwapCoin::Litecoin)
        {
            auto ltcSettingsProvider = std::make_shared<litecoin::SettingsProvider>(walletDB);
            ltcSettingsProvider->Initialize();
            auto ltcSettings = ltcSettingsProvider->GetSettings();
            if (!ltcSettings.IsInitialized())
            {
                throw std::runtime_error("LTC settings should be initialized.");
            }

            if (!LitecoinSide::CheckAmount(*swapAmount, ltcSettings.GetFeeRate()))
            {
                throw std::runtime_error("The swap amount must be greater than the redemption fee.");
            }
            swapFeeRate = ltcSettings.GetFeeRate();
        }
        else if (swapCoin == wallet::AtomicSwapCoin::Qtum)
        {
            auto qtumSettingsProvider = std::make_shared<qtum::SettingsProvider>(walletDB);
            qtumSettingsProvider->Initialize();
            auto qtumSettings = qtumSettingsProvider->GetSettings();
            if (!qtumSettings.IsInitialized())
            {
                throw std::runtime_error("Qtum settings should be initialized.");
            }

            if (!QtumSide::CheckAmount(*swapAmount, qtumSettings.GetFeeRate()))
            {
                throw std::runtime_error("The swap amount must be greater than the redemption fee.");
            }
            swapFeeRate = qtumSettings.GetFeeRate();
        }
        else
        {
            throw std::runtime_error("Unsupported swap coin.");
        }

        // display swap details to user
        cout << " Swap conditions: " << "\n"
            << " Beam side:    " << *isBeamSide << "\n"
            << " Swap coin:    " << to_string(*swapCoin) << "\n"
            << " Beam amount:  " << PrintableAmount(*beamAmount) << "\n"
            << " Swap amount:  " << *swapAmount << "\n"
            << " Peer ID:      " << to_string(*peerID) << "\n";

        // get accepting
        // TODO: Refactor
        bool isAccepted = false;
        while (true)
        {
            std::string result;
            cout << "Do you agree to these conditions? (y/n): ";
            cin >> result;

            if (result == "y" || result == "n")
            {
                isAccepted = (result == "y");
                break;
            }
        }

        if (!isAccepted)
        {
            LOG_INFO() << "Swap rejected!";
            return boost::none;
        }

        // on accepting
        WalletAddress senderAddress = GenerateNewAddress(walletDB, "", keyKeeper);

        Amount fee = cli::kMinimumFee;
        swapTxParameters->SetParameter(TxParameterID::MyID, senderAddress.m_walletID);
        if (isBeamSide)
        {
            swapTxParameters->SetParameter(TxParameterID::Fee, fee, SubTxIndex::BEAM_LOCK_TX);
            swapTxParameters->SetParameter(TxParameterID::Fee, fee, SubTxIndex::BEAM_REFUND_TX);
            swapTxParameters->SetParameter(TxParameterID::Fee, swapFeeRate, SubTxIndex::REDEEM_TX);
        }
        else
        {
            swapTxParameters->SetParameter(TxParameterID::Fee, fee, SubTxIndex::BEAM_REDEEM_TX);
            swapTxParameters->SetParameter(TxParameterID::Fee, swapFeeRate, SubTxIndex::LOCK_TX);
            swapTxParameters->SetParameter(TxParameterID::Fee, swapFeeRate, SubTxIndex::REFUND_TX);
        }

        return wallet.StartTransaction(*swapTxParameters);
    }

    void TryToRegisterSwapTxCreators(Wallet& wallet, IWalletDB::Ptr walletDB)
    {
        auto swapTransactionCreator = std::make_shared<AtomicSwapTransaction::Creator>(walletDB);
        wallet.RegisterTransactionType(TxType::AtomicSwap, std::static_pointer_cast<BaseTransaction::Creator>(swapTransactionCreator));

        {
            auto btcSettingsProvider = std::make_shared<bitcoin::SettingsProvider>(walletDB);
            btcSettingsProvider->Initialize();

            // btcSettingsProvider stored in bitcoinBridgeCreator
            auto bitcoinBridgeCreator = [settingsProvider = btcSettingsProvider]() -> bitcoin::IBridge::Ptr
            {
                if (settingsProvider->GetSettings().IsElectrumActivated())
                    return std::make_shared<bitcoin::Electrum>(io::Reactor::get_Current(), *settingsProvider);

                if (settingsProvider->GetSettings().IsCoreActivated())
                return std::make_shared<bitcoin::BitcoinCore017>(io::Reactor::get_Current(), *settingsProvider);

                return bitcoin::IBridge::Ptr();
            };

            auto btcSecondSideFactory = wallet::MakeSecondSideFactory<BitcoinSide, bitcoin::Electrum, bitcoin::ISettingsProvider>(bitcoinBridgeCreator, *btcSettingsProvider);
            swapTransactionCreator->RegisterFactory(AtomicSwapCoin::Bitcoin, btcSecondSideFactory);
        }

        {
            auto ltcSettingsProvider = std::make_shared<litecoin::SettingsProvider>(walletDB);
            ltcSettingsProvider->Initialize();

            // ltcSettingsProvider stored in litecoinBridgeCreator
            auto litecoinBridgeCreator = [settingsProvider = ltcSettingsProvider]() -> bitcoin::IBridge::Ptr
            {
                if (settingsProvider->GetSettings().IsElectrumActivated())
                    return std::make_shared<litecoin::Electrum>(io::Reactor::get_Current(), *settingsProvider);

                if (settingsProvider->GetSettings().IsCoreActivated())
                return std::make_shared<litecoin::LitecoinCore017>(io::Reactor::get_Current(), *settingsProvider);

                return bitcoin::IBridge::Ptr();
            };

            auto ltcSecondSideFactory = wallet::MakeSecondSideFactory<LitecoinSide, litecoin::Electrum, litecoin::ISettingsProvider>(litecoinBridgeCreator, *ltcSettingsProvider);
            swapTransactionCreator->RegisterFactory(AtomicSwapCoin::Litecoin, ltcSecondSideFactory);
        }

        {
            auto qtumSettingsProvider = std::make_shared<qtum::SettingsProvider>(walletDB);
            qtumSettingsProvider->Initialize();

            // qtumSettingsProvider stored in qtumBridgeCreator
            auto qtumBridgeCreator = [settingsProvider = qtumSettingsProvider]() -> bitcoin::IBridge::Ptr
            {
                if (settingsProvider->GetSettings().IsElectrumActivated())
                    return std::make_shared<qtum::Electrum>(io::Reactor::get_Current(), *settingsProvider);

                if (settingsProvider->GetSettings().IsCoreActivated())
                return std::make_shared<qtum::QtumCore017>(io::Reactor::get_Current(), *settingsProvider);

                return bitcoin::IBridge::Ptr();
            };

            auto qtumSecondSideFactory = wallet::MakeSecondSideFactory<QtumSide, qtum::Electrum, qtum::ISettingsProvider>(qtumBridgeCreator, *qtumSettingsProvider);
            swapTransactionCreator->RegisterFactory(AtomicSwapCoin::Qtum, qtumSecondSideFactory);
        }
    }

    struct CliNodeConnection final : public proto::FlyClient::NetworkStd
    {
    public:
        CliNodeConnection(proto::FlyClient& fc) : proto::FlyClient::NetworkStd(fc) {};
        void OnConnectionFailed(size_t, const proto::NodeConnection::DisconnectReason& reason) override
        {
            LOG_ERROR() << kErrorConnectionFailed;
        };
    };

    proto::FlyClient::NetworkStd::Ptr CreateNetwork(
        proto::FlyClient& fc, const po::variables_map& vm)
    {
        if (vm.count(cli::NODE_ADDR) == 0)
        {
            LOG_ERROR() << kErrorNodeAddrNotSpecified;
            return nullptr;
        }

        string nodeURI = vm[cli::NODE_ADDR].as<string>();
        io::Address nodeAddress;
        if (!nodeAddress.resolve(nodeURI.c_str()))
        {
            LOG_ERROR() << boost::format(kErrorNodeAddrUnresolved) % nodeURI;
            return nullptr;
        }

        auto nnet = make_shared<CliNodeConnection>(fc);
        nnet->m_Cfg.m_PollPeriod_ms =
            vm[cli::NODE_POLL_PERIOD].as<Nonnegative<uint32_t>>().value;
        if (nnet->m_Cfg.m_PollPeriod_ms)
        {
            LOG_INFO() << boost::format(kNodePoolPeriod)
                       % nnet->m_Cfg.m_PollPeriod_ms;
            uint32_t timeout_ms =
                std::max(Rules::get().DA.Target_s * 1000,
                         nnet->m_Cfg.m_PollPeriod_ms);
            if (timeout_ms != nnet->m_Cfg.m_PollPeriod_ms)
            {
                LOG_INFO() << boost::format(kNodePoolPeriodRounded)
                           % timeout_ms;
            }
        }
        uint32_t responceTime_s =
            Rules::get().DA.Target_s * wallet::kDefaultTxResponseTime;
        if (nnet->m_Cfg.m_PollPeriod_ms >= responceTime_s * 1000)
        {
            LOG_WARNING() << boost::format(kErrorNodePoolPeriodTooMuch)
                          % uint32_t(responceTime_s / 3600);
        }
        nnet->m_Cfg.m_vNodes.push_back(nodeAddress);
        nnet->m_Cfg.m_UseProxy = vm[cli::PROXY_USE].as<bool>();
        if (nnet->m_Cfg.m_UseProxy)
        {
            string proxyURI = vm[cli::PROXY_ADDRESS].as<string>();
            io::Address proxyAddr;
            if (!proxyAddr.resolve(proxyURI.c_str()))
            {
                LOG_ERROR() << boost::format(kErrorNodeAddrUnresolved) % proxyURI;
                return nullptr;
            }
            nnet->m_Cfg.m_ProxyAddr = proxyAddr;
        }
        nnet->Connect();

        return nnet;
    }

#ifdef BEAM_LASER_SUPPORT
    class LaserObserver : public laser::Mediator::Observer
    {
    public:
        using Action = std::function<void(const laser::ChannelIDPtr& chID)>;
        Action onOpened = Action();
        Action onOpenFailed = Action();
        Action onClosed = Action();
        Action onUpdateStarted = Action();
        Action onUpdateFinished = Action();

        void OnOpened(const laser::ChannelIDPtr& chID) override
        {
            if (onOpened) onOpened(chID);
        }
        void OnOpenFailed(const laser::ChannelIDPtr& chID) override
        {
            if (onOpenFailed) onOpenFailed(chID);
        }
        void OnClosed(const laser::ChannelIDPtr& chID) override
        {
            if (onClosed) onClosed(chID);
        }
        void OnUpdateStarted(const laser::ChannelIDPtr& chID) override
        {
            if (onUpdateStarted) onUpdateStarted(chID);
        } 
        void OnUpdateFinished(const laser::ChannelIDPtr& chID) override
        {
            if (onUpdateFinished) onUpdateFinished(chID);
        } 
    };

    bool LoadLaserParams(const po::variables_map& vm,
                         Amount* aMy,
                         Amount* aTrg,
                         Amount* fee,
                         WalletID* receiverWalletID,
                         Height* locktime)
    {
        if (!vm.count(cli::LASER_TARGET_ADDR))
        {
            LOG_ERROR() << kErrorReceiverAddrMissing;
            return false;
        }

        if (!vm.count(cli::LASER_AMOUNT_MY))
        {
            LOG_ERROR() << kErrorAmountMissing;
            return false;
        }

        receiverWalletID->FromHex(vm[cli::LASER_TARGET_ADDR].as<string>());

        auto myAmount = vm[cli::LASER_AMOUNT_MY].as<Positive<double>>().value;
        myAmount *= Rules::Coin;
        *aMy = static_cast<ECC::Amount>(std::round(myAmount));
        if (*aMy == 0)
        {
            LOG_ERROR() << kErrorZeroAmount;
            return false;
        }

        if (vm.count(cli::LASER_AMOUNT_TARGET))
        {
            auto trgAmount = vm[cli::LASER_AMOUNT_TARGET].as<Positive<double>>().value;
            trgAmount *= Rules::Coin;
            *aTrg = static_cast<ECC::Amount>(std::round(trgAmount));
        }

        if (vm.count(cli::LASER_FEE))
        {
            *fee = vm[cli::FEE].as<Nonnegative<Amount>>().value;
            if (*fee < cli::kMinimumFee)
            {
                LOG_ERROR() << "Failed to initiate the send operation. The minimum fee is 100 groth.";
                return false;
            }
        }

        if (vm.count(cli::LASER_LOCK_TIME))
        {
            *locktime = vm[cli::LASER_LOCK_TIME].as<Positive<uint32_t>>().value;
        }

        return true;
    }

    std::vector<std::string> LoadLaserChannelsIds(
        const IWalletDB::Ptr& walletDB,
        const std::string& chIDsStr,
        bool all = false)
    {
        std::vector<std::string> channelIDsStr;
        if (all)
        {
            auto chDBEntities = walletDB->loadLaserChannels();
            channelIDsStr.reserve(chDBEntities.size());
            for (auto& ch : chDBEntities)
            {
                const auto& chID = std::get<LaserFields::LASER_CH_ID>(ch);
                channelIDsStr.emplace_back(
                    beam::to_hex(chID.m_pData, chID.nBytes));
            }
        }
        else
        {
            std::stringstream ss(chIDsStr);
            std::string chIdStr;
            while (std::getline(ss, chIdStr, ','))
                channelIDsStr.push_back(chIdStr);
        }

        return channelIDsStr;
    }

    const char* LaserChannelStateStr(int state)
    {
        switch(state)
        {
        case Lightning::Channel::State::None:
        case Lightning::Channel::State::Opening0:
        case Lightning::Channel::State::Opening1:
        case Lightning::Channel::State::Opening2:
            return kLaserOpening;
        case Lightning::Channel::State::OpenFailed:
            return kLaserOpenFailed;
        case Lightning::Channel::State::Open:
            return kLaserOpen;
        case Lightning::Channel::State::Updating:
            return kLaserUpdating;
        case Lightning::Channel::State::Closing1:
        case Lightning::Channel::State::Closing2:
            return kLaserClosing;
        case Lightning::Channel::State::Closed:
            return kLaserClosed;
        default:
            return kLaserUnknown;
        }
    }

    bool LaserOpen(const unique_ptr<laser::Mediator>& laser,
                   const po::variables_map& vm)
    {
        io::Address receiverAddr;
        Amount aMy = 0, aTrg = 0, fee = cli::kMinimumFee;
        WalletID receiverWalletID(Zero);
        Height locktime = kDefaultTxLifetime;

        if (!LoadLaserParams(
                vm, &aMy, &aTrg, &fee, &receiverWalletID, &locktime))
        {
            LOG_ERROR() << kLaserErrorParamsRead;
            return false;
        }

        laser->OpenChannel(aMy, aTrg, fee, receiverWalletID, locktime);
        return true;
    }
    
    bool LaserWait(const unique_ptr<laser::Mediator>& laser,
                   const po::variables_map& vm)
    {
        Amount fee = cli::kMinimumFee, amountMy = 0;
        if (vm.count(cli::LASER_AMOUNT_MY))
        {
            auto amount = vm[cli::LASER_AMOUNT_MY].as<Positive<double>>().value;
            amount *= Rules::Coin;
            amountMy = static_cast<ECC::Amount>(std::round(amount));
        }
        else
        {
            LOG_INFO() << kLaserAmountZero;
        }
        if (vm.count(cli::LASER_FEE))
        {
            fee = vm[cli::FEE].as<Nonnegative<Amount>>().value;
            if (fee < cli::kMinimumFee)
            {
                LOG_ERROR() << kErrorFeeToLow;
                return false;
            }
        }

        Height locktime = kDefaultTxLifetime;
        if (vm.count(cli::LASER_LOCK_TIME))
        {
            locktime = vm[cli::LASER_LOCK_TIME].as<Positive<uint32_t>>().value;
        }

        laser->WaitIncoming(amountMy, fee, locktime);
        return true;
    }

    bool LaserServe(const unique_ptr<laser::Mediator>& laser,
                    const IWalletDB::Ptr& walletDB,
                    const po::variables_map& vm)
    {
        auto chIDsStr = vm[cli::LASER_SERVE].as<string>();
        auto channelIDsStr = LoadLaserChannelsIds(
            walletDB, chIDsStr, chIDsStr == "all");

        return laser->Serve(channelIDsStr);
    }

    bool LaserTransfer(const unique_ptr<laser::Mediator>& laser,
                       const po::variables_map& vm)
    {
        if (!vm.count(cli::LASER_AMOUNT_MY))
        {
            LOG_ERROR() << kErrorAmountMissing;
            return false;
        }

        if (!vm.count(cli::LASER_CHANNEL_ID))
        {
            LOG_ERROR() << kLaserErrorChannelIdMissing;
            return false;
        }

        bool gracefulClose = vm.count(cli::LASER_CLOSE_GRACEFUL) != 0;

        auto myAmount = vm[cli::LASER_AMOUNT_MY].as<Positive<double>>().value;
        myAmount *= Rules::Coin;
        Amount amount = static_cast<ECC::Amount>(std::round(myAmount));
        if (!amount)
        {
            LOG_ERROR() << kErrorZeroAmount;
            return false;
        }

        auto chIdStr = vm[cli::LASER_CHANNEL_ID].as<string>();

        return laser->Transfer(amount, chIdStr, gracefulClose);  
    }

    void LaserShowChannels(const IWalletDB::Ptr& walletDB)
    {
        array<uint8_t, 6> columnWidths{ { 32, 10, 10, 10, 10, 8 } };

        // chId | aMy | aTrg | state | fee | locktime
        cout << boost::format(kLaserChannelListTableHead)
             % boost::io::group(left, setw(columnWidths[0]), kLaserChannelListChannelId)
             % boost::io::group(left, setw(columnWidths[1]), kLaserChannelListAMy)
             % boost::io::group(left, setw(columnWidths[2]), kLaserChannelListATrg)
             % boost::io::group(left, setw(columnWidths[3]), kLaserChannelListState)
             % boost::io::group(left, setw(columnWidths[4]), kLaserChannelListFee)
             % boost::io::group(left, setw(columnWidths[5]), kLaserChannelListLocktime)
             << std::endl;

        for (auto& ch : walletDB->loadLaserChannels())
        {
            const auto& chID = std::get<LaserFields::LASER_CH_ID>(ch);

            cout << boost::format(kLaserChannelTableBody)
                % boost::io::group(left, setw(columnWidths[0]), beam::to_hex(chID.m_pData, chID.nBytes))
                % boost::io::group(left, setw(columnWidths[1]), to_string(PrintableAmount(std::get<LaserFields::LASER_AMOUNT_CURRENT_MY>(ch), true)))
                % boost::io::group(left, setw(columnWidths[2]), to_string(PrintableAmount(std::get<LaserFields::LASER_AMOUNT_CURRENT_TRG>(ch), true)))
                % boost::io::group(left, setw(columnWidths[3]), LaserChannelStateStr(std::get<LaserFields::LASER_STATE>(ch)))
                % boost::io::group(left, setw(columnWidths[4]), to_string(PrintableAmount(std::get<LaserFields::LASER_FEE>(ch), true)))
                % boost::io::group(left, setw(columnWidths[5]), std::get<LaserFields::LASER_LOCK_HEIGHT>(ch))
                << std::endl;
        }
    }

    bool LaserClose(const unique_ptr<laser::Mediator>& laser,
                    const IWalletDB::Ptr& walletDB,
                    const po::variables_map& vm)
    {
        auto chIDsStr = vm[cli::LASER_CLOSE].as<string>();
        bool loadAll = vm.count(cli::LASER_ALL);
        auto channelIDsStr = LoadLaserChannelsIds(walletDB, chIDsStr, loadAll);

        if (!channelIDsStr.empty())
        {
            return laser->Close(channelIDsStr);
        }
        return false;
    }

    void LaserDeleteChannel(const unique_ptr<laser::Mediator>& laser,
                            const IWalletDB::Ptr& walletDB,
                            const po::variables_map& vm)
    {
        auto chIDsStr = vm[cli::LASER_DELETE].as<string>();
        auto channelIDsStr = LoadLaserChannelsIds(walletDB, chIDsStr, false);

        if (!channelIDsStr.empty())
        {
            laser->Delete(channelIDsStr);
        }
    }

    bool IsLaserHandled(const unique_ptr<laser::Mediator>& laser,
                        const IWalletDB::Ptr& walletDB,
                        const po::variables_map& vm,
                        LaserObserver* observer)
    {
        laser->AddObserver(observer);
        laser->SetNetwork(CreateNetwork(*laser, vm));

        observer->onOpenFailed = [walletDB] (const laser::ChannelIDPtr& chID) {
            LOG_DEBUG() << boost::format(kLaserErrorOpenFailed)
                        % to_hex(chID->m_pData, chID->nBytes);
            io::Reactor::get_Current().stop();
            LaserShowChannels(walletDB);
        };
        observer->onClosed = [&laser, walletDB] (
                const laser::ChannelIDPtr& chID) {
            if (!laser->getChannelsCount())
            {
                io::Reactor::get_Current().stop();
            }
            LOG_DEBUG() << boost::format(kLaserMessageClosed)
                        % to_hex(chID->m_pData, chID->nBytes);
            LaserShowChannels(walletDB); 
        };
        if (vm.count(cli::LASER_OPEN))
        {
            observer->onOpened = [walletDB] (const laser::ChannelIDPtr& chID) {
                io::Reactor::get_Current().stop();
                LaserShowChannels(walletDB);
            };
            return LaserOpen(laser, vm);
        }
        else if (vm.count(cli::LASER_WAIT))
        {
            observer->onOpened = [walletDB] (const laser::ChannelIDPtr& chID) {
                LOG_INFO() << boost::format(kLaserMessageChannelServed)
                           % to_hex(chID->m_pData, chID->nBytes);
                LaserShowChannels(walletDB); 
            };
            return LaserWait(laser, vm);
        }
        else if (vm.count(cli::LASER_SERVE))
        {
            observer->onUpdateFinished = [walletDB] (
                    const laser::ChannelIDPtr& chID) {
                LOG_DEBUG() << boost::format(kLaserMessageUpdateFinished)
                            % to_hex(chID->m_pData, chID->nBytes);
                LaserShowChannels(walletDB);
            };
            return LaserServe(laser, walletDB, vm);
        }
        else if (vm.count(cli::LASER_TRANSFER))
        {
            observer->onUpdateFinished = [walletDB] (
                    const laser::ChannelIDPtr& chID) {
                io::Reactor::get_Current().stop();
                LOG_DEBUG() << boost::format(kLaserMessageUpdateFinished)
                            % to_hex(chID->m_pData, chID->nBytes);
                LaserShowChannels(walletDB);
            };
            return LaserTransfer(laser, vm);
        }
        else if (vm.count(cli::LASER_CLOSE))
        {
            return LaserClose(laser, walletDB, vm);
        }
        else if (vm.count(cli::LASER_DELETE))
        {
            LaserDeleteChannel(laser, walletDB, vm);
            LaserShowChannels(walletDB);
            return false;
        }
        else if (vm.count(cli::LASER_LIST))
        {
            LaserShowChannels(walletDB);
            return false;
        }

        return false;
    }
#endif  // BEAM_LASER_SUPPORT

    TxID IssueConsumeAsset(bool issue, const po::variables_map& vm, Wallet& wallet)
    {
        if(!vm.count(cli::ASSET_INDEX))
        {
            throw std::runtime_error(kErrorAssetIdxRequired);
        }

        const auto aidx = vm[cli::ASSET_INDEX].as<Positive<uint32_t>>().value;

        if (!vm.count(cli::AMOUNT))
        {
            throw std::runtime_error(kErrorAmountMissing);
        }

        auto signedAmount = vm[cli::AMOUNT].as<Positive<double>>().value;
        auto amount = static_cast<ECC::Amount>(std::round(signedAmount * Rules::Coin));
        if (amount == 0)
        {
            throw std::runtime_error(kErrorZeroAmount);
        }

        auto fee = vm[cli::FEE].as<Nonnegative<Amount>>().value;
        if (fee < cli::kMinimumFee)
        {
            throw std::runtime_error(kErrorFeeToLow);
        }

        auto params = CreateTransactionParameters(issue ? TxType::AssetIssue : TxType::AssetConsume)
                        .SetParameter(TxParameterID::Amount, amount)
                        .SetParameter(TxParameterID::Fee, fee)
                        .SetParameter(TxParameterID::PreselectedCoins, GetPreselectedCoinIDs(vm))
<<<<<<< HEAD
                        .SetParameter(TxParameterID::AssetIdx, Key::Index(aidx));
=======
                        .SetParameter(TxParameterID::AssetOwnerIdx, Key::Index(aidx))
                        .SetParameter(TxParameterID::MyID, WalletID(Zero));
>>>>>>> c5957f40

        return wallet.StartTransaction(params);
    }
}

io::Reactor::Ptr reactor;

static const unsigned LOG_ROTATION_PERIOD_SEC = 3*60*60; // 3 hours

int main_impl(int argc, char* argv[])
{
    beam::Crash::InstallHandler(NULL);

    try
    {
        auto [options, visibleOptions] = createOptionsDescription(GENERAL_OPTIONS | WALLET_OPTIONS);

        po::variables_map vm;
        try
        {
            vm = getOptions(argc, argv, kDefaultConfigFile, options, true);
        }
        catch (const po::invalid_option_value& e)
        {
            cout << e.what() << std::endl;
            return 0;
        }
        catch (const NonnegativeOptionException& e)
        {
            cout << e.what() << std::endl;
            return 0;
        }
        catch (const PositiveOptionException& e)
        {
            cout << e.what() << std::endl;
            return 0;
        }
        catch (const po::error& e)
        {
            cout << e.what() << std::endl;
            printHelp(visibleOptions);

            return 0;
        }

        if (vm.count(cli::HELP))
        {
            printHelp(visibleOptions);

            return 0;
        }

        if (vm.count(cli::VERSION))
        {
            cout << PROJECT_VERSION << endl;
            return 0;
        }

        if (vm.count(cli::GIT_COMMIT_HASH))
        {
            cout << GIT_COMMIT_HASH << endl;
            return 0;
        }

        int logLevel = getLogLevel(cli::LOG_LEVEL, vm, LOG_LEVEL_DEBUG);
        int fileLogLevel = getLogLevel(cli::FILE_LOG_LEVEL, vm, LOG_LEVEL_DEBUG);

#define LOG_FILES_DIR "logs"
#define LOG_FILES_PREFIX "wallet_"

        const auto path = boost::filesystem::system_complete(LOG_FILES_DIR);
        auto logger = beam::Logger::create(logLevel, logLevel, fileLogLevel, LOG_FILES_PREFIX, path.string());

        try
        {
            po::notify(vm);

            unsigned logCleanupPeriod = vm[cli::LOG_CLEANUP_DAYS].as<uint32_t>() * 24 * 3600;

            clean_old_logfiles(LOG_FILES_DIR, LOG_FILES_PREFIX, logCleanupPeriod);

            Rules::get().UpdateChecksum();

            {
                reactor = io::Reactor::create();
                io::Reactor::Scope scope(*reactor);

                io::Reactor::GracefulIntHandler gih(*reactor);

                LogRotation logRotation(*reactor, LOG_ROTATION_PERIOD_SEC, logCleanupPeriod);

                {
                    if (vm.count(cli::COMMAND) == 0)
                    {
                        LOG_ERROR() << kErrorCommandNotSpecified;
                        printHelp(visibleOptions);
                        return 0;
                    }

                    auto command = vm[cli::COMMAND].as<string>();

                    {
                        const string commands[] =
                        {
                            cli::INIT,
                            cli::RESTORE,
                            cli::SEND,
                            cli::LISTEN,
                            cli::TREASURY,
                            cli::INFO,
                            cli::EXPORT_MINER_KEY,
                            cli::EXPORT_OWNER_KEY,
                            cli::NEW_ADDRESS,
                            cli::CANCEL_TX,
                            cli::DELETE_TX,
                            cli::CHANGE_ADDRESS_EXPIRATION,
                            cli::TX_DETAILS,
                            cli::PAYMENT_PROOF_EXPORT,
                            cli::PAYMENT_PROOF_VERIFY,
                            cli::GENERATE_PHRASE,
                            cli::WALLET_ADDRESS_LIST,
                            cli::WALLET_RESCAN,
                            cli::IMPORT_DATA,
                            cli::EXPORT_DATA,
                            cli::SWAP_INIT,
                            cli::SWAP_ACCEPT,
                            cli::SET_SWAP_SETTINGS,
                            cli::SHOW_SWAP_SETTINGS,
#ifdef BEAM_LASER_SUPPORT
                            cli::LASER,
#endif  // BEAM_LASER_SUPPORT
                            cli::ASSET_ISSUE,
                            cli::ASSET_CONSUME
                        };

                        if (find(begin(commands), end(commands), command) == end(commands))
                        {
                            LOG_ERROR() << boost::format(kErrorCommandUnknown) % command;
                            return -1;
                        }
                    }

                    if (command == cli::GENERATE_PHRASE)
                    {
                        GeneratePhrase();
                        return 0;
                    }

                    LOG_INFO() << boost::format(kVersionInfo) % PROJECT_VERSION % BRANCH_NAME;
                    LOG_INFO() << boost::format(kRulesSignatureInfo) % Rules::get().get_SignatureStr();

                    bool coldWallet = vm.count(cli::COLD_WALLET) > 0;

                    if (coldWallet && command == cli::RESTORE)
                    {
                        LOG_ERROR() << kErrorCantRestoreColdWallet;
                        return -1;
                    }

                    BOOST_ASSERT(vm.count(cli::WALLET_STORAGE) > 0);
                    auto walletPath = vm[cli::WALLET_STORAGE].as<string>();

                    if (!WalletDB::isInitialized(walletPath) && (command != cli::INIT && command != cli::RESTORE))
                    {
                        LOG_ERROR() << kErrorWalletNotInitialized;
                        return -1;
                    }
                    else if (WalletDB::isInitialized(walletPath) && (command == cli::INIT || command == cli::RESTORE))
                    {
                        bool isDirectory = false;
                        #ifdef WIN32
                                isDirectory = boost::filesystem::is_directory(Utf8toUtf16(walletPath.c_str()));
                        #else
                                isDirectory = boost::filesystem::is_directory(walletPath);
                        #endif

                        if (isDirectory)
                        {
                            walletPath.append("/wallet.db");
                        }
                        else
                        {
                            LOG_ERROR() << kErrorWalletAlreadyInitialized;
                            return -1;
                        }                  
                    }

                    LOG_INFO() << kStartMessage;

                    SecString pass;
                    if (!beam::read_wallet_pass(pass, vm))
                    {
                        LOG_ERROR() << kErrorWalletPwdNotProvided;
                        return -1;
                    }

                    if ((command == cli::INIT || command == cli::RESTORE) && vm.count(cli::PASS) == 0)
                    {
                        if (!beam::confirm_wallet_pass(pass))
                        {
                            LOG_ERROR() << kErrorWalletPwdNotMatch;
                            return -1;
                        }
                    }

                    if (command == cli::INIT || command == cli::RESTORE)
                    {
                        NoLeak<uintBig> walletSeed;
                        walletSeed.V = Zero;
                        if (!ReadWalletSeed(walletSeed, vm, command == cli::INIT))
                        {
                            LOG_ERROR() << kErrorSeedPhraseFail;
                            return -1;
                        }
                        auto walletDB = WalletDB::init(walletPath, pass, walletSeed, reactor, coldWallet);
                        if (walletDB)
                        {
                            IPrivateKeyKeeper::Ptr keyKeeper = make_shared<LocalPrivateKeyKeeper>(walletDB, walletDB->get_MasterKdf());
                            LOG_INFO() << kWalletCreatedMessage;
                            CreateNewAddress(vm, walletDB,
                                             keyKeeper, kDefaultAddrLabel);
                            return 0;
                        }
                        else
                        {
                            LOG_ERROR() << kErrorWalletNotCreated;
                            return -1;
                        }
                    }

                    auto walletDB = WalletDB::open(walletPath, pass, reactor);
                    IPrivateKeyKeeper::Ptr keyKeeper = make_shared<LocalPrivateKeyKeeper>(walletDB, walletDB->get_MasterKdf());

                    const auto& currHeight = walletDB->getCurrentHeight();
                    const auto& fork1Height = Rules::get().pForks[1].m_Height;
                    const bool isFork1 = currHeight >= fork1Height;

                    if (command == cli::CHANGE_ADDRESS_EXPIRATION)
                    {
                        return ChangeAddressExpiration(vm, walletDB);
                    }

                    if (command == cli::EXPORT_MINER_KEY)
                    {
                        return ExportMinerKey(vm, walletDB, pass);
                    }

                    if (command == cli::EXPORT_OWNER_KEY)
                    {
                        return ExportOwnerKey(walletDB, pass);
                    }

                    if (command == cli::EXPORT_DATA)
                    {
                        return ExportWalletData(vm, walletDB);
                    }

                    if (command == cli::IMPORT_DATA)
                    {
                        return ImportWalletData(vm, walletDB);
                    }

                    {
                        const auto& var = vm[cli::PAYMENT_PROOF_REQUIRED];
                        if (!var.empty())
                        {
                            bool b = var.as<bool>();
                            uint8_t n = b ? 1 : 0;
                            storage::setVar(*walletDB, storage::g_szPaymentProofRequired, n);

                            cout << boost::format(kPpRequired) % static_cast<uint32_t>(n) << std::endl;
                            return 0;
                        }
                    }

                    if (command == cli::NEW_ADDRESS)
                    {
                        if (!CreateNewAddress(vm, walletDB, keyKeeper))
                        {
                            return -1;
                        }

                        if (!vm.count(cli::LISTEN))
                        {
                            return 0;
                        }
                    }

                    LOG_INFO() << kWalletOpenedMessage;

                    if (command == cli::TREASURY)
                    {
                        return HandleTreasury(vm, *walletDB->get_MasterKdf());
                    }

                    if (command == cli::INFO)
                    {
                        return ShowWalletInfo(walletDB, vm);
                    }

                    if (command == cli::TX_DETAILS)
                    {
                        return TxDetails(walletDB, vm);
                    }

                    if (command == cli::PAYMENT_PROOF_EXPORT)
                    {
                        return ExportPaymentProof(walletDB, vm);
                    }

                    if (command == cli::PAYMENT_PROOF_VERIFY)
                    {
                        return VerifyPaymentProof(vm);
                    }

                    if (command == cli::WALLET_ADDRESS_LIST)
                    {
                        return ShowAddressList(walletDB);
                    }

                    if (command == cli::SET_SWAP_SETTINGS)
                    {
                        if (vm.count(cli::SWAP_COIN) > 0)
                        {
                            auto swapCoin = wallet::from_string(vm[cli::SWAP_COIN].as<string>());

                            if (HasActiveSwapTx(walletDB, swapCoin))
                            {
                                LOG_ERROR() << "You cannot change settings while you have transactions in progress. Please wait untill transactions are completed and try again.";
                                return -1;
                            }

                            switch (swapCoin)
                            {
                            case beam::wallet::AtomicSwapCoin::Bitcoin:
                            {
                                return HandleSwapCoin<bitcoin::SettingsProvider, bitcoin::Settings, bitcoin::BitcoinCoreSettings, bitcoin::ElectrumSettings>(vm, walletDB);
                            }
                            case beam::wallet::AtomicSwapCoin::Litecoin:
                            {
                                return HandleSwapCoin<litecoin::SettingsProvider, litecoin::Settings, litecoin::LitecoinCoreSettings, litecoin::ElectrumSettings>(vm, walletDB);
                            }
                            case beam::wallet::AtomicSwapCoin::Qtum:
                            {
                                return HandleSwapCoin<qtum::SettingsProvider, qtum::Settings, qtum::QtumCoreSettings, qtum::ElectrumSettings>(vm, walletDB);
                            }
                            default:
                            {
                                throw std::runtime_error("Unsupported coin for swap");
                                break;
                            }
                            }
                            return 0;
                        }

                        LOG_ERROR() << "swap_coin should be specified";
                        return -1;
                    }

                    if (command == cli::SHOW_SWAP_SETTINGS)
                    {
                        if (vm.count(cli::SWAP_COIN) > 0)
                        {
                            auto swapCoin = wallet::from_string(vm[cli::SWAP_COIN].as<string>());
                            switch (swapCoin)
                            {
                            case beam::wallet::AtomicSwapCoin::Bitcoin:
                            {
                                ShowSwapSettings<bitcoin::SettingsProvider>(walletDB, "bitcoin");
                                break;
                            }
                            case beam::wallet::AtomicSwapCoin::Litecoin:
                            {
                                ShowSwapSettings<litecoin::SettingsProvider>(walletDB, "litecoin");
                                break;
                            }
                            case beam::wallet::AtomicSwapCoin::Qtum:
                            {
                                ShowSwapSettings<qtum::SettingsProvider>(walletDB, "qtum");
                                break;
                            }
                            default:
                            {
                                throw std::runtime_error("Unsupported coin for swap");
                                break;
                            }
                            }
                            return 0;
                        }

                        LOG_ERROR() << "swap_coin should be specified";
                        return -1;
                    }

#ifdef BEAM_LASER_SUPPORT
                    if (command == cli::LASER || vm.count(cli::LASER))
                    {
                        auto laser =
                            std::make_unique<laser::Mediator>(walletDB, keyKeeper);

                        LaserObserver laserObserver;
                        if (IsLaserHandled(laser, walletDB, vm, &laserObserver))
                        {
                            io::Reactor::get_Current().run();
                        }
                        return 0;
                    }
#endif  // BEAM_LASER_SUPPORT

                    /// HERE!!
                    io::Address receiverAddr;
                    AssetID assetId = 0;
                    Amount amount = 0;
                    Amount fee = 0;
                    WalletID receiverWalletID(Zero);
                    bool isTxInitiator = (command == cli::SEND);
                    if (isTxInitiator && !LoadBaseParamsForTX(vm, assetId, amount, fee, receiverWalletID, isFork1))
                    {
                        return -1;
                    }

                    bool is_server =
                        command == cli::LISTEN || vm.count(cli::LISTEN);
                   
                    boost::optional<TxID> currentTxID;
                    auto onTxCompleteAction = [&currentTxID](const TxID& txID)
                    {
                        if (currentTxID.is_initialized() &&
                            currentTxID.get() != txID)
                        {
                            return;
                        }
                        io::Reactor::get_Current().stop();
                    };

                    auto onColdWalletUpdateCompleted = [] ()
                    {
                        io::Reactor::get_Current().stop();
                    };

                    auto txCompletedAction = is_server
                        ? Wallet::TxCompletedAction()
                        : onTxCompleteAction;

                    auto updateCompletedAction = !coldWallet
                        ? Wallet::UpdateCompletedAction()
                        : onColdWalletUpdateCompleted;

                    Wallet wallet{ walletDB,
                                   keyKeeper,
                                   std::move(txCompletedAction),
                                   std::move(updateCompletedAction) };
                    {
                        wallet::AsyncContextHolder holder(wallet);

                        TryToRegisterSwapTxCreators(wallet, walletDB);
                        RegisterAssetCreators(wallet);
                        wallet.ResumeAllTransactions();

                        if (!coldWallet)
                        {
                            auto nnet = CreateNetwork(wallet, vm);
                            if (!nnet)
                            {
                                return -1;
                            }
                            wallet.AddMessageEndpoint(make_shared<WalletNetworkViaBbs>(wallet, nnet, walletDB, keyKeeper));
                            wallet.SetNodeEndpoint(nnet);
                        }
                        else
                        {
                            wallet.AddMessageEndpoint(
                                make_shared<ColdWalletMessageEndpoint>(wallet, walletDB, keyKeeper));
                        }

                        if (command == cli::SWAP_INIT)
                        {
                            if (!wallet.IsWalletInSync())
                            {
                                return -1;
                            }

                            currentTxID = InitSwap(vm, walletDB, keyKeeper, wallet, isFork1);
                            if (!currentTxID)
                            {
                                return -1;
                            }

                            return 0;
                        }

                        if (command == cli::SWAP_ACCEPT)
                        {
                            currentTxID = AcceptSwap(vm, walletDB, keyKeeper, wallet, isFork1);
                            if (!currentTxID)
                            {
                                return -1;
                            }
                        }

                        if (command == cli::ASSET_ISSUE)
                        {
                            currentTxID = IssueConsumeAsset(true, vm, wallet);
                        }

                        if (command == cli::ASSET_CONSUME)
                        {
                            currentTxID = IssueConsumeAsset(false, vm, wallet);
                        }

                        if (isTxInitiator)
                        {
                            WalletAddress senderAddress = GenerateNewAddress(walletDB, "", keyKeeper);
                            currentTxID = wallet.StartTransaction(CreateSimpleTransactionParameters()
                                .SetParameter(TxParameterID::MyID, senderAddress.m_walletID)
                                .SetParameter(TxParameterID::PeerID, receiverWalletID)
                                .SetParameter(TxParameterID::Amount, amount)
                                .SetParameter(TxParameterID::Fee, fee)
                                .SetParameter(TxParameterID::AssetID, assetId)
                                .SetParameter(TxParameterID::PreselectedCoins, GetPreselectedCoinIDs(vm)));
                        }

                        bool deleteTx = (command == cli::DELETE_TX);
                        if (command == cli::CANCEL_TX || deleteTx)
                        {
                            auto txIdVec = from_hex(vm[cli::TX_ID].as<string>());
                            TxID txId;
                            std::copy_n(txIdVec.begin(), 16, txId.begin());
                            auto tx = walletDB->getTx(txId);

                            if (tx)
                            {
                                if (deleteTx)
                                {
                                    if (tx->canDelete())
                                    {
                                        wallet.DeleteTransaction(txId);
                                        return 0;
                                    }
                                    else
                                    {
                                        LOG_ERROR() << kErrorTxStatusInvalid;
                                        return -1;
                                    }
                                }
                                else
                                {
                                    if (wallet.CanCancelTransaction(txId))
                                    {
                                        currentTxID = txId;
                                        wallet.CancelTransaction(txId);
                                    }
                                    else
                                    {
                                        LOG_ERROR() << kErrorCancelTxInInvalidStatus << (tx->m_txType == wallet::TxType::AtomicSwap ? beam::getSwapTxStatus(walletDB, *tx) : beam::getTxStatus(*tx));
                                        return -1;
                                    }
                                }
                            }
                            else
                            {
                                LOG_ERROR() << kErrorTxIdUnknown;
                                return -1;
                            }
                        }

                        if (command == cli::WALLET_RESCAN)
                        {
                            wallet.Rescan();
                        }
                    }
                    io::Reactor::get_Current().run();
                }
            }
        }
        catch (const AddressExpiredException&)
        {
        }
        catch (const FailToStartSwapException&)
        {
        }
        catch (const FileIsNotDatabaseException&)
        {
            LOG_ERROR() << kErrorCantOpenWallet;
            return -1;
        }
        catch (const DatabaseException & ex)
        {
            LOG_ERROR() << ex.what();
            return -1;
        }
        catch (const po::invalid_option_value& e)
        {
            cout << e.what() << std::endl;
            return 0;
        }
        catch (const NonnegativeOptionException& e)
        {
            cout << e.what() << std::endl;
            return 0;
        }
        catch (const PositiveOptionException& e)
        {
            cout << e.what() << std::endl;
            return 0;
        }
        catch (const po::error& e)
        {
            LOG_ERROR() << e.what();
            printHelp(visibleOptions);
        }
        catch (const std::runtime_error& e)
        {
            LOG_ERROR() << e.what();
        }
    }
    catch (const std::exception& e)
    {
        std::cout << e.what() << std::endl;
    }

    return 0;
}

int main(int argc, char* argv[]) {
#ifdef _WIN32
    return main_impl(argc, argv);
#else
    block_sigpipe();
    auto f = std::async(
        std::launch::async,
        [argc, argv]() -> int {
            // TODO: this hungs app on OSX
            //lock_signals_in_this_thread();
            int ret = main_impl(argc, argv);
            kill(0, SIGINT);
            return ret;
        }
    );

    wait_for_termination(0);

    if (reactor) reactor->stop();

    return f.get();
#endif
}<|MERGE_RESOLUTION|>--- conflicted
+++ resolved
@@ -2142,12 +2142,8 @@
                         .SetParameter(TxParameterID::Amount, amount)
                         .SetParameter(TxParameterID::Fee, fee)
                         .SetParameter(TxParameterID::PreselectedCoins, GetPreselectedCoinIDs(vm))
-<<<<<<< HEAD
-                        .SetParameter(TxParameterID::AssetIdx, Key::Index(aidx));
-=======
                         .SetParameter(TxParameterID::AssetOwnerIdx, Key::Index(aidx))
                         .SetParameter(TxParameterID::MyID, WalletID(Zero));
->>>>>>> c5957f40
 
         return wallet.StartTransaction(params);
     }
