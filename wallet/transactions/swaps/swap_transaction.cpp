<<<<<<< HEAD
// Copyright 2018 The Beam Team
//
// Licensed under the Apache License, Version 2.0 (the "License");
// you may not use this file except in compliance with the License.
// You may obtain a copy of the License at
//
//    http://www.apache.org/licenses/LICENSE-2.0
//
// Unless required by applicable law or agreed to in writing, software
// distributed under the License is distributed on an "AS IS" BASIS,
// WITHOUT WARRANTIES OR CONDITIONS OF ANY KIND, either express or implied.
// See the License for the specific language governing permissions and
// limitations under the License.

#include "swap_transaction.h"

#include "bitcoin/bitcoin.hpp"

#include "lock_tx_builder.h"
#include "shared_tx_builder.h"
#include "bridges/bitcoin/bitcoin_side.h"
#include "wallet/core/wallet.h"

using namespace ECC;

namespace beam::wallet
{
    namespace
    {
    template<typename T>
    void copyParameter(TxParameterID id, const TxParameters& source, TxParameters& dest)
    {
        if (auto p = source.GetParameter<T>(id); p)
        {
            dest.SetParameter(id, *p);
        }
    }
    }  // namespace

    void FillSwapTxParams(TxParameters* params,
                          const WalletID& myID,
                          Height minHeight,
                          Amount amount,
                          Amount beamFee,
                          AtomicSwapCoin swapCoin,
                          Amount swapAmount,
                          Amount swapFee,
                          bool isBeamSide /*= true*/,
                          Height responseTime /*= kDefaultTxResponseTime*/,
                          Height lifetime /*= kDefaultTxLifetime*/)
    {
        params->SetParameter(TxParameterID::MyID, myID);
        params->SetParameter(TxParameterID::MinHeight, minHeight);
        params->SetParameter(TxParameterID::Amount, amount);
        params->SetParameter(TxParameterID::AtomicSwapCoin, swapCoin);
        params->SetParameter(TxParameterID::AtomicSwapAmount, swapAmount);
        params->SetParameter(TxParameterID::AtomicSwapIsBeamSide, isBeamSide);
        params->SetParameter(TxParameterID::IsSender, isBeamSide);
        params->SetParameter(TxParameterID::IsInitiator, false);

        if (isBeamSide)
        {
            params->SetParameter(
                TxParameterID::Fee, beamFee, SubTxIndex::BEAM_LOCK_TX);
            params->SetParameter(
                TxParameterID::Fee, beamFee, SubTxIndex::BEAM_REFUND_TX);
            params->SetParameter(
                TxParameterID::Fee, swapFee, SubTxIndex::REDEEM_TX);
        }
        else
        {
            params->SetParameter(
                TxParameterID::Fee, beamFee, SubTxIndex::BEAM_REDEEM_TX);
            params->SetParameter(
                TxParameterID::Fee, swapFee, SubTxIndex::LOCK_TX);
            params->SetParameter(
                TxParameterID::Fee, swapFee, SubTxIndex::REFUND_TX);
        }

        params->SetParameter(TxParameterID::Lifetime, lifetime);
        params->SetParameter(TxParameterID::PeerResponseTime, responseTime);
    }

    TxParameters MirrorSwapTxParams(const TxParameters& original,
                                    bool isOwn  /* = true */)
    {
        auto res = CreateSwapTransactionParameters(original.GetTxID());

        copyParameter<Height>(TxParameterID::MinHeight, original, res);
        copyParameter<Height>(TxParameterID::PeerResponseTime, original, res);
        copyParameter<Timestamp>(TxParameterID::CreateTime, original, res);
        copyParameter<Height>(TxParameterID::Lifetime, original, res);

        copyParameter<Amount>(TxParameterID::Amount, original, res);
        copyParameter<Amount>(TxParameterID::AtomicSwapAmount, original, res);
        copyParameter<AtomicSwapCoin>(
            TxParameterID::AtomicSwapCoin, original, res);

        if (isOwn)
        {
            auto myId = *original.GetParameter<WalletID>(TxParameterID::MyID);
            res.SetParameter(TxParameterID::PeerID, myId);
            res.DeleteParameter(TxParameterID::MyID);
        }
        else
        {
            auto myId = *original.GetParameter<WalletID>(TxParameterID::PeerID);
            res.SetParameter(TxParameterID::MyID, myId);
            res.DeleteParameter(TxParameterID::PeerID);
        }
        

        bool isInitiator =
            *original.GetParameter<bool>(TxParameterID::IsInitiator);
        res.SetParameter(TxParameterID::IsInitiator, !isInitiator);

        bool isBeamSide =
            *original.GetParameter<bool>(TxParameterID::AtomicSwapIsBeamSide);

        res.SetParameter(TxParameterID::AtomicSwapIsBeamSide, !isBeamSide);
        res.SetParameter(TxParameterID::IsSender, !isBeamSide);

        return res;
    }

    TxParameters PrepareSwapTxParamsForTokenization(
        const TxParameters& original)
    {
        auto res = CreateSwapTransactionParameters(original.GetTxID());
        copyParameter<Height>(TxParameterID::MinHeight, original, res);
        copyParameter<Height>(TxParameterID::PeerResponseTime, original, res);
        copyParameter<Timestamp>(TxParameterID::CreateTime, original, res);
        copyParameter<Height>(TxParameterID::Lifetime, original, res);

        copyParameter<Amount>(TxParameterID::Amount, original, res);
        copyParameter<Amount>(TxParameterID::AtomicSwapAmount, original, res);
        copyParameter<AtomicSwapCoin>(
            TxParameterID::AtomicSwapCoin, original, res);

        copyParameter<WalletID>(TxParameterID::PeerID, original, res);
        copyParameter<bool>(TxParameterID::IsInitiator, original, res);
        copyParameter<bool>(TxParameterID::AtomicSwapIsBeamSide, original, res);
        copyParameter<bool>(TxParameterID::IsSender, original, res);

        return res;
    }

    TxParameters CreateSwapTransactionParameters(
        const boost::optional<TxID>& oTxId /*= boost::none*/)
    {
        const auto txID = oTxId ? *oTxId : GenerateTxID();
        return TxParameters(txID)
            .SetParameter(TxParameterID::TransactionType, TxType::AtomicSwap)
            .SetParameter(TxParameterID::IsInitiator, false)
            .SetParameter(TxParameterID::CreateTime, getTimestamp());
    }

    template <typename T>
    boost::optional<T> GetTxParameterAsOptional(const BaseTransaction& tx, TxParameterID paramID, SubTxID subTxID = kDefaultSubTxID)
    {
        if (T value{}; tx.GetParameter(paramID, value, subTxID))
        {
            return value;
        }
        return boost::optional<T>();
    }

    bool IsCommonTxParameterExternalSettable(TxParameterID paramID, const boost::optional<bool>& isInitiator)
    {
        switch (paramID)
        {
            case TxParameterID::AtomicSwapExternalLockTime:
                return isInitiator && !*isInitiator;
            case TxParameterID::PeerProtoVersion:
            case TxParameterID::AtomicSwapPeerPublicKey:
            case TxParameterID::FailureReason:
            case TxParameterID::AtomicSwapPeerPrivateKey:
                return true;
            default:
                return false;
        }
    }

    bool IsBeamLockTxParameterExternalSettable(TxParameterID paramID, const boost::optional<bool>& isBeamSide, const boost::optional<bool>& isInitiator)
    {
        switch (paramID)
        {
            case TxParameterID::MinHeight:
                return isInitiator && !isInitiator.get();
            case TxParameterID::Fee:
                return isBeamSide && !isBeamSide.get();
            case TxParameterID::PeerSignature:
            case TxParameterID::PeerOffset:
            case TxParameterID::PeerSharedBulletProofPart3:
                return isBeamSide && isBeamSide.get();
            case TxParameterID::PeerMaxHeight:
            case TxParameterID::PeerPublicNonce:
            case TxParameterID::PeerPublicExcess:
            case TxParameterID::PeerSharedBulletProofPart2:
            case TxParameterID::PeerPublicSharedBlindingFactor:
                return true;
            default:
                return false;
        }
    }

    bool IsBeamWithdrawTxParameterExternalSettable(TxParameterID paramID, SubTxID subTxID, const boost::optional<bool>& isBeamSide)
    {
        boost::optional<bool> isTxOwner;
        if (isBeamSide)
        {
            isTxOwner = (isBeamSide.get() && (SubTxIndex::BEAM_REFUND_TX == subTxID)) || (!isBeamSide.get() && (SubTxIndex::BEAM_REDEEM_TX == subTxID));
        }

        switch (paramID)
        {
            case TxParameterID::Amount:
            case TxParameterID::Fee:
            case TxParameterID::MinHeight:
                return isTxOwner && !isTxOwner.get();
            case TxParameterID::PeerOffset:
                return isTxOwner && isTxOwner.get();
            case TxParameterID::PeerPublicExcess:
            case TxParameterID::PeerPublicNonce:
            case TxParameterID::PeerSignature:
                return true;
            default:
                return false;
        }
    }

    ///
    AtomicSwapTransaction::WrapperSecondSide::WrapperSecondSide(ISecondSideProvider& gateway, BaseTransaction& tx)
        : m_gateway(gateway)
        , m_tx(tx)
    {
    }

    SecondSide::Ptr AtomicSwapTransaction::WrapperSecondSide::operator -> ()
    {
        return GetSecondSide();
    }

    SecondSide::Ptr AtomicSwapTransaction::WrapperSecondSide::GetSecondSide()
    {
        if (!m_secondSide)
        {
            m_secondSide = m_gateway.GetSecondSide(m_tx);

            if (!m_secondSide)
            {
                throw UninitilizedSecondSide();
            }
        }

        return m_secondSide;
    }

    ////////////
    // Creator
    AtomicSwapTransaction::Creator::Creator(IWalletDB::Ptr walletDB)
        : m_walletDB(walletDB)
    {

    }

    void AtomicSwapTransaction::Creator::RegisterFactory(AtomicSwapCoin coinType, ISecondSideFactory::Ptr factory)
    {
        m_factories.emplace(coinType, factory);
    }

    BaseTransaction::Ptr AtomicSwapTransaction::Creator::Create(INegotiatorGateway& gateway
                                                              , IWalletDB::Ptr walletDB
                                                              , const TxID& txID)
    {
        return BaseTransaction::Ptr(new AtomicSwapTransaction(gateway, walletDB, txID, *this));
    }

    SecondSide::Ptr AtomicSwapTransaction::Creator::GetSecondSide(BaseTransaction& tx)
    {
        AtomicSwapCoin coinType = tx.GetMandatoryParameter<AtomicSwapCoin>(TxParameterID::AtomicSwapCoin);
        auto it = m_factories.find(coinType);
        if (it == m_factories.end())
        {
            throw SecondSideFactoryNotRegisteredException();
        }
        bool isBeamSide = tx.GetMandatoryParameter<bool>(TxParameterID::AtomicSwapIsBeamSide);
        return it->second->CreateSecondSide(tx, isBeamSide);
    }

    TxParameters AtomicSwapTransaction::Creator::CheckAndCompleteParameters(const TxParameters& parameters)
    {
        auto peerID = parameters.GetParameter<WalletID>(TxParameterID::PeerID);
        if (peerID)
        {
            auto receiverAddr = m_walletDB->getAddress(*peerID);
            if (receiverAddr && receiverAddr->isOwn())
            {
                LOG_INFO() << "Failed to initiate the atomic swap. Not able to use own address as receiver's.";
                throw FailToStartSwapException();
            }
        }
        return parameters;
    }

    AtomicSwapTransaction::AtomicSwapTransaction(INegotiatorGateway& gateway
                                               , IWalletDB::Ptr walletDB
                                               , const TxID& txID
                                               , ISecondSideProvider& secondSideProvider)
        : BaseTransaction(gateway, walletDB, txID)
        , m_secondSide(secondSideProvider, *this)
    {
    }

    bool AtomicSwapTransaction::CanCancel() const
    {
        State state = GetState(kDefaultSubTxID);

        switch (state)
        {
        case State::HandlingContractTX:
            if (!IsBeamSide())
            {
                break;
            }
        case State::Initial:
        case State::BuildingBeamLockTX:
        case State::BuildingBeamRedeemTX:
        case State::BuildingBeamRefundTX:
        {
            return true;
        }
        default:
            break;
        }

        return false;
    }

    void AtomicSwapTransaction::Cancel()
    {
        if (CanCancel())
        {
            SetNextState(State::Canceled);
            return;
        }

        LOG_INFO() << GetTxID() << " You cannot cancel transaction in state: " << static_cast<int>(GetState(kDefaultSubTxID));
    }

    bool AtomicSwapTransaction::Rollback(Height height)
    {
        Height proofHeight = 0;
        bool isRolledback = false;

        if (IsBeamSide())
        {
            if (GetParameter(TxParameterID::KernelProofHeight, proofHeight, SubTxIndex::BEAM_REFUND_TX)
                && proofHeight > height)
            {
                SetParameter(TxParameterID::KernelProofHeight, Height(0), false, SubTxIndex::BEAM_REFUND_TX);
                SetParameter(TxParameterID::KernelUnconfirmedHeight, Height(0), false, SubTxIndex::BEAM_REFUND_TX);

                SetState(State::SendingBeamRefundTX);
                isRolledback = true;
            }

            if (GetParameter(TxParameterID::KernelProofHeight, proofHeight, SubTxIndex::BEAM_LOCK_TX)
                && proofHeight > height)
            {
                SetParameter(TxParameterID::KernelProofHeight, Height(0), false, SubTxIndex::BEAM_LOCK_TX);
                SetParameter(TxParameterID::KernelUnconfirmedHeight, Height(0), false, SubTxIndex::BEAM_LOCK_TX);

                SetState(State::SendingBeamLockTX);
                isRolledback = true;
            }
        }
        else
        {
            if (GetParameter(TxParameterID::KernelProofHeight, proofHeight, SubTxIndex::BEAM_REDEEM_TX) 
                && proofHeight > height)
            {
                SetParameter(TxParameterID::KernelProofHeight, Height(0), false, SubTxIndex::BEAM_REDEEM_TX);
                SetParameter(TxParameterID::KernelUnconfirmedHeight, Height(0), false, SubTxIndex::BEAM_REDEEM_TX);

                SetState(State::SendingBeamRedeemTX);
                isRolledback = true;
            }
        }

        if (isRolledback)
        {
            UpdateTxDescription(TxStatus::InProgress);
        }

        return isRolledback;
    }

    bool AtomicSwapTransaction::IsTxParameterExternalSettable(TxParameterID paramID, SubTxID subTxID) const
    {
        switch (subTxID)
        {
            case kDefaultSubTxID:
            {
                auto isInitiator = GetTxParameterAsOptional<bool>(*this, TxParameterID::IsInitiator);
                return IsCommonTxParameterExternalSettable(paramID, isInitiator);
            }
            case SubTxIndex::BEAM_LOCK_TX:
            {
                auto isBeamSide = GetTxParameterAsOptional<bool>(*this, TxParameterID::AtomicSwapIsBeamSide);
                auto isInitiator = GetTxParameterAsOptional<bool>(*this, TxParameterID::IsInitiator);
                return IsBeamLockTxParameterExternalSettable(paramID, isBeamSide, isInitiator);
            }
            case SubTxIndex::BEAM_REDEEM_TX:
            case SubTxIndex::BEAM_REFUND_TX:
            {
                auto isBeamSide = GetTxParameterAsOptional<bool>(*this, TxParameterID::AtomicSwapIsBeamSide);
                return IsBeamWithdrawTxParameterExternalSettable(paramID, subTxID, isBeamSide);
            }
            case SubTxIndex::LOCK_TX:
            {
                if (bool isBeamSide = false; GetParameter(TxParameterID::AtomicSwapIsBeamSide, isBeamSide) && isBeamSide)
                {
                    return TxParameterID::AtomicSwapExternalTxID == paramID
                        || TxParameterID::AtomicSwapExternalTxOutputIndex == paramID;
                }
                return false;
            }
            case SubTxIndex::REDEEM_TX:
                return false;
            case SubTxIndex::REFUND_TX:
                return false;
            default:
                assert(false && "unexpected subTxID!");
                return false;
        }
    }

    void AtomicSwapTransaction::SetNextState(State state)
    {
        SetState(state);
        UpdateAsync();
    }

    TxType AtomicSwapTransaction::GetType() const
    {
        return TxType::AtomicSwap;
    }

    bool AtomicSwapTransaction::IsInSafety() const
    {
        auto isRegistered = [this](SubTxID beamSubTxID, SubTxID coinSubTxID)
        {
            bool isBeamSide = GetMandatoryParameter<bool>(TxParameterID::AtomicSwapIsBeamSide);
            uint8_t status = proto::TxStatus::Unspecified;
            if (GetParameter(TxParameterID::TransactionRegistered, status, isBeamSide ? coinSubTxID : beamSubTxID))
            {
                return status == proto::TxStatus::Ok;
            }
            return false;
        };

        State state = GetState(kDefaultSubTxID);
        switch (state)
        {
        case State::Initial:
        case State::Failed:
        case State::Canceled:
        case State::Refunded:
        case State::CompleteSwap:
            return true;
        case State::SendingRedeemTX:
        case State::SendingBeamRedeemTX:
            return isRegistered(BEAM_REDEEM_TX, REDEEM_TX);
        case State::SendingRefundTX:
        case State::SendingBeamRefundTX:
            return isRegistered(BEAM_REFUND_TX, REFUND_TX);
        default:
            return false;
        }
    }

    AtomicSwapTransaction::State AtomicSwapTransaction::GetState(SubTxID subTxID) const
    {
        State state = State::Initial;
        GetParameter(TxParameterID::State, state, subTxID);
        return state;
    }

    AtomicSwapTransaction::SubTxState AtomicSwapTransaction::GetSubTxState(SubTxID subTxID) const
    {
        SubTxState state = SubTxState::Initial;
        GetParameter(TxParameterID::State, state, subTxID);
        return state;
    }

    Amount AtomicSwapTransaction::GetWithdrawFee() const
    {
        // TODO(alex.starun): implement fee calculation
        return kMinFeeInGroth;
    }

    void AtomicSwapTransaction::UpdateImpl()
    {
        try
        {
            CheckSubTxFailures();

            State state = GetState(kDefaultSubTxID);
            bool isBeamOwner = IsBeamSide();

            switch (state)
            {
            case State::Initial:
            {
                if (Height responseHeight = MaxHeight; !GetParameter(TxParameterID::PeerResponseHeight, responseHeight))
                {
                    Height minHeight = GetMandatoryParameter<Height>(TxParameterID::MinHeight);
                    Height responseTime = GetMandatoryParameter<Height>(TxParameterID::PeerResponseTime);
                    SetParameter(TxParameterID::PeerResponseHeight, minHeight + responseTime);
                }

                // validate Lifetime
                Height lifeTime = GetMandatoryParameter<Height>(TxParameterID::Lifetime);
                if (lifeTime > kBeamLockTxLifetimeMax)
                {
                    LOG_ERROR() << GetTxID() << "[" << static_cast<SubTxID>(SubTxIndex::BEAM_LOCK_TX) << "] " << "Transaction's lifetime is unacceptable.";
                    OnSubTxFailed(TxFailureReason::InvalidTransaction, SubTxIndex::BEAM_LOCK_TX, true);
                    break;
                }

                if (IsInitiator())
                {
                    if (!m_secondSide->Initialize())
                    {
                        break;
                    }

                    m_secondSide->InitLockTime();

                    // Init BEAM_LOCK_TX MinHeight
                    auto currentHeight = GetWalletDB()->getCurrentHeight();
                    SetParameter(TxParameterID::MinHeight, currentHeight, false, SubTxIndex::BEAM_LOCK_TX);

                    SendInvitation();
                    LOG_INFO() << GetTxID() << " Invitation sent.";
                }
                else
                {
                    // TODO: refactor this
                    // hack, used for increase refCount!
                    auto secondSide = m_secondSide.GetSecondSide();

                    Height lockTime = 0;
                    if (!GetParameter(TxParameterID::AtomicSwapExternalLockTime, lockTime))
                    {
                        //we doesn't have an answer from other participant
                        UpdateOnNextTip();
                        break;
                    }

                    if (!secondSide->Initialize())
                    {
                        break;
                    }

                    if (!secondSide->ValidateLockTime())
                    {
                        LOG_ERROR() << GetTxID() << "[" << static_cast<SubTxID>(SubTxIndex::LOCK_TX) << "] " << "Lock height is unacceptable.";
                        OnSubTxFailed(TxFailureReason::InvalidTransaction, SubTxIndex::LOCK_TX, true);
                        break;
                    }

                    // validate BEAM_LOCK_TX MinHeight
                    // mainMinHeight < minHeight < mainPeerResponseHeight
                    Height mainMinHeight = GetMandatoryParameter<Height>(TxParameterID::MinHeight);
                    Height mainPeerResponseHeight = GetMandatoryParameter<Height>(TxParameterID::PeerResponseHeight);
                    auto minHeight = GetMandatoryParameter<Height>(TxParameterID::MinHeight, SubTxIndex::BEAM_LOCK_TX);
                    if (minHeight < mainMinHeight || minHeight >= mainPeerResponseHeight)
                    {
                        OnSubTxFailed(TxFailureReason::MinHeightIsUnacceptable, SubTxIndex::BEAM_LOCK_TX, true);
                        break;
                    }
                }

                // save LifeTime & MaxHeight for BEAM_LOCK_TX
                Height beamLockTxMaxHeight = GetMandatoryParameter<Height>(TxParameterID::MinHeight, SubTxIndex::BEAM_LOCK_TX) + lifeTime;
                SetParameter(TxParameterID::Lifetime, lifeTime, false, SubTxIndex::BEAM_LOCK_TX);
                SetParameter(TxParameterID::MaxHeight, beamLockTxMaxHeight, false, SubTxIndex::BEAM_LOCK_TX);

                SetNextState(State::BuildingBeamLockTX);
                break;
            }
            case State::BuildingBeamLockTX:
            {
                auto lockTxState = BuildBeamLockTx();
                if (lockTxState != SubTxState::Constructed)
                {
                    UpdateOnNextTip();
                    break;
                }
                LOG_INFO() << GetTxID() << " Beam LockTX constructed.";
                SetNextState(State::BuildingBeamRefundTX);
                break;
            }
            case State::BuildingBeamRefundTX:
            {
                auto subTxState = BuildBeamWithdrawTx(SubTxIndex::BEAM_REFUND_TX, m_WithdrawTx);
                if (subTxState != SubTxState::Constructed)
                    break;

                m_WithdrawTx.reset();
                LOG_INFO() << GetTxID() << " Beam RefundTX constructed.";
                SetNextState(State::BuildingBeamRedeemTX);
                break;
            }
            case State::BuildingBeamRedeemTX:
            {
                auto subTxState = BuildBeamWithdrawTx(SubTxIndex::BEAM_REDEEM_TX, m_WithdrawTx);
                if (subTxState != SubTxState::Constructed)
                    break;

                m_WithdrawTx.reset();
                LOG_INFO() << GetTxID() << " Beam RedeemTX constructed.";
                SetNextState(State::HandlingContractTX);
                break;
            }
            case State::HandlingContractTX:
            {
                if (!isBeamOwner)
                {
                    if (!m_secondSide->HasEnoughTimeToProcessLockTx())
                    {
                        OnFailed(NotEnoughTimeToFinishBtcTx, true);
                        break;
                    }
                    
                    if (!m_secondSide->SendLockTx())
                        break;

                    SendExternalTxDetails();

                    // Beam LockTx: switch to the state of awaiting for proofs
                    uint8_t nCode = proto::TxStatus::Ok; // compiler workaround (ref to static const)
                    SetParameter(TxParameterID::TransactionRegistered, nCode, false, SubTxIndex::BEAM_LOCK_TX);
                }
                else
                {
                    if (!m_secondSide->ConfirmLockTx())
                    {
                        UpdateOnNextTip();
                        break;
                    }
                }

                LOG_INFO() << GetTxID() << " LockTX completed.";
                SetNextState(State::SendingBeamLockTX);
                break;
            }
            case State::SendingRefundTX:
            {
                assert(!isBeamOwner);

                m_WalletDB->deleteCoinsCreatedByTx(GetTxID());

                if (!m_secondSide->IsLockTimeExpired() && !m_secondSide->IsQuickRefundAvailable())
                {
                    UpdateOnNextTip();
                    break;
                }

                if (!m_secondSide->SendRefund())
                    break;

                if (!m_secondSide->ConfirmRefundTx())
                {
                    UpdateOnNextTip();
                    break;
                }

                LOG_INFO() << GetTxID() << " RefundTX completed!";
                SetNextState(State::Refunded);
                break;
            }
            case State::SendingRedeemTX:
            {
                assert(isBeamOwner);
                if (!m_secondSide->SendRedeem())
                    break;

                if (!m_secondSide->ConfirmRedeemTx())
                {
                    UpdateOnNextTip();
                    break;
                }

                LOG_INFO() << GetTxID() << " RedeemTX completed!";
                SetNextState(State::CompleteSwap);
                break;
            }
            case State::SendingBeamLockTX:
            {
                if (!m_LockTx && isBeamOwner)
                {
                    BuildBeamLockTx();
                }

                if (m_LockTx && !SendSubTx(m_LockTx, SubTxIndex::BEAM_LOCK_TX))
                    break;

                if (!isBeamOwner && m_secondSide->IsLockTimeExpired())
                {
                    LOG_INFO() << GetTxID() << " Locktime is expired.";
                    SetNextState(State::SendingRefundTX);
                    break;
                }

                if (!CompleteSubTx(SubTxIndex::BEAM_LOCK_TX))
                    break;

                LOG_INFO() << GetTxID() << " Beam LockTX completed.";
                SetNextState(State::SendingBeamRedeemTX);
                break;
            }
            case State::SendingBeamRedeemTX:
            {
                if (isBeamOwner)
                {
                    UpdateOnNextTip();

                    if (IsBeamLockTimeExpired())
                    {
                        // If we already got SecretPrivateKey for RedeemTx, don't send refundTx,
                        // because it looks like we got rollback and we just should rerun TX's.
                        NoLeak<uintBig> secretPrivateKey;
                        if (!GetParameter(TxParameterID::AtomicSwapSecretPrivateKey, secretPrivateKey.V, SubTxIndex::BEAM_REDEEM_TX))
                        {
                            Height kernelUnconfirmedHeight = 0;
                            GetParameter(TxParameterID::KernelUnconfirmedHeight, kernelUnconfirmedHeight, SubTxIndex::BEAM_REDEEM_TX);
                            Height refundMinHeight = MaxHeight;
                            GetParameter(TxParameterID::MinHeight, refundMinHeight, SubTxIndex::BEAM_REFUND_TX);

                            if (kernelUnconfirmedHeight > refundMinHeight)
                            {
                                LOG_INFO() << GetTxID() << " Beam locktime expired.";
                                SetNextState(State::SendingBeamRefundTX);
                                break;
                            }
                        }
                    }

                    // request kernel body for getting secretPrivateKey
                    if (!GetKernelFromChain(SubTxIndex::BEAM_REDEEM_TX))
                        break;

                    ExtractSecretPrivateKey();

                    // Redeem second Coin
                    SetNextState(State::SendingRedeemTX);
                }
                else
                {
                    if (!IsBeamRedeemTxRegistered() && !IsSafeToSendBeamRedeemTx())
                    {
                        LOG_INFO() << GetTxID() << " Not enough time to finish Beam redeem transaction.";
                        SetNextState(State::SendingRefundTX);
                        break;
                    }

                    if (!CompleteBeamWithdrawTx(SubTxIndex::BEAM_REDEEM_TX))
                        break;

                    LOG_INFO() << GetTxID() << " Beam RedeemTX completed!";
                    SetNextState(State::CompleteSwap);
                }
                break;
            }
            case State::SendingBeamRefundTX:
            {
                assert(isBeamOwner);
                if (!IsBeamLockTimeExpired())
                {
                    UpdateOnNextTip();
                    break;
                }

                if (!CompleteBeamWithdrawTx(SubTxIndex::BEAM_REFUND_TX))
                    break;

                LOG_INFO() << GetTxID() << " Beam Refund TX completed!";

                SendQuickRefundPrivateKey();
                SetNextState(State::Refunded);
                break;
            }
            case State::CompleteSwap:
            {
                LOG_INFO() << GetTxID() << " Swap completed.";
                UpdateTxDescription(TxStatus::Completed);
                GetGateway().on_tx_completed(GetTxID());
                break;
            }
            case State::Canceled:
            {
                LOG_INFO() << GetTxID() << " Transaction cancelled.";
                NotifyFailure(TxFailureReason::Canceled);
                UpdateTxDescription(TxStatus::Canceled);

                RollbackTx();

                GetGateway().on_tx_completed(GetTxID());
                break;
            }
            case State::Failed:
            {
                if (isBeamOwner)
                {
                    m_WalletDB->deleteCoinsCreatedByTx(GetTxID());
                }

                TxFailureReason reason = TxFailureReason::Unknown;
                if (GetParameter(TxParameterID::FailureReason, reason))
                {
                    if (reason == TxFailureReason::Canceled)
                    {
                        LOG_ERROR() << GetTxID() << " Swap cancelled. The other side has cancelled the transaction.";
                    }
                    else
                    {
                        LOG_ERROR() << GetTxID() << " The other side has failed the transaction. Reason: " << GetFailureMessage(reason);
                    }
                }
                else
                {
                    LOG_ERROR() << GetTxID() << " Transaction failed.";
                }
                UpdateTxDescription(TxStatus::Failed);
                GetGateway().on_tx_completed(GetTxID());
                break;
            }

            case State::Refunded:
            {
                LOG_INFO() << GetTxID() << " Swap has not succeeded.";
                UpdateTxDescription(TxStatus::Failed);
                GetGateway().on_tx_completed(GetTxID());
                break;
            }

            default:
                break;
            }
        }
        catch (const UninitilizedSecondSide&)
        {
        }
    }

    void AtomicSwapTransaction::RollbackTx()
    {
        LOG_INFO() << GetTxID() << " Rollback...";

        GetWalletDB()->rollbackTx(GetTxID());
    }

    void AtomicSwapTransaction::NotifyFailure(TxFailureReason reason)
    {
        SetTxParameter msg;
        msg.AddParameter(TxParameterID::FailureReason, reason);

        if (IsBeamSide())
        {
            State state = GetState(kDefaultSubTxID);

            switch (state)
            {
            case State::BuildingBeamLockTX:
            case State::BuildingBeamRedeemTX:
            case State::BuildingBeamRefundTX:
            case State::HandlingContractTX:
            case State::Canceled:
            {
                NoLeak<uintBig> secretPrivateKey;

                if (GetParameter(TxParameterID::AtomicSwapPrivateKey, secretPrivateKey.V))
                {
                    LOG_DEBUG() << GetTxID() << " send additional info for quick refund";

                    // send our private key of redeem tx. we are good :)
                    msg.AddParameter(TxParameterID::AtomicSwapPeerPrivateKey, secretPrivateKey.V);
                }
                break;
            }            
            default:
                break;
            }
        }
        SendTxParameters(std::move(msg));
    }

    void AtomicSwapTransaction::OnFailed(TxFailureReason reason, bool notify)
    {
        LOG_ERROR() << GetTxID() << " Failed. " << GetFailureMessage(reason);

        if (reason == TxFailureReason::NoInputs)
        {
            NotifyFailure(TxFailureReason::Canceled);
        }
        else if (notify)
        {
            NotifyFailure(reason);
        }

        SetParameter(TxParameterID::InternalFailureReason, reason, false);

        State state = GetState(kDefaultSubTxID);
        bool isBeamSide = IsBeamSide();

        switch (state)
        {
        case State::Initial:
        {
            break;
        }
        case State::BuildingBeamLockTX:
        case State::BuildingBeamRedeemTX:
        case State::BuildingBeamRefundTX:
        {
            RollbackTx();

            break;
        }
        case State::HandlingContractTX:
        {
            RollbackTx();
            
            break;
        }
        case State::SendingBeamLockTX:
        {
            if (isBeamSide)
            {
                RollbackTx();
                break;
            }
            else
            {
                SetNextState(State::SendingRefundTX);
                return;
            }
        }
        case State::SendingBeamRedeemTX:
        {
            if (isBeamSide)
            {
                assert(false && "Impossible case!");
                return;
            }
            else
            {
                SetNextState(State::SendingRefundTX);
                return;
            }
        }
        case State::SendingRedeemTX:
        {            
            if (isBeamSide)
            {
                LOG_ERROR() << GetTxID() << " Unexpected error.";
                return;
            }
            else
            {
                assert(false && "Impossible case!");
                return;
            }
            break;
        }
        default:
            return;
        }

        SetNextState(State::Failed);
    }

    bool AtomicSwapTransaction::CheckExpired()
    {
        TxFailureReason reason = TxFailureReason::Unknown;
        if (GetParameter(TxParameterID::InternalFailureReason, reason))
        {
            return false;
        }

        TxStatus s = TxStatus::Failed;
        if (GetParameter(TxParameterID::Status, s)
            && (s == TxStatus::Failed
                || s == TxStatus::Canceled
                || s == TxStatus::Completed))
        {
            return false;
        }

        Height lockTxMaxHeight = MaxHeight;
        if (!GetParameter(TxParameterID::MaxHeight, lockTxMaxHeight, SubTxIndex::BEAM_LOCK_TX)
            && !GetParameter(TxParameterID::PeerResponseHeight, lockTxMaxHeight))
        {
            return false;
        }

        uint8_t nRegistered = proto::TxStatus::Unspecified;
        Merkle::Hash kernelID;
        if (!GetParameter(TxParameterID::TransactionRegistered, nRegistered, SubTxIndex::BEAM_LOCK_TX)
            || !GetParameter(TxParameterID::KernelID, kernelID, SubTxIndex::BEAM_LOCK_TX))
        {
            Block::SystemState::Full state;
            if (GetTip(state) && state.m_Height > lockTxMaxHeight)
            {
                LOG_INFO() << GetTxID() << " Transaction expired. Current height: " << state.m_Height << ", max kernel height: " << lockTxMaxHeight;
                OnFailed(TxFailureReason::TransactionExpired, false);
                return true;
            }
        }
        else
        {
            Height lastUnconfirmedHeight = 0;
            if (GetParameter(TxParameterID::KernelUnconfirmedHeight, lastUnconfirmedHeight, SubTxIndex::BEAM_LOCK_TX) && lastUnconfirmedHeight > 0)
            {
                if (lastUnconfirmedHeight >= lockTxMaxHeight)
                {
                    LOG_INFO() << GetTxID() << " Transaction expired. Last unconfirmed height: " << lastUnconfirmedHeight << ", max kernel height: " << lockTxMaxHeight;
                    OnFailed(TxFailureReason::TransactionExpired, false);
                    return true;
                }
            }
        }
        return false;
    }

    bool AtomicSwapTransaction::CheckExternalFailures()
    {
        TxFailureReason reason = TxFailureReason::Unknown;
        if (GetParameter(TxParameterID::FailureReason, reason))
        {
            State state = GetState(kDefaultSubTxID);

            switch (state)
            {
            case State::Initial:
            {
                SetState(State::Failed);
                break;
            }
            case State::BuildingBeamLockTX:
            case State::BuildingBeamRedeemTX:
            case State::BuildingBeamRefundTX:
            {
                RollbackTx();
                SetState(State::Failed);
                break;
            }
            case State::HandlingContractTX:
            {
                if (IsBeamSide())
                {
                    RollbackTx();
                    SetState(State::Failed);
                }

                break;
            }
            case State::SendingBeamLockTX:
            {
                if (!IsBeamSide() && m_secondSide->IsQuickRefundAvailable())
                {
                    if (reason == TxFailureReason::Canceled)
                    {
                        LOG_ERROR() << GetTxID() << " Swap cancelled. The other side has cancelled the transaction.";
                    }
                    else
                    {
                        LOG_ERROR() << GetTxID() << " The other side has failed the transaction. Reason: " << GetFailureMessage(reason);
                    }

                    SetState(State::SendingRefundTX);
                }

                break;
            }
            case State::SendingBeamRedeemTX:
            case State::SendingRedeemTX:
            {
                // nothing
                break;
            }
            default:
                break;
            }
        }
        return false;
    }

    bool AtomicSwapTransaction::CompleteBeamWithdrawTx(SubTxID subTxID)
    {
        if (!m_WithdrawTx)
        {
            BuildBeamWithdrawTx(subTxID, m_WithdrawTx);
        }

        if (m_WithdrawTx && !SendSubTx(m_WithdrawTx, subTxID))
        {
            return false;
        }

        if (!CompleteSubTx(subTxID))
        {
            return false;
        }

        return true;
    }

    AtomicSwapTransaction::SubTxState AtomicSwapTransaction::BuildBeamLockTx()
    {
        // load state
        SubTxState lockTxState = SubTxState::Initial;
        GetParameter(TxParameterID::State, lockTxState, SubTxIndex::BEAM_LOCK_TX);

        bool isBeamOwner = IsBeamSide();
        Amount fee = 0;
        // Receiver must get fee along with LockTX invitation, beam owner should have fee
        if (!GetParameter<Amount>(TxParameterID::Fee, fee, SubTxIndex::BEAM_LOCK_TX))
        {
            if (isBeamOwner)
            {
                OnSubTxFailed(TxFailureReason::FailedToGetParameter, SubTxIndex::BEAM_LOCK_TX, true);
            }
            // else receiver don't have invitation from Beam side
            return lockTxState;
        }

        if (!m_pLockBuiler)
            m_pLockBuiler = std::make_shared<LockTxBuilder>(*this, GetAmount(), fee);
        LockTxBuilder* lockTxBuilder = m_pLockBuiler.get();

        if (!lockTxBuilder->GetInitialTxParams() && lockTxState == SubTxState::Initial)
        {
            if (isBeamOwner)
            {
                lockTxBuilder->SelectInputs();
                lockTxBuilder->AddChange();
            }
        }

        bool bI = lockTxBuilder->CreateInputs();
        bool bO = (isBeamOwner && lockTxBuilder->CreateOutputs());
        if (bI || bO)
            return lockTxState;

        lockTxBuilder->GenerateNonce();
        lockTxBuilder->LoadSharedParameters();

        if (!lockTxBuilder->GetPeerPublicExcessAndNonce())
        {
            if (lockTxState == SubTxState::Initial && isBeamOwner)
            {
                if (lockTxBuilder->SignSender(true, false))
                    return lockTxState;
                SendLockTxInvitation(*lockTxBuilder);
                SetState(SubTxState::Invitation, SubTxIndex::BEAM_LOCK_TX);
                lockTxState = SubTxState::Invitation;
            }
            return lockTxState;
        }

        assert(fee);
        lockTxBuilder->CreateKernel();

        if (isBeamOwner)
        {
            if (lockTxBuilder->SignSender(false, false))
                return lockTxState;
        }
        else
        {
            if (lockTxBuilder->SignReceiver(false))
                return lockTxState;
        }

        if (lockTxState == SubTxState::Initial || lockTxState == SubTxState::Invitation)
        {
            if (!lockTxBuilder->CreateSharedUTXOProofPart2(isBeamOwner))
            {
                OnSubTxFailed(TxFailureReason::FailedToCreateMultiSig, SubTxIndex::BEAM_LOCK_TX, true);
                return lockTxState;
            }

            if (!lockTxBuilder->CreateSharedUTXOProofPart3(isBeamOwner))
            {
                OnSubTxFailed(TxFailureReason::FailedToCreateMultiSig, SubTxIndex::BEAM_LOCK_TX, true);
                return lockTxState;
            }

            SetState(SubTxState::Constructed, SubTxIndex::BEAM_LOCK_TX);
            lockTxState = SubTxState::Constructed;

            UpdateTxDescription(TxStatus::InProgress);

            if (!isBeamOwner)
            {
                // send part2/part3!
                SendLockTxConfirmation(*lockTxBuilder);
                return lockTxState;
            }
        }

        if (!lockTxBuilder->GetPeerSignature())
        {
            return lockTxState;
        }

        if (!lockTxBuilder->IsPeerSignatureValid())
        {
            OnSubTxFailed(TxFailureReason::InvalidPeerSignature, SubTxIndex::BEAM_LOCK_TX, true);
            return lockTxState;
        }

        lockTxBuilder->FinalizeSignature();

        if (isBeamOwner)
        {
            assert(lockTxState == SubTxState::Constructed);
            // Create TX
            auto transaction = lockTxBuilder->CreateTransaction();
            TxBase::Context::Params pars;
            TxBase::Context context(pars);
            context.m_Height.m_Min = lockTxBuilder->GetMinHeight();
            if (!transaction->IsValid(context))
            {
                OnSubTxFailed(TxFailureReason::InvalidTransaction, SubTxIndex::BEAM_LOCK_TX, true);
                return lockTxState;
            }

            m_LockTx = transaction;
        }

        return lockTxState;
    }

    AtomicSwapTransaction::SubTxState AtomicSwapTransaction::BuildBeamWithdrawTx(SubTxID subTxID, Transaction::Ptr& resultTx)
    {
        SubTxState subTxState = GetSubTxState(subTxID);
        bool isTxOwner = (IsBeamSide() && (SubTxIndex::BEAM_REFUND_TX == subTxID)) || (!IsBeamSide() && (SubTxIndex::BEAM_REDEEM_TX == subTxID));

        Amount withdrawAmount = 0;
        Amount withdrawFee = 0;
        // Peer must get fee and amount along with WithdrawTX invitation, txOwner should have fee
        if (!GetParameter(TxParameterID::Fee, withdrawFee, subTxID))
        {
            if (isTxOwner)
            {
                OnSubTxFailed(TxFailureReason::FailedToGetParameter, subTxID, true);
            }
            return subTxState;
        }

        if (!GetParameter(TxParameterID::Amount, withdrawAmount, subTxID))
        {
            if (!isTxOwner)
            {
                // we don't have invitation from other side
                return subTxState;
            }
            // initialize withdrawAmount
            withdrawAmount = GetAmount() - withdrawFee;
            SetParameter(TxParameterID::Amount, withdrawAmount, subTxID);
        }

        if (!m_pSharedBuiler || (m_pSharedBuiler->GetSubTxID() != subTxID))
            m_pSharedBuiler = std::make_shared<SharedTxBuilder>(*this, subTxID, withdrawAmount, withdrawFee);
        SharedTxBuilder* builder = m_pSharedBuiler.get();

        if (!builder->GetSharedParameters())
        {
            return subTxState;
        }

        bool hasInputs = builder->GetInputs();
        bool hasOutputs = builder->GetOutputs();
        // send invite to get 
        if ((!builder->GetInitialTxParams() || !(hasInputs || hasOutputs)) && subTxState == SubTxState::Initial)
        {
            builder->InitTx(isTxOwner);
            {
                // validate minHeight
                auto minHeightLockTx = GetMandatoryParameter<Height>(TxParameterID::MinHeight, SubTxIndex::BEAM_LOCK_TX);
                auto minHeight = builder->GetMinHeight();
                if ((SubTxIndex::BEAM_REFUND_TX == subTxID && minHeight != minHeightLockTx + kBeamLockTimeInBlocks) ||
                    (SubTxIndex::BEAM_REDEEM_TX == subTxID && minHeight != minHeightLockTx))
                {
                    OnSubTxFailed(TxFailureReason::MinHeightIsUnacceptable, subTxID, true);
                    return subTxState;
                }
            }
        }

        builder->GenerateNonce();
        builder->CreateKernel();

        if (!builder->GetPeerPublicExcessAndNonce())
        {
            if (subTxState == SubTxState::Initial && isTxOwner)
            {
                if (builder->SignSender(true, false))
                    return subTxState;
                SendSharedTxInvitation(*builder);
                SetState(SubTxState::Invitation, subTxID);
                subTxState = SubTxState::Invitation;
            }
            return subTxState;
        }


        if (!builder->GetPeerSignature())
        {
            if (subTxState == SubTxState::Initial && !isTxOwner)
            {
                if (builder->SignReceiver(false))
                    return subTxState;
                // invited participant
                ConfirmSharedTxInvitation(*builder);

                if (subTxID == SubTxIndex::BEAM_REFUND_TX)
                {
                    SetState(SubTxState::Constructed, subTxID);
                    subTxState = SubTxState::Constructed;
                }
            }
            return subTxState;
        }

        if (builder->SignSender(false, false))
            return subTxState;

        if (subTxID == SubTxIndex::BEAM_REDEEM_TX)
        {
            if (IsBeamSide())
            {
                // save SecretPublicKey
                {
                    auto peerPublicNonce = GetMandatoryParameter<Point::Native>(TxParameterID::PeerPublicNonce, subTxID);
                    Scalar::Native challenge;
                    {
                        Point::Native publicNonceNative = builder->GetPublicNonce() + peerPublicNonce;

                        // Signature::get_Challenge(e, m_NoncePub, msg);
						ECC::Signature sig;
						sig.m_NoncePub = publicNonceNative;
						sig.get_Challenge(challenge, builder->GetKernel().m_Internal.m_ID);
                    }

                    Scalar::Native peerSignature = GetMandatoryParameter<Scalar::Native>(TxParameterID::PeerSignature, subTxID);
                    auto peerPublicExcess = GetMandatoryParameter<Point::Native>(TxParameterID::PeerPublicExcess, subTxID);

                    Point::Native pt = Context::get().G * peerSignature;

                    pt += peerPublicExcess * challenge;
                    pt += peerPublicNonce;
                    assert(!(pt == Zero));

                    Point secretPublicKey;
                    pt.Export(secretPublicKey);

                    SetParameter(TxParameterID::AtomicSwapSecretPublicKey, secretPublicKey, subTxID);
                }

                SetState(SubTxState::Constructed, subTxID);
                return SubTxState::Constructed;
            }
            else
            {
                // Send BTC side partial sign with secret
                auto partialSign = builder->GetPartialSignature();
                Scalar secretPrivateKey;
                GetParameter(TxParameterID::AtomicSwapSecretPrivateKey, secretPrivateKey.m_Value, SubTxIndex::BEAM_REDEEM_TX);
                partialSign += secretPrivateKey;

                SetTxParameter msg;
                msg.AddParameter(TxParameterID::SubTxIndex, builder->GetSubTxID())
                    .AddParameter(TxParameterID::PeerSignature, partialSign);

                if (!SendTxParameters(std::move(msg)))
                {
                    OnFailed(TxFailureReason::FailedToSendParameters, false);
                    return subTxState;
                }
            }
        }

        if (!builder->IsPeerSignatureValid())
        {
            OnSubTxFailed(TxFailureReason::InvalidPeerSignature, subTxID, true);
            return subTxState;
        }

        builder->FinalizeSignature();

        SetState(SubTxState::Constructed, subTxID);
        subTxState = SubTxState::Constructed;

        if (isTxOwner)
        {
            auto transaction = builder->CreateTransaction();
            TxBase::Context::Params pars;
            TxBase::Context context(pars);
            context.m_Height.m_Min = builder->GetMinHeight();
            if (!transaction->IsValid(context))
            {
                OnSubTxFailed(TxFailureReason::InvalidTransaction, subTxID, true);
                return subTxState;
            }
            resultTx = transaction;
        }

        return subTxState;
    }

    bool AtomicSwapTransaction::SendSubTx(Transaction::Ptr transaction, SubTxID subTxID)
    {
    	uint8_t nRegistered = proto::TxStatus::Unspecified;
        if (!GetParameter(TxParameterID::TransactionRegistered, nRegistered, subTxID))
        {
            GetGateway().register_tx(GetTxID(), transaction, subTxID);
            return false;
        }

        if (proto::TxStatus::InvalidContext == nRegistered) // we have to ensure that this transaction hasn't already added to blockchain)
        {
            Height lastUnconfirmedHeight = 0;
            if (GetParameter(TxParameterID::KernelUnconfirmedHeight, lastUnconfirmedHeight, subTxID) && lastUnconfirmedHeight > 0)
            {
                OnSubTxFailed(TxFailureReason::FailedToRegister, subTxID, subTxID == SubTxIndex::BEAM_LOCK_TX);
                return false;
            }
        }
        else if (proto::TxStatus::Ok != nRegistered)
        {
            OnSubTxFailed(TxFailureReason::FailedToRegister, subTxID, subTxID == SubTxIndex::BEAM_LOCK_TX);
            return false;
        }

        return true;
    }

    bool AtomicSwapTransaction::IsBeamLockTimeExpired() const
    {
        Height refundMinHeight = MaxHeight;
        GetParameter(TxParameterID::MinHeight, refundMinHeight, SubTxIndex::BEAM_REFUND_TX);

        Block::SystemState::Full state;

        return GetTip(state) && state.m_Height > refundMinHeight;
    }

    bool AtomicSwapTransaction::IsBeamRedeemTxRegistered() const
    {
        uint8_t nRegistered = proto::TxStatus::Unspecified;
        return GetParameter(TxParameterID::TransactionRegistered, nRegistered, SubTxIndex::BEAM_REDEEM_TX);
    }

    bool AtomicSwapTransaction::IsSafeToSendBeamRedeemTx() const
    {
        Height minHeight = MaxHeight;
        GetParameter(TxParameterID::MinHeight, minHeight, SubTxIndex::BEAM_LOCK_TX);

        Block::SystemState::Full state;

        return GetTip(state) && state.m_Height < (minHeight + kMaxSentTimeOfBeamRedeemInBlocks);
    }

    bool AtomicSwapTransaction::CompleteSubTx(SubTxID subTxID)
    {
        Height hProof = 0;
        GetParameter(TxParameterID::KernelProofHeight, hProof, subTxID);
        if (!hProof)
        {
            Merkle::Hash kernelID = GetMandatoryParameter<Merkle::Hash>(TxParameterID::KernelID, subTxID);
            GetGateway().confirm_kernel(GetTxID(), kernelID, subTxID);
            return false;
        }

        if (SubTxIndex::BEAM_REFUND_TX == subTxID)
        {
            // store Coin in DB
            auto amount = GetMandatoryParameter<Amount>(TxParameterID::Amount, subTxID);
            Coin withdrawUtxo(amount);

            withdrawUtxo.m_createTxId = GetTxID();
            withdrawUtxo.m_ID = GetMandatoryParameter<Coin::ID>(TxParameterID::SharedCoinID, subTxID);

            GetWalletDB()->saveCoin(withdrawUtxo);
        }

        SetCompletedTxCoinStatuses(hProof);

        return true;
    }

    bool AtomicSwapTransaction::GetKernelFromChain(SubTxID subTxID) const
    {
        Height hProof = 0;
        GetParameter(TxParameterID::KernelProofHeight, hProof, subTxID);

        if (!hProof)
        {
            Merkle::Hash kernelID = GetMandatoryParameter<Merkle::Hash>(TxParameterID::KernelID, SubTxIndex::BEAM_REDEEM_TX);
            GetGateway().get_kernel(GetTxID(), kernelID, subTxID);
            return false;
        }

        return true;
    }

    Amount AtomicSwapTransaction::GetAmount() const
    {
        if (!m_Amount.is_initialized())
        {
            m_Amount = GetMandatoryParameter<Amount>(TxParameterID::Amount);
        }
        return *m_Amount;
    }

    bool AtomicSwapTransaction::IsSender() const
    {
        if (!m_IsSender.is_initialized())
        {
            m_IsSender = GetMandatoryParameter<bool>(TxParameterID::IsSender);
        }
        return *m_IsSender;
    }

    bool AtomicSwapTransaction::IsBeamSide() const
    {
        if (!m_IsBeamSide.is_initialized())
        {
            bool isBeamSide = false;
            GetParameter(TxParameterID::AtomicSwapIsBeamSide, isBeamSide);
            m_IsBeamSide = isBeamSide;
        }
        return *m_IsBeamSide;
    }

    void AtomicSwapTransaction::SendInvitation()
    {
        auto swapPublicKey = GetMandatoryParameter<std::string>(TxParameterID::AtomicSwapPublicKey);
        auto swapLockTime = GetMandatoryParameter<Timestamp>(TxParameterID::AtomicSwapExternalLockTime);
        Height beamLockTxMinHeight = GetMandatoryParameter<Height>(TxParameterID::MinHeight, SubTxIndex::BEAM_LOCK_TX);

        // send invitation
        SetTxParameter msg;
        msg.AddParameter(TxParameterID::PeerProtoVersion, s_ProtoVersion)
            .AddParameter(TxParameterID::AtomicSwapPeerPublicKey, swapPublicKey)
            .AddParameter(TxParameterID::AtomicSwapExternalLockTime, swapLockTime)
            .AddParameter(TxParameterID::SubTxIndex, SubTxIndex::BEAM_LOCK_TX)
            .AddParameter(TxParameterID::MinHeight, beamLockTxMinHeight);

        if (!SendTxParameters(std::move(msg)))
        {
            OnFailed(TxFailureReason::FailedToSendParameters, false);
        }
    }

    void AtomicSwapTransaction::SendExternalTxDetails()
    {
        SetTxParameter msg;
        m_secondSide->AddTxDetails(msg);

        if (!SendTxParameters(std::move(msg)))
        {
            OnFailed(TxFailureReason::FailedToSendParameters, false);
        }
    }

    void AtomicSwapTransaction::SendLockTxInvitation(const LockTxBuilder& lockBuilder)
    {
        auto swapPublicKey = GetMandatoryParameter<std::string>(TxParameterID::AtomicSwapPublicKey);

        SetTxParameter msg;
        msg.AddParameter(TxParameterID::PeerProtoVersion, s_ProtoVersion)
            .AddParameter(TxParameterID::AtomicSwapPeerPublicKey, swapPublicKey)
            .AddParameter(TxParameterID::SubTxIndex, SubTxIndex::BEAM_LOCK_TX)
            .AddParameter(TxParameterID::Fee, lockBuilder.GetFee())
            .AddParameter(TxParameterID::PeerPublicExcess, lockBuilder.GetPublicExcess())
            .AddParameter(TxParameterID::PeerPublicNonce, lockBuilder.GetPublicNonce())
            .AddParameter(TxParameterID::PeerSharedBulletProofPart2, lockBuilder.GetRangeProofInitialPart2())
            .AddParameter(TxParameterID::PeerPublicSharedBlindingFactor, lockBuilder.GetPublicSharedBlindingFactor());

        if (!SendTxParameters(std::move(msg)))
        {
            OnFailed(TxFailureReason::FailedToSendParameters, false);
        }
    }

    void AtomicSwapTransaction::SendLockTxConfirmation(const LockTxBuilder& lockBuilder)
    {
        auto bulletProof = lockBuilder.GetSharedProof();

        SetTxParameter msg;
        msg.AddParameter(TxParameterID::PeerProtoVersion, s_ProtoVersion)
            .AddParameter(TxParameterID::SubTxIndex, SubTxIndex::BEAM_LOCK_TX)
            .AddParameter(TxParameterID::PeerPublicExcess, lockBuilder.GetPublicExcess())
            .AddParameter(TxParameterID::PeerPublicNonce, lockBuilder.GetPublicNonce())
            .AddParameter(TxParameterID::PeerSignature, lockBuilder.GetPartialSignature())
            .AddParameter(TxParameterID::PeerOffset, lockBuilder.GetOffset())
            .AddParameter(TxParameterID::PeerSharedBulletProofPart2, lockBuilder.GetRangeProofInitialPart2())
            .AddParameter(TxParameterID::PeerSharedBulletProofPart3, bulletProof.m_Part3)
            .AddParameter(TxParameterID::PeerPublicSharedBlindingFactor, lockBuilder.GetPublicSharedBlindingFactor());

        if (!SendTxParameters(std::move(msg)))
        {
            OnFailed(TxFailureReason::FailedToSendParameters, false);
        }
    }

    void AtomicSwapTransaction::SendSharedTxInvitation(const BaseTxBuilder& builder)
    {
        SetTxParameter msg;
        msg.AddParameter(TxParameterID::SubTxIndex, builder.GetSubTxID())
            .AddParameter(TxParameterID::Amount, builder.GetAmount())
            .AddParameter(TxParameterID::Fee, builder.GetFee())
            .AddParameter(TxParameterID::MinHeight, builder.GetMinHeight())
            .AddParameter(TxParameterID::PeerPublicExcess, builder.GetPublicExcess())
            .AddParameter(TxParameterID::PeerPublicNonce, builder.GetPublicNonce());
    
        if (!SendTxParameters(std::move(msg)))
        {
            OnFailed(TxFailureReason::FailedToSendParameters, false);
        }
    }

    void AtomicSwapTransaction::ConfirmSharedTxInvitation(const BaseTxBuilder& builder)
    {
        SetTxParameter msg;
        msg.AddParameter(TxParameterID::SubTxIndex, builder.GetSubTxID())
            .AddParameter(TxParameterID::PeerPublicExcess, builder.GetPublicExcess())
            .AddParameter(TxParameterID::PeerSignature, builder.GetPartialSignature())
            .AddParameter(TxParameterID::PeerPublicNonce, builder.GetPublicNonce())
            .AddParameter(TxParameterID::PeerOffset, builder.GetOffset());

        if (!SendTxParameters(std::move(msg)))
        {
            OnFailed(TxFailureReason::FailedToSendParameters, false);
        }
    }

    void AtomicSwapTransaction::SendQuickRefundPrivateKey()
    {
        NoLeak<uintBig> secretPrivateKey;

        if (GetParameter(TxParameterID::AtomicSwapPrivateKey, secretPrivateKey.V))
        {
            LOG_DEBUG() << GetTxID() << " send additional info for quick refund";

            SetTxParameter msg;

            // send our private key of redeem tx. we are good :)
            msg.AddParameter(TxParameterID::AtomicSwapPeerPrivateKey, secretPrivateKey.V);
            SendTxParameters(std::move(msg));
        }
    }

    void AtomicSwapTransaction::OnSubTxFailed(TxFailureReason reason, SubTxID subTxID, bool notify)
    {
        TxFailureReason previousReason;

        if (GetParameter(TxParameterID::InternalFailureReason, previousReason, subTxID) && previousReason == reason)
        {
            return;
        }

        LOG_ERROR() << GetTxID() << "[" << subTxID << "]" << " Failed. " << GetFailureMessage(reason);

        SetParameter(TxParameterID::InternalFailureReason, reason, false, subTxID);
        OnFailed(TxFailureReason::SubTxFailed, notify);
    }

    void AtomicSwapTransaction::CheckSubTxFailures()
    {
        State state = GetState(kDefaultSubTxID);
        TxFailureReason reason = TxFailureReason::Unknown;

        if ((state == State::Initial ||
            state == State::HandlingContractTX) && GetParameter(TxParameterID::InternalFailureReason, reason, SubTxIndex::LOCK_TX))
        {
            OnFailed(reason, true);
        }
    }

    void AtomicSwapTransaction::ExtractSecretPrivateKey()
    {
        auto subTxID = SubTxIndex::BEAM_REDEEM_TX;
        TxKernelStd::Ptr kernel = GetMandatoryParameter<TxKernelStd::Ptr>(TxParameterID::Kernel, subTxID);

        SharedTxBuilder builder{ *this, subTxID };
        builder.GetSharedParameters();
        builder.GetInitialTxParams();
        builder.GetPeerPublicExcessAndNonce();
        builder.GenerateNonce();
        builder.CreateKernel();
        if (builder.SignSender(false, false))
            return;

        Scalar::Native peerSignature = GetMandatoryParameter<Scalar::Native>(TxParameterID::PeerSignature, subTxID);
        Scalar::Native partialSignature = builder.GetPartialSignature();

        Scalar::Native fullSignature;
        fullSignature.Import(kernel->m_Signature.m_k);
        fullSignature = -fullSignature;
        Scalar::Native secretPrivateKeyNative = peerSignature + partialSignature;
        secretPrivateKeyNative += fullSignature;

        Scalar secretPrivateKey;
        secretPrivateKeyNative.Export(secretPrivateKey);

        SetParameter(TxParameterID::AtomicSwapSecretPrivateKey, secretPrivateKey.m_Value, false, BEAM_REDEEM_TX);
    }

=======
// Copyright 2018 The Beam Team
//
// Licensed under the Apache License, Version 2.0 (the "License");
// you may not use this file except in compliance with the License.
// You may obtain a copy of the License at
//
//    http://www.apache.org/licenses/LICENSE-2.0
//
// Unless required by applicable law or agreed to in writing, software
// distributed under the License is distributed on an "AS IS" BASIS,
// WITHOUT WARRANTIES OR CONDITIONS OF ANY KIND, either express or implied.
// See the License for the specific language governing permissions and
// limitations under the License.

#include "swap_transaction.h"

#include "bitcoin/bitcoin.hpp"

#include "lock_tx_builder.h"
#include "shared_tx_builder.h"
#include "bridges/bitcoin/bitcoin_side.h"
#include "wallet/core/wallet.h"

using namespace ECC;

namespace beam::wallet
{
    template <typename T>
    boost::optional<T> GetTxParameterAsOptional(const BaseTransaction& tx, TxParameterID paramID, SubTxID subTxID = kDefaultSubTxID)
    {
        if (T value{}; tx.GetParameter(paramID, value, subTxID))
        {
            return value;
        }
        return boost::optional<T>();
    }

    bool IsCommonTxParameterExternalSettable(TxParameterID paramID, const boost::optional<bool>& isInitiator)
    {
        switch (paramID)
        {
            case TxParameterID::AtomicSwapExternalLockTime:
                return isInitiator && !*isInitiator;
            case TxParameterID::PeerProtoVersion:
            case TxParameterID::AtomicSwapPeerPublicKey:
            case TxParameterID::FailureReason:
            case TxParameterID::AtomicSwapPeerPrivateKey:
                return true;
            default:
                return false;
        }
    }

    bool IsBeamLockTxParameterExternalSettable(TxParameterID paramID, const boost::optional<bool>& isBeamSide, const boost::optional<bool>& isInitiator)
    {
        switch (paramID)
        {
            case TxParameterID::MinHeight:
                return isInitiator && !isInitiator.get();
            case TxParameterID::Fee:
                return isBeamSide && !isBeamSide.get();
            case TxParameterID::PeerSignature:
            case TxParameterID::PeerOffset:
            case TxParameterID::PeerSharedBulletProofPart3:
                return isBeamSide && isBeamSide.get();
            case TxParameterID::PeerMaxHeight:
            case TxParameterID::PeerPublicNonce:
            case TxParameterID::PeerPublicExcess:
            case TxParameterID::PeerSharedBulletProofPart2:
            case TxParameterID::PeerPublicSharedBlindingFactor:
                return true;
            default:
                return false;
        }
    }

    bool IsBeamWithdrawTxParameterExternalSettable(TxParameterID paramID, SubTxID subTxID, const boost::optional<bool>& isBeamSide)
    {
        boost::optional<bool> isTxOwner;
        if (isBeamSide)
        {
            isTxOwner = (isBeamSide.get() && (SubTxIndex::BEAM_REFUND_TX == subTxID)) || (!isBeamSide.get() && (SubTxIndex::BEAM_REDEEM_TX == subTxID));
        }

        switch (paramID)
        {
            case TxParameterID::Amount:
            case TxParameterID::Fee:
            case TxParameterID::MinHeight:
                return isTxOwner && !isTxOwner.get();
            case TxParameterID::PeerOffset:
                return isTxOwner && isTxOwner.get();
            case TxParameterID::PeerPublicExcess:
            case TxParameterID::PeerPublicNonce:
            case TxParameterID::PeerSignature:
                return true;
            default:
                return false;
        }
    }

    ///
    AtomicSwapTransaction::WrapperSecondSide::WrapperSecondSide(ISecondSideProvider& gateway, BaseTransaction& tx)
        : m_gateway(gateway)
        , m_tx(tx)
    {
    }

    SecondSide::Ptr AtomicSwapTransaction::WrapperSecondSide::operator -> ()
    {
        return GetSecondSide();
    }

    SecondSide::Ptr AtomicSwapTransaction::WrapperSecondSide::GetSecondSide()
    {
        if (!m_secondSide)
        {
            m_secondSide = m_gateway.GetSecondSide(m_tx);

            if (!m_secondSide)
            {
                throw UninitilizedSecondSide();
            }
        }

        return m_secondSide;
    }

    ////////////
    // Creator
    AtomicSwapTransaction::Creator::Creator(IWalletDB::Ptr walletDB)
        : m_walletDB(walletDB)
    {

    }

    void AtomicSwapTransaction::Creator::RegisterFactory(AtomicSwapCoin coinType, ISecondSideFactory::Ptr factory)
    {
        m_factories.emplace(coinType, factory);
    }

    BaseTransaction::Ptr AtomicSwapTransaction::Creator::Create(INegotiatorGateway& gateway
                                                              , IWalletDB::Ptr walletDB
                                                              , const TxID& txID)
    {
        return BaseTransaction::Ptr(new AtomicSwapTransaction(gateway, walletDB, txID, *this));
    }

    SecondSide::Ptr AtomicSwapTransaction::Creator::GetSecondSide(BaseTransaction& tx)
    {
        AtomicSwapCoin coinType = tx.GetMandatoryParameter<AtomicSwapCoin>(TxParameterID::AtomicSwapCoin);
        auto it = m_factories.find(coinType);
        if (it == m_factories.end())
        {
            throw SecondSideFactoryNotRegisteredException();
        }
        bool isBeamSide = tx.GetMandatoryParameter<bool>(TxParameterID::AtomicSwapIsBeamSide);
        return it->second->CreateSecondSide(tx, isBeamSide);
    }

    TxParameters AtomicSwapTransaction::Creator::CheckAndCompleteParameters(const TxParameters& parameters)
    {
        auto peerID = parameters.GetParameter<WalletID>(TxParameterID::PeerID);
        if (peerID)
        {
            auto receiverAddr = m_walletDB->getAddress(*peerID);
            if (receiverAddr && receiverAddr->isOwn())
            {
                LOG_INFO() << "Failed to initiate the atomic swap. Not able to use own address as receiver's.";
                throw FailToStartSwapException();
            }
        }
        return parameters;
    }

    AtomicSwapTransaction::AtomicSwapTransaction(INegotiatorGateway& gateway
                                               , IWalletDB::Ptr walletDB
                                               , const TxID& txID
                                               , ISecondSideProvider& secondSideProvider)
        : BaseTransaction(gateway, walletDB, txID)
        , m_secondSide(secondSideProvider, *this)
    {
    }

    bool AtomicSwapTransaction::CanCancel() const
    {
        State state = GetState(kDefaultSubTxID);

        switch (state)
        {
        case State::HandlingContractTX:
            if (!IsBeamSide())
            {
                break;
            }
        case State::Initial:
        case State::BuildingBeamLockTX:
        case State::BuildingBeamRedeemTX:
        case State::BuildingBeamRefundTX:
        {
            return true;
        }
        default:
            break;
        }

        return false;
    }

    void AtomicSwapTransaction::Cancel()
    {
        if (CanCancel())
        {
            SetNextState(State::Canceled);
            return;
        }

        LOG_INFO() << GetTxID() << " You cannot cancel transaction in state: " << static_cast<int>(GetState(kDefaultSubTxID));
    }

    bool AtomicSwapTransaction::Rollback(Height height)
    {
        Height proofHeight = 0;
        bool isRolledback = false;

        if (IsBeamSide())
        {
            if (GetParameter(TxParameterID::KernelProofHeight, proofHeight, SubTxIndex::BEAM_REFUND_TX)
                && proofHeight > height)
            {
                SetParameter(TxParameterID::KernelProofHeight, Height(0), false, SubTxIndex::BEAM_REFUND_TX);
                SetParameter(TxParameterID::KernelUnconfirmedHeight, Height(0), false, SubTxIndex::BEAM_REFUND_TX);

                SetState(State::SendingBeamRefundTX);
                isRolledback = true;
            }

            if (GetParameter(TxParameterID::KernelProofHeight, proofHeight, SubTxIndex::BEAM_LOCK_TX)
                && proofHeight > height)
            {
                SetParameter(TxParameterID::KernelProofHeight, Height(0), false, SubTxIndex::BEAM_LOCK_TX);
                SetParameter(TxParameterID::KernelUnconfirmedHeight, Height(0), false, SubTxIndex::BEAM_LOCK_TX);

                SetState(State::SendingBeamLockTX);
                isRolledback = true;
            }
        }
        else
        {
            if (GetParameter(TxParameterID::KernelProofHeight, proofHeight, SubTxIndex::BEAM_REDEEM_TX) 
                && proofHeight > height)
            {
                SetParameter(TxParameterID::KernelProofHeight, Height(0), false, SubTxIndex::BEAM_REDEEM_TX);
                SetParameter(TxParameterID::KernelUnconfirmedHeight, Height(0), false, SubTxIndex::BEAM_REDEEM_TX);

                SetState(State::SendingBeamRedeemTX);
                isRolledback = true;
            }
        }

        if (isRolledback)
        {
            UpdateTxDescription(TxStatus::InProgress);
        }

        return isRolledback;
    }

    bool AtomicSwapTransaction::IsTxParameterExternalSettable(TxParameterID paramID, SubTxID subTxID) const
    {
        switch (subTxID)
        {
            case kDefaultSubTxID:
            {
                auto isInitiator = GetTxParameterAsOptional<bool>(*this, TxParameterID::IsInitiator);
                return IsCommonTxParameterExternalSettable(paramID, isInitiator);
            }
            case SubTxIndex::BEAM_LOCK_TX:
            {
                auto isBeamSide = GetTxParameterAsOptional<bool>(*this, TxParameterID::AtomicSwapIsBeamSide);
                auto isInitiator = GetTxParameterAsOptional<bool>(*this, TxParameterID::IsInitiator);
                return IsBeamLockTxParameterExternalSettable(paramID, isBeamSide, isInitiator);
            }
            case SubTxIndex::BEAM_REDEEM_TX:
            case SubTxIndex::BEAM_REFUND_TX:
            {
                auto isBeamSide = GetTxParameterAsOptional<bool>(*this, TxParameterID::AtomicSwapIsBeamSide);
                return IsBeamWithdrawTxParameterExternalSettable(paramID, subTxID, isBeamSide);
            }
            case SubTxIndex::LOCK_TX:
            {
                if (bool isBeamSide = false; GetParameter(TxParameterID::AtomicSwapIsBeamSide, isBeamSide) && isBeamSide)
                {
                    return TxParameterID::AtomicSwapExternalTxID == paramID
                        || TxParameterID::AtomicSwapExternalTxOutputIndex == paramID;
                }
                return false;
            }
            case SubTxIndex::REDEEM_TX:
                return false;
            case SubTxIndex::REFUND_TX:
                return false;
            default:
                assert(false && "unexpected subTxID!");
                return false;
        }
    }

    void AtomicSwapTransaction::SetNextState(State state)
    {
        SetState(state);
        UpdateAsync();
    }

    TxType AtomicSwapTransaction::GetType() const
    {
        return TxType::AtomicSwap;
    }

    bool AtomicSwapTransaction::IsInSafety() const
    {
        auto isRegistered = [this](SubTxID beamSubTxID, SubTxID coinSubTxID)
        {
            bool isBeamSide = GetMandatoryParameter<bool>(TxParameterID::AtomicSwapIsBeamSide);
            uint8_t status = proto::TxStatus::Unspecified;
            if (GetParameter(TxParameterID::TransactionRegistered, status, isBeamSide ? coinSubTxID : beamSubTxID))
            {
                return status == proto::TxStatus::Ok;
            }
            return false;
        };

        State state = GetState(kDefaultSubTxID);
        switch (state)
        {
        case State::Initial:
        case State::Failed:
        case State::Canceled:
        case State::Refunded:
        case State::CompleteSwap:
            return true;
        case State::SendingRedeemTX:
        case State::SendingBeamRedeemTX:
            return isRegistered(BEAM_REDEEM_TX, REDEEM_TX);
        case State::SendingRefundTX:
        case State::SendingBeamRefundTX:
            return isRegistered(BEAM_REFUND_TX, REFUND_TX);
        default:
            return false;
        }
    }

    AtomicSwapTransaction::State AtomicSwapTransaction::GetState(SubTxID subTxID) const
    {
        State state = State::Initial;
        GetParameter(TxParameterID::State, state, subTxID);
        return state;
    }

    AtomicSwapTransaction::SubTxState AtomicSwapTransaction::GetSubTxState(SubTxID subTxID) const
    {
        SubTxState state = SubTxState::Initial;
        GetParameter(TxParameterID::State, state, subTxID);
        return state;
    }

    Amount AtomicSwapTransaction::GetWithdrawFee() const
    {
        // TODO(alex.starun): implement fee calculation
        return kMinFeeInGroth;
    }

    void AtomicSwapTransaction::UpdateImpl()
    {
        try
        {
            CheckSubTxFailures();

            State state = GetState(kDefaultSubTxID);
            bool isBeamOwner = IsBeamSide();

            switch (state)
            {
            case State::Initial:
            {
                if (Height responseHeight = MaxHeight; !GetParameter(TxParameterID::PeerResponseHeight, responseHeight))
                {
                    Height minHeight = GetMandatoryParameter<Height>(TxParameterID::MinHeight);
                    Height responseTime = GetMandatoryParameter<Height>(TxParameterID::PeerResponseTime);
                    SetParameter(TxParameterID::PeerResponseHeight, minHeight + responseTime);
                }

                // validate Lifetime
                Height lifeTime = GetMandatoryParameter<Height>(TxParameterID::Lifetime);
                if (lifeTime > kBeamLockTxLifetimeMax)
                {
                    LOG_ERROR() << GetTxID() << "[" << static_cast<SubTxID>(SubTxIndex::BEAM_LOCK_TX) << "] " << "Transaction's lifetime is unacceptable.";
                    OnSubTxFailed(TxFailureReason::InvalidTransaction, SubTxIndex::BEAM_LOCK_TX, true);
                    break;
                }

                if (IsInitiator())
                {
                    if (!m_secondSide->Initialize())
                    {
                        break;
                    }

                    m_secondSide->InitLockTime();

                    // Init BEAM_LOCK_TX MinHeight
                    auto currentHeight = GetWalletDB()->getCurrentHeight();
                    SetParameter(TxParameterID::MinHeight, currentHeight, false, SubTxIndex::BEAM_LOCK_TX);

                    SendInvitation();
                    LOG_INFO() << GetTxID() << " Invitation sent.";
                }
                else
                {
                    // TODO: refactor this
                    // hack, used for increase refCount!
                    auto secondSide = m_secondSide.GetSecondSide();

                    Height lockTime = 0;
                    if (!GetParameter(TxParameterID::AtomicSwapExternalLockTime, lockTime))
                    {
                        //we doesn't have an answer from other participant
                        UpdateOnNextTip();
                        break;
                    }

                    if (!secondSide->Initialize())
                    {
                        break;
                    }

                    if (!secondSide->ValidateLockTime())
                    {
                        LOG_ERROR() << GetTxID() << "[" << static_cast<SubTxID>(SubTxIndex::LOCK_TX) << "] " << "Lock height is unacceptable.";
                        OnSubTxFailed(TxFailureReason::InvalidTransaction, SubTxIndex::LOCK_TX, true);
                        break;
                    }

                    // validate BEAM_LOCK_TX MinHeight
                    // mainMinHeight < minHeight < mainPeerResponseHeight
                    Height mainMinHeight = GetMandatoryParameter<Height>(TxParameterID::MinHeight);
                    Height mainPeerResponseHeight = GetMandatoryParameter<Height>(TxParameterID::PeerResponseHeight);
                    auto minHeight = GetMandatoryParameter<Height>(TxParameterID::MinHeight, SubTxIndex::BEAM_LOCK_TX);
                    if (minHeight < mainMinHeight || minHeight >= mainPeerResponseHeight)
                    {
                        OnSubTxFailed(TxFailureReason::MinHeightIsUnacceptable, SubTxIndex::BEAM_LOCK_TX, true);
                        break;
                    }
                }

                // save LifeTime & MaxHeight for BEAM_LOCK_TX
                Height beamLockTxMaxHeight = GetMandatoryParameter<Height>(TxParameterID::MinHeight, SubTxIndex::BEAM_LOCK_TX) + lifeTime;
                SetParameter(TxParameterID::Lifetime, lifeTime, false, SubTxIndex::BEAM_LOCK_TX);
                SetParameter(TxParameterID::MaxHeight, beamLockTxMaxHeight, false, SubTxIndex::BEAM_LOCK_TX);

                SetNextState(State::BuildingBeamLockTX);
                break;
            }
            case State::BuildingBeamLockTX:
            {
                auto lockTxState = BuildBeamLockTx();
                if (lockTxState != SubTxState::Constructed)
                {
                    UpdateOnNextTip();
                    break;
                }
                LOG_INFO() << GetTxID() << " Beam LockTX constructed.";
                SetNextState(State::BuildingBeamRefundTX);
                break;
            }
            case State::BuildingBeamRefundTX:
            {
                auto subTxState = BuildBeamWithdrawTx(SubTxIndex::BEAM_REFUND_TX, m_WithdrawTx);
                if (subTxState != SubTxState::Constructed)
                    break;

                m_WithdrawTx.reset();
                LOG_INFO() << GetTxID() << " Beam RefundTX constructed.";
                SetNextState(State::BuildingBeamRedeemTX);
                break;
            }
            case State::BuildingBeamRedeemTX:
            {
                auto subTxState = BuildBeamWithdrawTx(SubTxIndex::BEAM_REDEEM_TX, m_WithdrawTx);
                if (subTxState != SubTxState::Constructed)
                    break;

                m_WithdrawTx.reset();
                LOG_INFO() << GetTxID() << " Beam RedeemTX constructed.";
                SetNextState(State::HandlingContractTX);
                break;
            }
            case State::HandlingContractTX:
            {
                if (!isBeamOwner)
                {
                    if (!m_secondSide->HasEnoughTimeToProcessLockTx())
                    {
                        OnFailed(NotEnoughTimeToFinishBtcTx, true);
                        break;
                    }
                    
                    if (!m_secondSide->SendLockTx())
                        break;

                    SendExternalTxDetails();

                    // Beam LockTx: switch to the state of awaiting for proofs
                    uint8_t nCode = proto::TxStatus::Ok; // compiler workaround (ref to static const)
                    SetParameter(TxParameterID::TransactionRegistered, nCode, false, SubTxIndex::BEAM_LOCK_TX);
                }
                else
                {
                    if (!m_secondSide->ConfirmLockTx())
                    {
                        UpdateOnNextTip();
                        break;
                    }
                }

                LOG_INFO() << GetTxID() << " LockTX completed.";
                SetNextState(State::SendingBeamLockTX);
                break;
            }
            case State::SendingRefundTX:
            {
                assert(!isBeamOwner);

                m_WalletDB->deleteCoinsCreatedByTx(GetTxID());

                if (!m_secondSide->IsLockTimeExpired() && !m_secondSide->IsQuickRefundAvailable())
                {
                    UpdateOnNextTip();
                    break;
                }

                if (!m_secondSide->SendRefund())
                    break;

                if (!m_secondSide->ConfirmRefundTx())
                {
                    UpdateOnNextTip();
                    break;
                }

                LOG_INFO() << GetTxID() << " RefundTX completed!";
                SetNextState(State::Refunded);
                break;
            }
            case State::SendingRedeemTX:
            {
                assert(isBeamOwner);
                if (!m_secondSide->SendRedeem())
                    break;

                if (!m_secondSide->ConfirmRedeemTx())
                {
                    UpdateOnNextTip();
                    break;
                }

                LOG_INFO() << GetTxID() << " RedeemTX completed!";
                SetNextState(State::CompleteSwap);
                break;
            }
            case State::SendingBeamLockTX:
            {
                if (!m_LockTx && isBeamOwner)
                {
                    BuildBeamLockTx();
                }

                if (m_LockTx && !SendSubTx(m_LockTx, SubTxIndex::BEAM_LOCK_TX))
                    break;

                if (!isBeamOwner && m_secondSide->IsLockTimeExpired())
                {
                    LOG_INFO() << GetTxID() << " Locktime is expired.";
                    SetNextState(State::SendingRefundTX);
                    break;
                }

                if (!CompleteSubTx(SubTxIndex::BEAM_LOCK_TX))
                    break;

                LOG_INFO() << GetTxID() << " Beam LockTX completed.";
                SetNextState(State::SendingBeamRedeemTX);
                break;
            }
            case State::SendingBeamRedeemTX:
            {
                if (isBeamOwner)
                {
                    UpdateOnNextTip();

                    if (IsBeamLockTimeExpired())
                    {
                        // If we already got SecretPrivateKey for RedeemTx, don't send refundTx,
                        // because it looks like we got rollback and we just should rerun TX's.
                        NoLeak<uintBig> secretPrivateKey;
                        if (!GetParameter(TxParameterID::AtomicSwapSecretPrivateKey, secretPrivateKey.V, SubTxIndex::BEAM_REDEEM_TX))
                        {
                            Height kernelUnconfirmedHeight = 0;
                            GetParameter(TxParameterID::KernelUnconfirmedHeight, kernelUnconfirmedHeight, SubTxIndex::BEAM_REDEEM_TX);
                            Height refundMinHeight = MaxHeight;
                            GetParameter(TxParameterID::MinHeight, refundMinHeight, SubTxIndex::BEAM_REFUND_TX);

                            if (kernelUnconfirmedHeight > refundMinHeight)
                            {
                                LOG_INFO() << GetTxID() << " Beam locktime expired.";
                                SetNextState(State::SendingBeamRefundTX);
                                break;
                            }
                        }
                    }

                    // request kernel body for getting secretPrivateKey
                    if (!GetKernelFromChain(SubTxIndex::BEAM_REDEEM_TX))
                        break;

                    ExtractSecretPrivateKey();

                    // Redeem second Coin
                    SetNextState(State::SendingRedeemTX);
                }
                else
                {
                    if (!IsBeamRedeemTxRegistered() && !IsSafeToSendBeamRedeemTx())
                    {
                        LOG_INFO() << GetTxID() << " Not enough time to finish Beam redeem transaction.";
                        SetNextState(State::SendingRefundTX);
                        break;
                    }

                    if (!CompleteBeamWithdrawTx(SubTxIndex::BEAM_REDEEM_TX))
                        break;

                    LOG_INFO() << GetTxID() << " Beam RedeemTX completed!";
                    SetNextState(State::CompleteSwap);
                }
                break;
            }
            case State::SendingBeamRefundTX:
            {
                assert(isBeamOwner);
                if (!IsBeamLockTimeExpired())
                {
                    UpdateOnNextTip();
                    break;
                }

                if (!CompleteBeamWithdrawTx(SubTxIndex::BEAM_REFUND_TX))
                    break;

                LOG_INFO() << GetTxID() << " Beam Refund TX completed!";

                SendQuickRefundPrivateKey();
                SetNextState(State::Refunded);
                break;
            }
            case State::CompleteSwap:
            {
                LOG_INFO() << GetTxID() << " Swap completed.";
                UpdateTxDescription(TxStatus::Completed);
                GetGateway().on_tx_completed(GetTxID());
                break;
            }
            case State::Canceled:
            {
                LOG_INFO() << GetTxID() << " Transaction cancelled.";
                NotifyFailure(TxFailureReason::Canceled);
                UpdateTxDescription(TxStatus::Canceled);

                RollbackTx();

                GetGateway().on_tx_completed(GetTxID());
                break;
            }
            case State::Failed:
            {
                if (isBeamOwner)
                {
                    m_WalletDB->deleteCoinsCreatedByTx(GetTxID());
                }

                TxFailureReason reason = TxFailureReason::Unknown;
                if (GetParameter(TxParameterID::FailureReason, reason))
                {
                    if (reason == TxFailureReason::Canceled)
                    {
                        LOG_ERROR() << GetTxID() << " Swap cancelled. The other side has cancelled the transaction.";
                    }
                    else
                    {
                        LOG_ERROR() << GetTxID() << " The other side has failed the transaction. Reason: " << GetFailureMessage(reason);
                    }
                }
                else
                {
                    LOG_ERROR() << GetTxID() << " Transaction failed.";
                }
                UpdateTxDescription(TxStatus::Failed);
                GetGateway().on_tx_completed(GetTxID());
                break;
            }

            case State::Refunded:
            {
                LOG_INFO() << GetTxID() << " Swap has not succeeded.";
                UpdateTxDescription(TxStatus::Failed);
                GetGateway().on_tx_completed(GetTxID());
                break;
            }

            default:
                break;
            }
        }
        catch (const UninitilizedSecondSide&)
        {
        }
    }

    void AtomicSwapTransaction::RollbackTx()
    {
        LOG_INFO() << GetTxID() << " Rollback...";

        GetWalletDB()->rollbackTx(GetTxID());
    }

    void AtomicSwapTransaction::NotifyFailure(TxFailureReason reason)
    {
        SetTxParameter msg;
        msg.AddParameter(TxParameterID::FailureReason, reason);

        if (IsBeamSide())
        {
            State state = GetState(kDefaultSubTxID);

            switch (state)
            {
            case State::BuildingBeamLockTX:
            case State::BuildingBeamRedeemTX:
            case State::BuildingBeamRefundTX:
            case State::HandlingContractTX:
            case State::Canceled:
            {
                NoLeak<uintBig> secretPrivateKey;

                if (GetParameter(TxParameterID::AtomicSwapPrivateKey, secretPrivateKey.V))
                {
                    LOG_DEBUG() << GetTxID() << " send additional info for quick refund";

                    // send our private key of redeem tx. we are good :)
                    msg.AddParameter(TxParameterID::AtomicSwapPeerPrivateKey, secretPrivateKey.V);
                }
                break;
            }            
            default:
                break;
            }
        }
        SendTxParameters(std::move(msg));
    }

    void AtomicSwapTransaction::OnFailed(TxFailureReason reason, bool notify)
    {
        LOG_ERROR() << GetTxID() << " Failed. " << GetFailureMessage(reason);

        if (reason == TxFailureReason::NoInputs)
        {
            NotifyFailure(TxFailureReason::Canceled);
        }
        else if (notify)
        {
            NotifyFailure(reason);
        }

        SetParameter(TxParameterID::InternalFailureReason, reason, false);

        State state = GetState(kDefaultSubTxID);
        bool isBeamSide = IsBeamSide();

        switch (state)
        {
        case State::Initial:
        {
            break;
        }
        case State::BuildingBeamLockTX:
        case State::BuildingBeamRedeemTX:
        case State::BuildingBeamRefundTX:
        {
            RollbackTx();

            break;
        }
        case State::HandlingContractTX:
        {
            RollbackTx();
            
            break;
        }
        case State::SendingBeamLockTX:
        {
            if (isBeamSide)
            {
                RollbackTx();
                break;
            }
            else
            {
                SetNextState(State::SendingRefundTX);
                return;
            }
        }
        case State::SendingBeamRedeemTX:
        {
            if (isBeamSide)
            {
                assert(false && "Impossible case!");
                return;
            }
            else
            {
                SetNextState(State::SendingRefundTX);
                return;
            }
        }
        case State::SendingRedeemTX:
        {            
            if (isBeamSide)
            {
                LOG_ERROR() << GetTxID() << " Unexpected error.";
                return;
            }
            else
            {
                assert(false && "Impossible case!");
                return;
            }
            break;
        }
        default:
            return;
        }

        SetNextState(State::Failed);
    }

    bool AtomicSwapTransaction::CheckExpired()
    {
        TxFailureReason reason = TxFailureReason::Unknown;
        if (GetParameter(TxParameterID::InternalFailureReason, reason))
        {
            return false;
        }

        TxStatus s = TxStatus::Failed;
        if (GetParameter(TxParameterID::Status, s)
            && (s == TxStatus::Failed
                || s == TxStatus::Canceled
                || s == TxStatus::Completed))
        {
            return false;
        }

        Height lockTxMaxHeight = MaxHeight;
        if (!GetParameter(TxParameterID::MaxHeight, lockTxMaxHeight, SubTxIndex::BEAM_LOCK_TX)
            && !GetParameter(TxParameterID::PeerResponseHeight, lockTxMaxHeight))
        {
            return false;
        }

        uint8_t nRegistered = proto::TxStatus::Unspecified;
        Merkle::Hash kernelID;
        if (!GetParameter(TxParameterID::TransactionRegistered, nRegistered, SubTxIndex::BEAM_LOCK_TX)
            || !GetParameter(TxParameterID::KernelID, kernelID, SubTxIndex::BEAM_LOCK_TX))
        {
            Block::SystemState::Full state;
            if (GetTip(state) && state.m_Height > lockTxMaxHeight)
            {
                LOG_INFO() << GetTxID() << " Transaction expired. Current height: " << state.m_Height << ", max kernel height: " << lockTxMaxHeight;
                OnFailed(TxFailureReason::TransactionExpired, false);
                return true;
            }
        }
        else
        {
            Height lastUnconfirmedHeight = 0;
            if (GetParameter(TxParameterID::KernelUnconfirmedHeight, lastUnconfirmedHeight, SubTxIndex::BEAM_LOCK_TX) && lastUnconfirmedHeight > 0)
            {
                if (lastUnconfirmedHeight >= lockTxMaxHeight)
                {
                    LOG_INFO() << GetTxID() << " Transaction expired. Last unconfirmed height: " << lastUnconfirmedHeight << ", max kernel height: " << lockTxMaxHeight;
                    OnFailed(TxFailureReason::TransactionExpired, false);
                    return true;
                }
            }
        }
        return false;
    }

    bool AtomicSwapTransaction::CheckExternalFailures()
    {
        TxFailureReason reason = TxFailureReason::Unknown;
        if (GetParameter(TxParameterID::FailureReason, reason))
        {
            State state = GetState(kDefaultSubTxID);

            switch (state)
            {
            case State::Initial:
            {
                SetState(State::Failed);
                break;
            }
            case State::BuildingBeamLockTX:
            case State::BuildingBeamRedeemTX:
            case State::BuildingBeamRefundTX:
            {
                RollbackTx();
                SetState(State::Failed);
                break;
            }
            case State::HandlingContractTX:
            {
                if (IsBeamSide())
                {
                    RollbackTx();
                    SetState(State::Failed);
                }

                break;
            }
            case State::SendingBeamLockTX:
            {
                if (!IsBeamSide() && m_secondSide->IsQuickRefundAvailable())
                {
                    if (reason == TxFailureReason::Canceled)
                    {
                        LOG_ERROR() << GetTxID() << " Swap cancelled. The other side has cancelled the transaction.";
                    }
                    else
                    {
                        LOG_ERROR() << GetTxID() << " The other side has failed the transaction. Reason: " << GetFailureMessage(reason);
                    }

                    SetState(State::SendingRefundTX);
                }

                break;
            }
            case State::SendingBeamRedeemTX:
            case State::SendingRedeemTX:
            {
                // nothing
                break;
            }
            default:
                break;
            }
        }
        return false;
    }

    bool AtomicSwapTransaction::CompleteBeamWithdrawTx(SubTxID subTxID)
    {
        if (!m_WithdrawTx)
        {
            BuildBeamWithdrawTx(subTxID, m_WithdrawTx);
        }

        if (m_WithdrawTx && !SendSubTx(m_WithdrawTx, subTxID))
        {
            return false;
        }

        if (!CompleteSubTx(subTxID))
        {
            return false;
        }

        return true;
    }

    AtomicSwapTransaction::SubTxState AtomicSwapTransaction::BuildBeamLockTx()
    {
        // load state
        SubTxState lockTxState = SubTxState::Initial;
        GetParameter(TxParameterID::State, lockTxState, SubTxIndex::BEAM_LOCK_TX);

        bool isBeamOwner = IsBeamSide();
        Amount fee = 0;
        // Receiver must get fee along with LockTX invitation, beam owner should have fee
        if (!GetParameter<Amount>(TxParameterID::Fee, fee, SubTxIndex::BEAM_LOCK_TX))
        {
            if (isBeamOwner)
            {
                OnSubTxFailed(TxFailureReason::FailedToGetParameter, SubTxIndex::BEAM_LOCK_TX, true);
            }
            // else receiver don't have invitation from Beam side
            return lockTxState;
        }

        if (!m_pLockBuiler)
            m_pLockBuiler = std::make_shared<LockTxBuilder>(*this, GetAmount(), fee);
        LockTxBuilder* lockTxBuilder = m_pLockBuiler.get();

        if (!lockTxBuilder->GetInitialTxParams() && lockTxState == SubTxState::Initial)
        {
            if (isBeamOwner)
            {
                lockTxBuilder->SelectInputs();
                lockTxBuilder->AddChange();
            }
        }

        bool bI = lockTxBuilder->CreateInputs();
        bool bO = (isBeamOwner && lockTxBuilder->CreateOutputs());
        if (bI || bO)
            return lockTxState;

        lockTxBuilder->GenerateNonce();
        lockTxBuilder->LoadSharedParameters();

        if (!lockTxBuilder->GetPeerPublicExcessAndNonce())
        {
            if (lockTxState == SubTxState::Initial && isBeamOwner)
            {
                if (lockTxBuilder->SignSender(true, false))
                    return lockTxState;
                SendLockTxInvitation(*lockTxBuilder);
                SetState(SubTxState::Invitation, SubTxIndex::BEAM_LOCK_TX);
                lockTxState = SubTxState::Invitation;
            }
            return lockTxState;
        }

        assert(fee);
        lockTxBuilder->CreateKernel();

        if (isBeamOwner)
        {
            if (lockTxBuilder->SignSender(false, false))
                return lockTxState;
        }
        else
        {
            if (lockTxBuilder->SignReceiver(false))
                return lockTxState;
        }

        if (lockTxState == SubTxState::Initial || lockTxState == SubTxState::Invitation)
        {
            if (!lockTxBuilder->CreateSharedUTXOProofPart2(isBeamOwner))
            {
                OnSubTxFailed(TxFailureReason::FailedToCreateMultiSig, SubTxIndex::BEAM_LOCK_TX, true);
                return lockTxState;
            }

            if (!lockTxBuilder->CreateSharedUTXOProofPart3(isBeamOwner))
            {
                OnSubTxFailed(TxFailureReason::FailedToCreateMultiSig, SubTxIndex::BEAM_LOCK_TX, true);
                return lockTxState;
            }

            SetState(SubTxState::Constructed, SubTxIndex::BEAM_LOCK_TX);
            lockTxState = SubTxState::Constructed;

            UpdateTxDescription(TxStatus::InProgress);

            if (!isBeamOwner)
            {
                // send part2/part3!
                SendLockTxConfirmation(*lockTxBuilder);
                return lockTxState;
            }
        }

        if (!lockTxBuilder->GetPeerSignature())
        {
            return lockTxState;
        }

        if (!lockTxBuilder->IsPeerSignatureValid())
        {
            OnSubTxFailed(TxFailureReason::InvalidPeerSignature, SubTxIndex::BEAM_LOCK_TX, true);
            return lockTxState;
        }

        lockTxBuilder->FinalizeSignature();

        if (isBeamOwner)
        {
            assert(lockTxState == SubTxState::Constructed);
            // Create TX
            auto transaction = lockTxBuilder->CreateTransaction();
            TxBase::Context::Params pars;
            TxBase::Context context(pars);
            context.m_Height.m_Min = lockTxBuilder->GetMinHeight();
            if (!transaction->IsValid(context))
            {
                OnSubTxFailed(TxFailureReason::InvalidTransaction, SubTxIndex::BEAM_LOCK_TX, true);
                return lockTxState;
            }

            m_LockTx = transaction;
        }

        return lockTxState;
    }

    AtomicSwapTransaction::SubTxState AtomicSwapTransaction::BuildBeamWithdrawTx(SubTxID subTxID, Transaction::Ptr& resultTx)
    {
        SubTxState subTxState = GetSubTxState(subTxID);
        bool isTxOwner = (IsBeamSide() && (SubTxIndex::BEAM_REFUND_TX == subTxID)) || (!IsBeamSide() && (SubTxIndex::BEAM_REDEEM_TX == subTxID));

        Amount withdrawAmount = 0;
        Amount withdrawFee = 0;
        // Peer must get fee and amount along with WithdrawTX invitation, txOwner should have fee
        if (!GetParameter(TxParameterID::Fee, withdrawFee, subTxID))
        {
            if (isTxOwner)
            {
                OnSubTxFailed(TxFailureReason::FailedToGetParameter, subTxID, true);
            }
            return subTxState;
        }

        if (!GetParameter(TxParameterID::Amount, withdrawAmount, subTxID))
        {
            if (!isTxOwner)
            {
                // we don't have invitation from other side
                return subTxState;
            }
            // initialize withdrawAmount
            withdrawAmount = GetAmount() - withdrawFee;
            SetParameter(TxParameterID::Amount, withdrawAmount, subTxID);
        }

        if (!m_pSharedBuiler || (m_pSharedBuiler->GetSubTxID() != subTxID))
            m_pSharedBuiler = std::make_shared<SharedTxBuilder>(*this, subTxID, withdrawAmount, withdrawFee);
        SharedTxBuilder* builder = m_pSharedBuiler.get();

        if (!builder->GetSharedParameters())
        {
            return subTxState;
        }

        bool hasInputs = builder->GetInputs();
        bool hasOutputs = builder->GetOutputs();
        // send invite to get 
        if ((!builder->GetInitialTxParams() || !(hasInputs || hasOutputs)) && subTxState == SubTxState::Initial)
        {
            builder->InitTx(isTxOwner);
            {
                // validate minHeight
                auto minHeightLockTx = GetMandatoryParameter<Height>(TxParameterID::MinHeight, SubTxIndex::BEAM_LOCK_TX);
                auto minHeight = builder->GetMinHeight();
                if ((SubTxIndex::BEAM_REFUND_TX == subTxID && minHeight != minHeightLockTx + kBeamLockTimeInBlocks) ||
                    (SubTxIndex::BEAM_REDEEM_TX == subTxID && minHeight != minHeightLockTx))
                {
                    OnSubTxFailed(TxFailureReason::MinHeightIsUnacceptable, subTxID, true);
                    return subTxState;
                }
            }
        }

        builder->GenerateNonce();
        builder->CreateKernel();

        if (!builder->GetPeerPublicExcessAndNonce())
        {
            if (subTxState == SubTxState::Initial && isTxOwner)
            {
                if (builder->SignSender(true, false))
                    return subTxState;
                SendSharedTxInvitation(*builder);
                SetState(SubTxState::Invitation, subTxID);
                subTxState = SubTxState::Invitation;
            }
            return subTxState;
        }


        if (!builder->GetPeerSignature())
        {
            if (subTxState == SubTxState::Initial && !isTxOwner)
            {
                if (builder->SignReceiver(false))
                    return subTxState;
                // invited participant
                ConfirmSharedTxInvitation(*builder);

                if (subTxID == SubTxIndex::BEAM_REFUND_TX)
                {
                    SetState(SubTxState::Constructed, subTxID);
                    subTxState = SubTxState::Constructed;
                }
            }
            return subTxState;
        }

        if (builder->SignSender(false, false))
            return subTxState;

        if (subTxID == SubTxIndex::BEAM_REDEEM_TX)
        {
            if (IsBeamSide())
            {
                // save SecretPublicKey
                {
                    auto peerPublicNonce = GetMandatoryParameter<Point::Native>(TxParameterID::PeerPublicNonce, subTxID);
                    Scalar::Native challenge;
                    {
                        Point::Native publicNonceNative = builder->GetPublicNonce() + peerPublicNonce;

                        // Signature::get_Challenge(e, m_NoncePub, msg);
						ECC::Signature sig;
						sig.m_NoncePub = publicNonceNative;
						sig.get_Challenge(challenge, builder->GetKernel().m_Internal.m_ID);
                    }

                    Scalar::Native peerSignature = GetMandatoryParameter<Scalar::Native>(TxParameterID::PeerSignature, subTxID);
                    auto peerPublicExcess = GetMandatoryParameter<Point::Native>(TxParameterID::PeerPublicExcess, subTxID);

                    Point::Native pt = Context::get().G * peerSignature;

                    pt += peerPublicExcess * challenge;
                    pt += peerPublicNonce;
                    assert(!(pt == Zero));

                    Point secretPublicKey;
                    pt.Export(secretPublicKey);

                    SetParameter(TxParameterID::AtomicSwapSecretPublicKey, secretPublicKey, subTxID);
                }

                SetState(SubTxState::Constructed, subTxID);
                return SubTxState::Constructed;
            }
            else
            {
                // Send BTC side partial sign with secret
                auto partialSign = builder->GetPartialSignature();
                Scalar secretPrivateKey;
                GetParameter(TxParameterID::AtomicSwapSecretPrivateKey, secretPrivateKey.m_Value, SubTxIndex::BEAM_REDEEM_TX);
                partialSign += secretPrivateKey;

                SetTxParameter msg;
                msg.AddParameter(TxParameterID::SubTxIndex, builder->GetSubTxID())
                    .AddParameter(TxParameterID::PeerSignature, partialSign);

                if (!SendTxParameters(std::move(msg)))
                {
                    OnFailed(TxFailureReason::FailedToSendParameters, false);
                    return subTxState;
                }
            }
        }

        if (!builder->IsPeerSignatureValid())
        {
            OnSubTxFailed(TxFailureReason::InvalidPeerSignature, subTxID, true);
            return subTxState;
        }

        builder->FinalizeSignature();

        SetState(SubTxState::Constructed, subTxID);
        subTxState = SubTxState::Constructed;

        if (isTxOwner)
        {
            auto transaction = builder->CreateTransaction();
            TxBase::Context::Params pars;
            TxBase::Context context(pars);
            context.m_Height.m_Min = builder->GetMinHeight();
            if (!transaction->IsValid(context))
            {
                OnSubTxFailed(TxFailureReason::InvalidTransaction, subTxID, true);
                return subTxState;
            }
            resultTx = transaction;
        }

        return subTxState;
    }

    bool AtomicSwapTransaction::SendSubTx(Transaction::Ptr transaction, SubTxID subTxID)
    {
    	uint8_t nRegistered = proto::TxStatus::Unspecified;
        if (!GetParameter(TxParameterID::TransactionRegistered, nRegistered, subTxID))
        {
            GetGateway().register_tx(GetTxID(), transaction, subTxID);
            return false;
        }

        if (proto::TxStatus::Ok != nRegistered) // we have to ensure that this transaction hasn't already added to blockchain)
        {
            Height lastUnconfirmedHeight = 0;
            if (GetParameter(TxParameterID::KernelUnconfirmedHeight, lastUnconfirmedHeight, subTxID) && lastUnconfirmedHeight > 0)
            {
                OnSubTxFailed(TxFailureReason::FailedToRegister, subTxID, subTxID == SubTxIndex::BEAM_LOCK_TX);
                return false;
            }
        }

        return true;
    }

    bool AtomicSwapTransaction::IsBeamLockTimeExpired() const
    {
        Height refundMinHeight = MaxHeight;
        GetParameter(TxParameterID::MinHeight, refundMinHeight, SubTxIndex::BEAM_REFUND_TX);

        Block::SystemState::Full state;

        return GetTip(state) && state.m_Height > refundMinHeight;
    }

    bool AtomicSwapTransaction::IsBeamRedeemTxRegistered() const
    {
        uint8_t nRegistered = proto::TxStatus::Unspecified;
        return GetParameter(TxParameterID::TransactionRegistered, nRegistered, SubTxIndex::BEAM_REDEEM_TX);
    }

    bool AtomicSwapTransaction::IsSafeToSendBeamRedeemTx() const
    {
        Height minHeight = MaxHeight;
        GetParameter(TxParameterID::MinHeight, minHeight, SubTxIndex::BEAM_LOCK_TX);

        Block::SystemState::Full state;

        return GetTip(state) && state.m_Height < (minHeight + kMaxSentTimeOfBeamRedeemInBlocks);
    }

    bool AtomicSwapTransaction::CompleteSubTx(SubTxID subTxID)
    {
        Height hProof = 0;
        GetParameter(TxParameterID::KernelProofHeight, hProof, subTxID);
        if (!hProof)
        {
            Merkle::Hash kernelID = GetMandatoryParameter<Merkle::Hash>(TxParameterID::KernelID, subTxID);
            GetGateway().confirm_kernel(GetTxID(), kernelID, subTxID);
            return false;
        }

        if (SubTxIndex::BEAM_REFUND_TX == subTxID)
        {
            // store Coin in DB
            auto amount = GetMandatoryParameter<Amount>(TxParameterID::Amount, subTxID);
            Coin withdrawUtxo(amount);

            withdrawUtxo.m_createTxId = GetTxID();
            withdrawUtxo.m_ID = GetMandatoryParameter<Coin::ID>(TxParameterID::SharedCoinID, subTxID);

            GetWalletDB()->saveCoin(withdrawUtxo);
        }

        SetCompletedTxCoinStatuses(hProof);

        return true;
    }

    bool AtomicSwapTransaction::GetKernelFromChain(SubTxID subTxID) const
    {
        Height hProof = 0;
        GetParameter(TxParameterID::KernelProofHeight, hProof, subTxID);

        if (!hProof)
        {
            Merkle::Hash kernelID = GetMandatoryParameter<Merkle::Hash>(TxParameterID::KernelID, SubTxIndex::BEAM_REDEEM_TX);
            GetGateway().get_kernel(GetTxID(), kernelID, subTxID);
            return false;
        }

        return true;
    }

    Amount AtomicSwapTransaction::GetAmount() const
    {
        if (!m_Amount.is_initialized())
        {
            m_Amount = GetMandatoryParameter<Amount>(TxParameterID::Amount);
        }
        return *m_Amount;
    }

    bool AtomicSwapTransaction::IsSender() const
    {
        if (!m_IsSender.is_initialized())
        {
            m_IsSender = GetMandatoryParameter<bool>(TxParameterID::IsSender);
        }
        return *m_IsSender;
    }

    bool AtomicSwapTransaction::IsBeamSide() const
    {
        if (!m_IsBeamSide.is_initialized())
        {
            bool isBeamSide = false;
            GetParameter(TxParameterID::AtomicSwapIsBeamSide, isBeamSide);
            m_IsBeamSide = isBeamSide;
        }
        return *m_IsBeamSide;
    }

    void AtomicSwapTransaction::SendInvitation()
    {
        auto swapPublicKey = GetMandatoryParameter<std::string>(TxParameterID::AtomicSwapPublicKey);
        auto swapLockTime = GetMandatoryParameter<Timestamp>(TxParameterID::AtomicSwapExternalLockTime);
        Height beamLockTxMinHeight = GetMandatoryParameter<Height>(TxParameterID::MinHeight, SubTxIndex::BEAM_LOCK_TX);

        // send invitation
        SetTxParameter msg;
        msg.AddParameter(TxParameterID::PeerProtoVersion, s_ProtoVersion)
            .AddParameter(TxParameterID::AtomicSwapPeerPublicKey, swapPublicKey)
            .AddParameter(TxParameterID::AtomicSwapExternalLockTime, swapLockTime)
            .AddParameter(TxParameterID::SubTxIndex, SubTxIndex::BEAM_LOCK_TX)
            .AddParameter(TxParameterID::MinHeight, beamLockTxMinHeight);

        if (!SendTxParameters(std::move(msg)))
        {
            OnFailed(TxFailureReason::FailedToSendParameters, false);
        }
    }

    void AtomicSwapTransaction::SendExternalTxDetails()
    {
        SetTxParameter msg;
        m_secondSide->AddTxDetails(msg);

        if (!SendTxParameters(std::move(msg)))
        {
            OnFailed(TxFailureReason::FailedToSendParameters, false);
        }
    }

    void AtomicSwapTransaction::SendLockTxInvitation(const LockTxBuilder& lockBuilder)
    {
        auto swapPublicKey = GetMandatoryParameter<std::string>(TxParameterID::AtomicSwapPublicKey);

        SetTxParameter msg;
        msg.AddParameter(TxParameterID::PeerProtoVersion, s_ProtoVersion)
            .AddParameter(TxParameterID::AtomicSwapPeerPublicKey, swapPublicKey)
            .AddParameter(TxParameterID::SubTxIndex, SubTxIndex::BEAM_LOCK_TX)
            .AddParameter(TxParameterID::Fee, lockBuilder.GetFee())
            .AddParameter(TxParameterID::PeerPublicExcess, lockBuilder.GetPublicExcess())
            .AddParameter(TxParameterID::PeerPublicNonce, lockBuilder.GetPublicNonce())
            .AddParameter(TxParameterID::PeerSharedBulletProofPart2, lockBuilder.GetRangeProofInitialPart2())
            .AddParameter(TxParameterID::PeerPublicSharedBlindingFactor, lockBuilder.GetPublicSharedBlindingFactor());

        if (!SendTxParameters(std::move(msg)))
        {
            OnFailed(TxFailureReason::FailedToSendParameters, false);
        }
    }

    void AtomicSwapTransaction::SendLockTxConfirmation(const LockTxBuilder& lockBuilder)
    {
        auto bulletProof = lockBuilder.GetSharedProof();

        SetTxParameter msg;
        msg.AddParameter(TxParameterID::PeerProtoVersion, s_ProtoVersion)
            .AddParameter(TxParameterID::SubTxIndex, SubTxIndex::BEAM_LOCK_TX)
            .AddParameter(TxParameterID::PeerPublicExcess, lockBuilder.GetPublicExcess())
            .AddParameter(TxParameterID::PeerPublicNonce, lockBuilder.GetPublicNonce())
            .AddParameter(TxParameterID::PeerSignature, lockBuilder.GetPartialSignature())
            .AddParameter(TxParameterID::PeerOffset, lockBuilder.GetOffset())
            .AddParameter(TxParameterID::PeerSharedBulletProofPart2, lockBuilder.GetRangeProofInitialPart2())
            .AddParameter(TxParameterID::PeerSharedBulletProofPart3, bulletProof.m_Part3)
            .AddParameter(TxParameterID::PeerPublicSharedBlindingFactor, lockBuilder.GetPublicSharedBlindingFactor());

        if (!SendTxParameters(std::move(msg)))
        {
            OnFailed(TxFailureReason::FailedToSendParameters, false);
        }
    }

    void AtomicSwapTransaction::SendSharedTxInvitation(const BaseTxBuilder& builder)
    {
        SetTxParameter msg;
        msg.AddParameter(TxParameterID::SubTxIndex, builder.GetSubTxID())
            .AddParameter(TxParameterID::Amount, builder.GetAmount())
            .AddParameter(TxParameterID::Fee, builder.GetFee())
            .AddParameter(TxParameterID::MinHeight, builder.GetMinHeight())
            .AddParameter(TxParameterID::PeerPublicExcess, builder.GetPublicExcess())
            .AddParameter(TxParameterID::PeerPublicNonce, builder.GetPublicNonce());
    
        if (!SendTxParameters(std::move(msg)))
        {
            OnFailed(TxFailureReason::FailedToSendParameters, false);
        }
    }

    void AtomicSwapTransaction::ConfirmSharedTxInvitation(const BaseTxBuilder& builder)
    {
        SetTxParameter msg;
        msg.AddParameter(TxParameterID::SubTxIndex, builder.GetSubTxID())
            .AddParameter(TxParameterID::PeerPublicExcess, builder.GetPublicExcess())
            .AddParameter(TxParameterID::PeerSignature, builder.GetPartialSignature())
            .AddParameter(TxParameterID::PeerPublicNonce, builder.GetPublicNonce())
            .AddParameter(TxParameterID::PeerOffset, builder.GetOffset());

        if (!SendTxParameters(std::move(msg)))
        {
            OnFailed(TxFailureReason::FailedToSendParameters, false);
        }
    }

    void AtomicSwapTransaction::SendQuickRefundPrivateKey()
    {
        NoLeak<uintBig> secretPrivateKey;

        if (GetParameter(TxParameterID::AtomicSwapPrivateKey, secretPrivateKey.V))
        {
            LOG_DEBUG() << GetTxID() << " send additional info for quick refund";

            SetTxParameter msg;

            // send our private key of redeem tx. we are good :)
            msg.AddParameter(TxParameterID::AtomicSwapPeerPrivateKey, secretPrivateKey.V);
            SendTxParameters(std::move(msg));
        }
    }

    void AtomicSwapTransaction::OnSubTxFailed(TxFailureReason reason, SubTxID subTxID, bool notify)
    {
        TxFailureReason previousReason;

        if (GetParameter(TxParameterID::InternalFailureReason, previousReason, subTxID) && previousReason == reason)
        {
            return;
        }

        LOG_ERROR() << GetTxID() << "[" << subTxID << "]" << " Failed. " << GetFailureMessage(reason);

        SetParameter(TxParameterID::InternalFailureReason, reason, false, subTxID);
        OnFailed(TxFailureReason::SubTxFailed, notify);
    }

    void AtomicSwapTransaction::CheckSubTxFailures()
    {
        State state = GetState(kDefaultSubTxID);
        TxFailureReason reason = TxFailureReason::Unknown;

        if ((state == State::Initial ||
            state == State::HandlingContractTX) && GetParameter(TxParameterID::InternalFailureReason, reason, SubTxIndex::LOCK_TX))
        {
            OnFailed(reason, true);
        }
    }

    void AtomicSwapTransaction::ExtractSecretPrivateKey()
    {
        auto subTxID = SubTxIndex::BEAM_REDEEM_TX;
        TxKernelStd::Ptr kernel = GetMandatoryParameter<TxKernelStd::Ptr>(TxParameterID::Kernel, subTxID);

        SharedTxBuilder builder{ *this, subTxID };
        builder.GetSharedParameters();
        builder.GetInitialTxParams();
        builder.GetPeerPublicExcessAndNonce();
        builder.GenerateNonce();
        builder.CreateKernel();
        if (builder.SignSender(false, false))
            return;

        Scalar::Native peerSignature = GetMandatoryParameter<Scalar::Native>(TxParameterID::PeerSignature, subTxID);
        Scalar::Native partialSignature = builder.GetPartialSignature();

        Scalar::Native fullSignature;
        fullSignature.Import(kernel->m_Signature.m_k);
        fullSignature = -fullSignature;
        Scalar::Native secretPrivateKeyNative = peerSignature + partialSignature;
        secretPrivateKeyNative += fullSignature;

        Scalar secretPrivateKey;
        secretPrivateKeyNative.Export(secretPrivateKey);

        SetParameter(TxParameterID::AtomicSwapSecretPrivateKey, secretPrivateKey.m_Value, false, BEAM_REDEEM_TX);
    }

>>>>>>> 776242c4
} // namespace<|MERGE_RESOLUTION|>--- conflicted
+++ resolved
@@ -1,4 +1,3 @@
-<<<<<<< HEAD
 // Copyright 2018 The Beam Team
 //
 // Licensed under the Apache License, Version 2.0 (the "License");
@@ -1434,7 +1433,7 @@
             return false;
         }
 
-        if (proto::TxStatus::InvalidContext == nRegistered) // we have to ensure that this transaction hasn't already added to blockchain)
+        if (proto::TxStatus::Ok != nRegistered) // we have to ensure that this transaction hasn't already added to blockchain)
         {
             Height lastUnconfirmedHeight = 0;
             if (GetParameter(TxParameterID::KernelUnconfirmedHeight, lastUnconfirmedHeight, subTxID) && lastUnconfirmedHeight > 0)
@@ -1442,11 +1441,6 @@
                 OnSubTxFailed(TxFailureReason::FailedToRegister, subTxID, subTxID == SubTxIndex::BEAM_LOCK_TX);
                 return false;
             }
-        }
-        else if (proto::TxStatus::Ok != nRegistered)
-        {
-            OnSubTxFailed(TxFailureReason::FailedToRegister, subTxID, subTxID == SubTxIndex::BEAM_LOCK_TX);
-            return false;
         }
 
         return true;
@@ -1725,1597 +1719,4 @@
         SetParameter(TxParameterID::AtomicSwapSecretPrivateKey, secretPrivateKey.m_Value, false, BEAM_REDEEM_TX);
     }
 
-=======
-// Copyright 2018 The Beam Team
-//
-// Licensed under the Apache License, Version 2.0 (the "License");
-// you may not use this file except in compliance with the License.
-// You may obtain a copy of the License at
-//
-//    http://www.apache.org/licenses/LICENSE-2.0
-//
-// Unless required by applicable law or agreed to in writing, software
-// distributed under the License is distributed on an "AS IS" BASIS,
-// WITHOUT WARRANTIES OR CONDITIONS OF ANY KIND, either express or implied.
-// See the License for the specific language governing permissions and
-// limitations under the License.
-
-#include "swap_transaction.h"
-
-#include "bitcoin/bitcoin.hpp"
-
-#include "lock_tx_builder.h"
-#include "shared_tx_builder.h"
-#include "bridges/bitcoin/bitcoin_side.h"
-#include "wallet/core/wallet.h"
-
-using namespace ECC;
-
-namespace beam::wallet
-{
-    template <typename T>
-    boost::optional<T> GetTxParameterAsOptional(const BaseTransaction& tx, TxParameterID paramID, SubTxID subTxID = kDefaultSubTxID)
-    {
-        if (T value{}; tx.GetParameter(paramID, value, subTxID))
-        {
-            return value;
-        }
-        return boost::optional<T>();
-    }
-
-    bool IsCommonTxParameterExternalSettable(TxParameterID paramID, const boost::optional<bool>& isInitiator)
-    {
-        switch (paramID)
-        {
-            case TxParameterID::AtomicSwapExternalLockTime:
-                return isInitiator && !*isInitiator;
-            case TxParameterID::PeerProtoVersion:
-            case TxParameterID::AtomicSwapPeerPublicKey:
-            case TxParameterID::FailureReason:
-            case TxParameterID::AtomicSwapPeerPrivateKey:
-                return true;
-            default:
-                return false;
-        }
-    }
-
-    bool IsBeamLockTxParameterExternalSettable(TxParameterID paramID, const boost::optional<bool>& isBeamSide, const boost::optional<bool>& isInitiator)
-    {
-        switch (paramID)
-        {
-            case TxParameterID::MinHeight:
-                return isInitiator && !isInitiator.get();
-            case TxParameterID::Fee:
-                return isBeamSide && !isBeamSide.get();
-            case TxParameterID::PeerSignature:
-            case TxParameterID::PeerOffset:
-            case TxParameterID::PeerSharedBulletProofPart3:
-                return isBeamSide && isBeamSide.get();
-            case TxParameterID::PeerMaxHeight:
-            case TxParameterID::PeerPublicNonce:
-            case TxParameterID::PeerPublicExcess:
-            case TxParameterID::PeerSharedBulletProofPart2:
-            case TxParameterID::PeerPublicSharedBlindingFactor:
-                return true;
-            default:
-                return false;
-        }
-    }
-
-    bool IsBeamWithdrawTxParameterExternalSettable(TxParameterID paramID, SubTxID subTxID, const boost::optional<bool>& isBeamSide)
-    {
-        boost::optional<bool> isTxOwner;
-        if (isBeamSide)
-        {
-            isTxOwner = (isBeamSide.get() && (SubTxIndex::BEAM_REFUND_TX == subTxID)) || (!isBeamSide.get() && (SubTxIndex::BEAM_REDEEM_TX == subTxID));
-        }
-
-        switch (paramID)
-        {
-            case TxParameterID::Amount:
-            case TxParameterID::Fee:
-            case TxParameterID::MinHeight:
-                return isTxOwner && !isTxOwner.get();
-            case TxParameterID::PeerOffset:
-                return isTxOwner && isTxOwner.get();
-            case TxParameterID::PeerPublicExcess:
-            case TxParameterID::PeerPublicNonce:
-            case TxParameterID::PeerSignature:
-                return true;
-            default:
-                return false;
-        }
-    }
-
-    ///
-    AtomicSwapTransaction::WrapperSecondSide::WrapperSecondSide(ISecondSideProvider& gateway, BaseTransaction& tx)
-        : m_gateway(gateway)
-        , m_tx(tx)
-    {
-    }
-
-    SecondSide::Ptr AtomicSwapTransaction::WrapperSecondSide::operator -> ()
-    {
-        return GetSecondSide();
-    }
-
-    SecondSide::Ptr AtomicSwapTransaction::WrapperSecondSide::GetSecondSide()
-    {
-        if (!m_secondSide)
-        {
-            m_secondSide = m_gateway.GetSecondSide(m_tx);
-
-            if (!m_secondSide)
-            {
-                throw UninitilizedSecondSide();
-            }
-        }
-
-        return m_secondSide;
-    }
-
-    ////////////
-    // Creator
-    AtomicSwapTransaction::Creator::Creator(IWalletDB::Ptr walletDB)
-        : m_walletDB(walletDB)
-    {
-
-    }
-
-    void AtomicSwapTransaction::Creator::RegisterFactory(AtomicSwapCoin coinType, ISecondSideFactory::Ptr factory)
-    {
-        m_factories.emplace(coinType, factory);
-    }
-
-    BaseTransaction::Ptr AtomicSwapTransaction::Creator::Create(INegotiatorGateway& gateway
-                                                              , IWalletDB::Ptr walletDB
-                                                              , const TxID& txID)
-    {
-        return BaseTransaction::Ptr(new AtomicSwapTransaction(gateway, walletDB, txID, *this));
-    }
-
-    SecondSide::Ptr AtomicSwapTransaction::Creator::GetSecondSide(BaseTransaction& tx)
-    {
-        AtomicSwapCoin coinType = tx.GetMandatoryParameter<AtomicSwapCoin>(TxParameterID::AtomicSwapCoin);
-        auto it = m_factories.find(coinType);
-        if (it == m_factories.end())
-        {
-            throw SecondSideFactoryNotRegisteredException();
-        }
-        bool isBeamSide = tx.GetMandatoryParameter<bool>(TxParameterID::AtomicSwapIsBeamSide);
-        return it->second->CreateSecondSide(tx, isBeamSide);
-    }
-
-    TxParameters AtomicSwapTransaction::Creator::CheckAndCompleteParameters(const TxParameters& parameters)
-    {
-        auto peerID = parameters.GetParameter<WalletID>(TxParameterID::PeerID);
-        if (peerID)
-        {
-            auto receiverAddr = m_walletDB->getAddress(*peerID);
-            if (receiverAddr && receiverAddr->isOwn())
-            {
-                LOG_INFO() << "Failed to initiate the atomic swap. Not able to use own address as receiver's.";
-                throw FailToStartSwapException();
-            }
-        }
-        return parameters;
-    }
-
-    AtomicSwapTransaction::AtomicSwapTransaction(INegotiatorGateway& gateway
-                                               , IWalletDB::Ptr walletDB
-                                               , const TxID& txID
-                                               , ISecondSideProvider& secondSideProvider)
-        : BaseTransaction(gateway, walletDB, txID)
-        , m_secondSide(secondSideProvider, *this)
-    {
-    }
-
-    bool AtomicSwapTransaction::CanCancel() const
-    {
-        State state = GetState(kDefaultSubTxID);
-
-        switch (state)
-        {
-        case State::HandlingContractTX:
-            if (!IsBeamSide())
-            {
-                break;
-            }
-        case State::Initial:
-        case State::BuildingBeamLockTX:
-        case State::BuildingBeamRedeemTX:
-        case State::BuildingBeamRefundTX:
-        {
-            return true;
-        }
-        default:
-            break;
-        }
-
-        return false;
-    }
-
-    void AtomicSwapTransaction::Cancel()
-    {
-        if (CanCancel())
-        {
-            SetNextState(State::Canceled);
-            return;
-        }
-
-        LOG_INFO() << GetTxID() << " You cannot cancel transaction in state: " << static_cast<int>(GetState(kDefaultSubTxID));
-    }
-
-    bool AtomicSwapTransaction::Rollback(Height height)
-    {
-        Height proofHeight = 0;
-        bool isRolledback = false;
-
-        if (IsBeamSide())
-        {
-            if (GetParameter(TxParameterID::KernelProofHeight, proofHeight, SubTxIndex::BEAM_REFUND_TX)
-                && proofHeight > height)
-            {
-                SetParameter(TxParameterID::KernelProofHeight, Height(0), false, SubTxIndex::BEAM_REFUND_TX);
-                SetParameter(TxParameterID::KernelUnconfirmedHeight, Height(0), false, SubTxIndex::BEAM_REFUND_TX);
-
-                SetState(State::SendingBeamRefundTX);
-                isRolledback = true;
-            }
-
-            if (GetParameter(TxParameterID::KernelProofHeight, proofHeight, SubTxIndex::BEAM_LOCK_TX)
-                && proofHeight > height)
-            {
-                SetParameter(TxParameterID::KernelProofHeight, Height(0), false, SubTxIndex::BEAM_LOCK_TX);
-                SetParameter(TxParameterID::KernelUnconfirmedHeight, Height(0), false, SubTxIndex::BEAM_LOCK_TX);
-
-                SetState(State::SendingBeamLockTX);
-                isRolledback = true;
-            }
-        }
-        else
-        {
-            if (GetParameter(TxParameterID::KernelProofHeight, proofHeight, SubTxIndex::BEAM_REDEEM_TX) 
-                && proofHeight > height)
-            {
-                SetParameter(TxParameterID::KernelProofHeight, Height(0), false, SubTxIndex::BEAM_REDEEM_TX);
-                SetParameter(TxParameterID::KernelUnconfirmedHeight, Height(0), false, SubTxIndex::BEAM_REDEEM_TX);
-
-                SetState(State::SendingBeamRedeemTX);
-                isRolledback = true;
-            }
-        }
-
-        if (isRolledback)
-        {
-            UpdateTxDescription(TxStatus::InProgress);
-        }
-
-        return isRolledback;
-    }
-
-    bool AtomicSwapTransaction::IsTxParameterExternalSettable(TxParameterID paramID, SubTxID subTxID) const
-    {
-        switch (subTxID)
-        {
-            case kDefaultSubTxID:
-            {
-                auto isInitiator = GetTxParameterAsOptional<bool>(*this, TxParameterID::IsInitiator);
-                return IsCommonTxParameterExternalSettable(paramID, isInitiator);
-            }
-            case SubTxIndex::BEAM_LOCK_TX:
-            {
-                auto isBeamSide = GetTxParameterAsOptional<bool>(*this, TxParameterID::AtomicSwapIsBeamSide);
-                auto isInitiator = GetTxParameterAsOptional<bool>(*this, TxParameterID::IsInitiator);
-                return IsBeamLockTxParameterExternalSettable(paramID, isBeamSide, isInitiator);
-            }
-            case SubTxIndex::BEAM_REDEEM_TX:
-            case SubTxIndex::BEAM_REFUND_TX:
-            {
-                auto isBeamSide = GetTxParameterAsOptional<bool>(*this, TxParameterID::AtomicSwapIsBeamSide);
-                return IsBeamWithdrawTxParameterExternalSettable(paramID, subTxID, isBeamSide);
-            }
-            case SubTxIndex::LOCK_TX:
-            {
-                if (bool isBeamSide = false; GetParameter(TxParameterID::AtomicSwapIsBeamSide, isBeamSide) && isBeamSide)
-                {
-                    return TxParameterID::AtomicSwapExternalTxID == paramID
-                        || TxParameterID::AtomicSwapExternalTxOutputIndex == paramID;
-                }
-                return false;
-            }
-            case SubTxIndex::REDEEM_TX:
-                return false;
-            case SubTxIndex::REFUND_TX:
-                return false;
-            default:
-                assert(false && "unexpected subTxID!");
-                return false;
-        }
-    }
-
-    void AtomicSwapTransaction::SetNextState(State state)
-    {
-        SetState(state);
-        UpdateAsync();
-    }
-
-    TxType AtomicSwapTransaction::GetType() const
-    {
-        return TxType::AtomicSwap;
-    }
-
-    bool AtomicSwapTransaction::IsInSafety() const
-    {
-        auto isRegistered = [this](SubTxID beamSubTxID, SubTxID coinSubTxID)
-        {
-            bool isBeamSide = GetMandatoryParameter<bool>(TxParameterID::AtomicSwapIsBeamSide);
-            uint8_t status = proto::TxStatus::Unspecified;
-            if (GetParameter(TxParameterID::TransactionRegistered, status, isBeamSide ? coinSubTxID : beamSubTxID))
-            {
-                return status == proto::TxStatus::Ok;
-            }
-            return false;
-        };
-
-        State state = GetState(kDefaultSubTxID);
-        switch (state)
-        {
-        case State::Initial:
-        case State::Failed:
-        case State::Canceled:
-        case State::Refunded:
-        case State::CompleteSwap:
-            return true;
-        case State::SendingRedeemTX:
-        case State::SendingBeamRedeemTX:
-            return isRegistered(BEAM_REDEEM_TX, REDEEM_TX);
-        case State::SendingRefundTX:
-        case State::SendingBeamRefundTX:
-            return isRegistered(BEAM_REFUND_TX, REFUND_TX);
-        default:
-            return false;
-        }
-    }
-
-    AtomicSwapTransaction::State AtomicSwapTransaction::GetState(SubTxID subTxID) const
-    {
-        State state = State::Initial;
-        GetParameter(TxParameterID::State, state, subTxID);
-        return state;
-    }
-
-    AtomicSwapTransaction::SubTxState AtomicSwapTransaction::GetSubTxState(SubTxID subTxID) const
-    {
-        SubTxState state = SubTxState::Initial;
-        GetParameter(TxParameterID::State, state, subTxID);
-        return state;
-    }
-
-    Amount AtomicSwapTransaction::GetWithdrawFee() const
-    {
-        // TODO(alex.starun): implement fee calculation
-        return kMinFeeInGroth;
-    }
-
-    void AtomicSwapTransaction::UpdateImpl()
-    {
-        try
-        {
-            CheckSubTxFailures();
-
-            State state = GetState(kDefaultSubTxID);
-            bool isBeamOwner = IsBeamSide();
-
-            switch (state)
-            {
-            case State::Initial:
-            {
-                if (Height responseHeight = MaxHeight; !GetParameter(TxParameterID::PeerResponseHeight, responseHeight))
-                {
-                    Height minHeight = GetMandatoryParameter<Height>(TxParameterID::MinHeight);
-                    Height responseTime = GetMandatoryParameter<Height>(TxParameterID::PeerResponseTime);
-                    SetParameter(TxParameterID::PeerResponseHeight, minHeight + responseTime);
-                }
-
-                // validate Lifetime
-                Height lifeTime = GetMandatoryParameter<Height>(TxParameterID::Lifetime);
-                if (lifeTime > kBeamLockTxLifetimeMax)
-                {
-                    LOG_ERROR() << GetTxID() << "[" << static_cast<SubTxID>(SubTxIndex::BEAM_LOCK_TX) << "] " << "Transaction's lifetime is unacceptable.";
-                    OnSubTxFailed(TxFailureReason::InvalidTransaction, SubTxIndex::BEAM_LOCK_TX, true);
-                    break;
-                }
-
-                if (IsInitiator())
-                {
-                    if (!m_secondSide->Initialize())
-                    {
-                        break;
-                    }
-
-                    m_secondSide->InitLockTime();
-
-                    // Init BEAM_LOCK_TX MinHeight
-                    auto currentHeight = GetWalletDB()->getCurrentHeight();
-                    SetParameter(TxParameterID::MinHeight, currentHeight, false, SubTxIndex::BEAM_LOCK_TX);
-
-                    SendInvitation();
-                    LOG_INFO() << GetTxID() << " Invitation sent.";
-                }
-                else
-                {
-                    // TODO: refactor this
-                    // hack, used for increase refCount!
-                    auto secondSide = m_secondSide.GetSecondSide();
-
-                    Height lockTime = 0;
-                    if (!GetParameter(TxParameterID::AtomicSwapExternalLockTime, lockTime))
-                    {
-                        //we doesn't have an answer from other participant
-                        UpdateOnNextTip();
-                        break;
-                    }
-
-                    if (!secondSide->Initialize())
-                    {
-                        break;
-                    }
-
-                    if (!secondSide->ValidateLockTime())
-                    {
-                        LOG_ERROR() << GetTxID() << "[" << static_cast<SubTxID>(SubTxIndex::LOCK_TX) << "] " << "Lock height is unacceptable.";
-                        OnSubTxFailed(TxFailureReason::InvalidTransaction, SubTxIndex::LOCK_TX, true);
-                        break;
-                    }
-
-                    // validate BEAM_LOCK_TX MinHeight
-                    // mainMinHeight < minHeight < mainPeerResponseHeight
-                    Height mainMinHeight = GetMandatoryParameter<Height>(TxParameterID::MinHeight);
-                    Height mainPeerResponseHeight = GetMandatoryParameter<Height>(TxParameterID::PeerResponseHeight);
-                    auto minHeight = GetMandatoryParameter<Height>(TxParameterID::MinHeight, SubTxIndex::BEAM_LOCK_TX);
-                    if (minHeight < mainMinHeight || minHeight >= mainPeerResponseHeight)
-                    {
-                        OnSubTxFailed(TxFailureReason::MinHeightIsUnacceptable, SubTxIndex::BEAM_LOCK_TX, true);
-                        break;
-                    }
-                }
-
-                // save LifeTime & MaxHeight for BEAM_LOCK_TX
-                Height beamLockTxMaxHeight = GetMandatoryParameter<Height>(TxParameterID::MinHeight, SubTxIndex::BEAM_LOCK_TX) + lifeTime;
-                SetParameter(TxParameterID::Lifetime, lifeTime, false, SubTxIndex::BEAM_LOCK_TX);
-                SetParameter(TxParameterID::MaxHeight, beamLockTxMaxHeight, false, SubTxIndex::BEAM_LOCK_TX);
-
-                SetNextState(State::BuildingBeamLockTX);
-                break;
-            }
-            case State::BuildingBeamLockTX:
-            {
-                auto lockTxState = BuildBeamLockTx();
-                if (lockTxState != SubTxState::Constructed)
-                {
-                    UpdateOnNextTip();
-                    break;
-                }
-                LOG_INFO() << GetTxID() << " Beam LockTX constructed.";
-                SetNextState(State::BuildingBeamRefundTX);
-                break;
-            }
-            case State::BuildingBeamRefundTX:
-            {
-                auto subTxState = BuildBeamWithdrawTx(SubTxIndex::BEAM_REFUND_TX, m_WithdrawTx);
-                if (subTxState != SubTxState::Constructed)
-                    break;
-
-                m_WithdrawTx.reset();
-                LOG_INFO() << GetTxID() << " Beam RefundTX constructed.";
-                SetNextState(State::BuildingBeamRedeemTX);
-                break;
-            }
-            case State::BuildingBeamRedeemTX:
-            {
-                auto subTxState = BuildBeamWithdrawTx(SubTxIndex::BEAM_REDEEM_TX, m_WithdrawTx);
-                if (subTxState != SubTxState::Constructed)
-                    break;
-
-                m_WithdrawTx.reset();
-                LOG_INFO() << GetTxID() << " Beam RedeemTX constructed.";
-                SetNextState(State::HandlingContractTX);
-                break;
-            }
-            case State::HandlingContractTX:
-            {
-                if (!isBeamOwner)
-                {
-                    if (!m_secondSide->HasEnoughTimeToProcessLockTx())
-                    {
-                        OnFailed(NotEnoughTimeToFinishBtcTx, true);
-                        break;
-                    }
-                    
-                    if (!m_secondSide->SendLockTx())
-                        break;
-
-                    SendExternalTxDetails();
-
-                    // Beam LockTx: switch to the state of awaiting for proofs
-                    uint8_t nCode = proto::TxStatus::Ok; // compiler workaround (ref to static const)
-                    SetParameter(TxParameterID::TransactionRegistered, nCode, false, SubTxIndex::BEAM_LOCK_TX);
-                }
-                else
-                {
-                    if (!m_secondSide->ConfirmLockTx())
-                    {
-                        UpdateOnNextTip();
-                        break;
-                    }
-                }
-
-                LOG_INFO() << GetTxID() << " LockTX completed.";
-                SetNextState(State::SendingBeamLockTX);
-                break;
-            }
-            case State::SendingRefundTX:
-            {
-                assert(!isBeamOwner);
-
-                m_WalletDB->deleteCoinsCreatedByTx(GetTxID());
-
-                if (!m_secondSide->IsLockTimeExpired() && !m_secondSide->IsQuickRefundAvailable())
-                {
-                    UpdateOnNextTip();
-                    break;
-                }
-
-                if (!m_secondSide->SendRefund())
-                    break;
-
-                if (!m_secondSide->ConfirmRefundTx())
-                {
-                    UpdateOnNextTip();
-                    break;
-                }
-
-                LOG_INFO() << GetTxID() << " RefundTX completed!";
-                SetNextState(State::Refunded);
-                break;
-            }
-            case State::SendingRedeemTX:
-            {
-                assert(isBeamOwner);
-                if (!m_secondSide->SendRedeem())
-                    break;
-
-                if (!m_secondSide->ConfirmRedeemTx())
-                {
-                    UpdateOnNextTip();
-                    break;
-                }
-
-                LOG_INFO() << GetTxID() << " RedeemTX completed!";
-                SetNextState(State::CompleteSwap);
-                break;
-            }
-            case State::SendingBeamLockTX:
-            {
-                if (!m_LockTx && isBeamOwner)
-                {
-                    BuildBeamLockTx();
-                }
-
-                if (m_LockTx && !SendSubTx(m_LockTx, SubTxIndex::BEAM_LOCK_TX))
-                    break;
-
-                if (!isBeamOwner && m_secondSide->IsLockTimeExpired())
-                {
-                    LOG_INFO() << GetTxID() << " Locktime is expired.";
-                    SetNextState(State::SendingRefundTX);
-                    break;
-                }
-
-                if (!CompleteSubTx(SubTxIndex::BEAM_LOCK_TX))
-                    break;
-
-                LOG_INFO() << GetTxID() << " Beam LockTX completed.";
-                SetNextState(State::SendingBeamRedeemTX);
-                break;
-            }
-            case State::SendingBeamRedeemTX:
-            {
-                if (isBeamOwner)
-                {
-                    UpdateOnNextTip();
-
-                    if (IsBeamLockTimeExpired())
-                    {
-                        // If we already got SecretPrivateKey for RedeemTx, don't send refundTx,
-                        // because it looks like we got rollback and we just should rerun TX's.
-                        NoLeak<uintBig> secretPrivateKey;
-                        if (!GetParameter(TxParameterID::AtomicSwapSecretPrivateKey, secretPrivateKey.V, SubTxIndex::BEAM_REDEEM_TX))
-                        {
-                            Height kernelUnconfirmedHeight = 0;
-                            GetParameter(TxParameterID::KernelUnconfirmedHeight, kernelUnconfirmedHeight, SubTxIndex::BEAM_REDEEM_TX);
-                            Height refundMinHeight = MaxHeight;
-                            GetParameter(TxParameterID::MinHeight, refundMinHeight, SubTxIndex::BEAM_REFUND_TX);
-
-                            if (kernelUnconfirmedHeight > refundMinHeight)
-                            {
-                                LOG_INFO() << GetTxID() << " Beam locktime expired.";
-                                SetNextState(State::SendingBeamRefundTX);
-                                break;
-                            }
-                        }
-                    }
-
-                    // request kernel body for getting secretPrivateKey
-                    if (!GetKernelFromChain(SubTxIndex::BEAM_REDEEM_TX))
-                        break;
-
-                    ExtractSecretPrivateKey();
-
-                    // Redeem second Coin
-                    SetNextState(State::SendingRedeemTX);
-                }
-                else
-                {
-                    if (!IsBeamRedeemTxRegistered() && !IsSafeToSendBeamRedeemTx())
-                    {
-                        LOG_INFO() << GetTxID() << " Not enough time to finish Beam redeem transaction.";
-                        SetNextState(State::SendingRefundTX);
-                        break;
-                    }
-
-                    if (!CompleteBeamWithdrawTx(SubTxIndex::BEAM_REDEEM_TX))
-                        break;
-
-                    LOG_INFO() << GetTxID() << " Beam RedeemTX completed!";
-                    SetNextState(State::CompleteSwap);
-                }
-                break;
-            }
-            case State::SendingBeamRefundTX:
-            {
-                assert(isBeamOwner);
-                if (!IsBeamLockTimeExpired())
-                {
-                    UpdateOnNextTip();
-                    break;
-                }
-
-                if (!CompleteBeamWithdrawTx(SubTxIndex::BEAM_REFUND_TX))
-                    break;
-
-                LOG_INFO() << GetTxID() << " Beam Refund TX completed!";
-
-                SendQuickRefundPrivateKey();
-                SetNextState(State::Refunded);
-                break;
-            }
-            case State::CompleteSwap:
-            {
-                LOG_INFO() << GetTxID() << " Swap completed.";
-                UpdateTxDescription(TxStatus::Completed);
-                GetGateway().on_tx_completed(GetTxID());
-                break;
-            }
-            case State::Canceled:
-            {
-                LOG_INFO() << GetTxID() << " Transaction cancelled.";
-                NotifyFailure(TxFailureReason::Canceled);
-                UpdateTxDescription(TxStatus::Canceled);
-
-                RollbackTx();
-
-                GetGateway().on_tx_completed(GetTxID());
-                break;
-            }
-            case State::Failed:
-            {
-                if (isBeamOwner)
-                {
-                    m_WalletDB->deleteCoinsCreatedByTx(GetTxID());
-                }
-
-                TxFailureReason reason = TxFailureReason::Unknown;
-                if (GetParameter(TxParameterID::FailureReason, reason))
-                {
-                    if (reason == TxFailureReason::Canceled)
-                    {
-                        LOG_ERROR() << GetTxID() << " Swap cancelled. The other side has cancelled the transaction.";
-                    }
-                    else
-                    {
-                        LOG_ERROR() << GetTxID() << " The other side has failed the transaction. Reason: " << GetFailureMessage(reason);
-                    }
-                }
-                else
-                {
-                    LOG_ERROR() << GetTxID() << " Transaction failed.";
-                }
-                UpdateTxDescription(TxStatus::Failed);
-                GetGateway().on_tx_completed(GetTxID());
-                break;
-            }
-
-            case State::Refunded:
-            {
-                LOG_INFO() << GetTxID() << " Swap has not succeeded.";
-                UpdateTxDescription(TxStatus::Failed);
-                GetGateway().on_tx_completed(GetTxID());
-                break;
-            }
-
-            default:
-                break;
-            }
-        }
-        catch (const UninitilizedSecondSide&)
-        {
-        }
-    }
-
-    void AtomicSwapTransaction::RollbackTx()
-    {
-        LOG_INFO() << GetTxID() << " Rollback...";
-
-        GetWalletDB()->rollbackTx(GetTxID());
-    }
-
-    void AtomicSwapTransaction::NotifyFailure(TxFailureReason reason)
-    {
-        SetTxParameter msg;
-        msg.AddParameter(TxParameterID::FailureReason, reason);
-
-        if (IsBeamSide())
-        {
-            State state = GetState(kDefaultSubTxID);
-
-            switch (state)
-            {
-            case State::BuildingBeamLockTX:
-            case State::BuildingBeamRedeemTX:
-            case State::BuildingBeamRefundTX:
-            case State::HandlingContractTX:
-            case State::Canceled:
-            {
-                NoLeak<uintBig> secretPrivateKey;
-
-                if (GetParameter(TxParameterID::AtomicSwapPrivateKey, secretPrivateKey.V))
-                {
-                    LOG_DEBUG() << GetTxID() << " send additional info for quick refund";
-
-                    // send our private key of redeem tx. we are good :)
-                    msg.AddParameter(TxParameterID::AtomicSwapPeerPrivateKey, secretPrivateKey.V);
-                }
-                break;
-            }            
-            default:
-                break;
-            }
-        }
-        SendTxParameters(std::move(msg));
-    }
-
-    void AtomicSwapTransaction::OnFailed(TxFailureReason reason, bool notify)
-    {
-        LOG_ERROR() << GetTxID() << " Failed. " << GetFailureMessage(reason);
-
-        if (reason == TxFailureReason::NoInputs)
-        {
-            NotifyFailure(TxFailureReason::Canceled);
-        }
-        else if (notify)
-        {
-            NotifyFailure(reason);
-        }
-
-        SetParameter(TxParameterID::InternalFailureReason, reason, false);
-
-        State state = GetState(kDefaultSubTxID);
-        bool isBeamSide = IsBeamSide();
-
-        switch (state)
-        {
-        case State::Initial:
-        {
-            break;
-        }
-        case State::BuildingBeamLockTX:
-        case State::BuildingBeamRedeemTX:
-        case State::BuildingBeamRefundTX:
-        {
-            RollbackTx();
-
-            break;
-        }
-        case State::HandlingContractTX:
-        {
-            RollbackTx();
-            
-            break;
-        }
-        case State::SendingBeamLockTX:
-        {
-            if (isBeamSide)
-            {
-                RollbackTx();
-                break;
-            }
-            else
-            {
-                SetNextState(State::SendingRefundTX);
-                return;
-            }
-        }
-        case State::SendingBeamRedeemTX:
-        {
-            if (isBeamSide)
-            {
-                assert(false && "Impossible case!");
-                return;
-            }
-            else
-            {
-                SetNextState(State::SendingRefundTX);
-                return;
-            }
-        }
-        case State::SendingRedeemTX:
-        {            
-            if (isBeamSide)
-            {
-                LOG_ERROR() << GetTxID() << " Unexpected error.";
-                return;
-            }
-            else
-            {
-                assert(false && "Impossible case!");
-                return;
-            }
-            break;
-        }
-        default:
-            return;
-        }
-
-        SetNextState(State::Failed);
-    }
-
-    bool AtomicSwapTransaction::CheckExpired()
-    {
-        TxFailureReason reason = TxFailureReason::Unknown;
-        if (GetParameter(TxParameterID::InternalFailureReason, reason))
-        {
-            return false;
-        }
-
-        TxStatus s = TxStatus::Failed;
-        if (GetParameter(TxParameterID::Status, s)
-            && (s == TxStatus::Failed
-                || s == TxStatus::Canceled
-                || s == TxStatus::Completed))
-        {
-            return false;
-        }
-
-        Height lockTxMaxHeight = MaxHeight;
-        if (!GetParameter(TxParameterID::MaxHeight, lockTxMaxHeight, SubTxIndex::BEAM_LOCK_TX)
-            && !GetParameter(TxParameterID::PeerResponseHeight, lockTxMaxHeight))
-        {
-            return false;
-        }
-
-        uint8_t nRegistered = proto::TxStatus::Unspecified;
-        Merkle::Hash kernelID;
-        if (!GetParameter(TxParameterID::TransactionRegistered, nRegistered, SubTxIndex::BEAM_LOCK_TX)
-            || !GetParameter(TxParameterID::KernelID, kernelID, SubTxIndex::BEAM_LOCK_TX))
-        {
-            Block::SystemState::Full state;
-            if (GetTip(state) && state.m_Height > lockTxMaxHeight)
-            {
-                LOG_INFO() << GetTxID() << " Transaction expired. Current height: " << state.m_Height << ", max kernel height: " << lockTxMaxHeight;
-                OnFailed(TxFailureReason::TransactionExpired, false);
-                return true;
-            }
-        }
-        else
-        {
-            Height lastUnconfirmedHeight = 0;
-            if (GetParameter(TxParameterID::KernelUnconfirmedHeight, lastUnconfirmedHeight, SubTxIndex::BEAM_LOCK_TX) && lastUnconfirmedHeight > 0)
-            {
-                if (lastUnconfirmedHeight >= lockTxMaxHeight)
-                {
-                    LOG_INFO() << GetTxID() << " Transaction expired. Last unconfirmed height: " << lastUnconfirmedHeight << ", max kernel height: " << lockTxMaxHeight;
-                    OnFailed(TxFailureReason::TransactionExpired, false);
-                    return true;
-                }
-            }
-        }
-        return false;
-    }
-
-    bool AtomicSwapTransaction::CheckExternalFailures()
-    {
-        TxFailureReason reason = TxFailureReason::Unknown;
-        if (GetParameter(TxParameterID::FailureReason, reason))
-        {
-            State state = GetState(kDefaultSubTxID);
-
-            switch (state)
-            {
-            case State::Initial:
-            {
-                SetState(State::Failed);
-                break;
-            }
-            case State::BuildingBeamLockTX:
-            case State::BuildingBeamRedeemTX:
-            case State::BuildingBeamRefundTX:
-            {
-                RollbackTx();
-                SetState(State::Failed);
-                break;
-            }
-            case State::HandlingContractTX:
-            {
-                if (IsBeamSide())
-                {
-                    RollbackTx();
-                    SetState(State::Failed);
-                }
-
-                break;
-            }
-            case State::SendingBeamLockTX:
-            {
-                if (!IsBeamSide() && m_secondSide->IsQuickRefundAvailable())
-                {
-                    if (reason == TxFailureReason::Canceled)
-                    {
-                        LOG_ERROR() << GetTxID() << " Swap cancelled. The other side has cancelled the transaction.";
-                    }
-                    else
-                    {
-                        LOG_ERROR() << GetTxID() << " The other side has failed the transaction. Reason: " << GetFailureMessage(reason);
-                    }
-
-                    SetState(State::SendingRefundTX);
-                }
-
-                break;
-            }
-            case State::SendingBeamRedeemTX:
-            case State::SendingRedeemTX:
-            {
-                // nothing
-                break;
-            }
-            default:
-                break;
-            }
-        }
-        return false;
-    }
-
-    bool AtomicSwapTransaction::CompleteBeamWithdrawTx(SubTxID subTxID)
-    {
-        if (!m_WithdrawTx)
-        {
-            BuildBeamWithdrawTx(subTxID, m_WithdrawTx);
-        }
-
-        if (m_WithdrawTx && !SendSubTx(m_WithdrawTx, subTxID))
-        {
-            return false;
-        }
-
-        if (!CompleteSubTx(subTxID))
-        {
-            return false;
-        }
-
-        return true;
-    }
-
-    AtomicSwapTransaction::SubTxState AtomicSwapTransaction::BuildBeamLockTx()
-    {
-        // load state
-        SubTxState lockTxState = SubTxState::Initial;
-        GetParameter(TxParameterID::State, lockTxState, SubTxIndex::BEAM_LOCK_TX);
-
-        bool isBeamOwner = IsBeamSide();
-        Amount fee = 0;
-        // Receiver must get fee along with LockTX invitation, beam owner should have fee
-        if (!GetParameter<Amount>(TxParameterID::Fee, fee, SubTxIndex::BEAM_LOCK_TX))
-        {
-            if (isBeamOwner)
-            {
-                OnSubTxFailed(TxFailureReason::FailedToGetParameter, SubTxIndex::BEAM_LOCK_TX, true);
-            }
-            // else receiver don't have invitation from Beam side
-            return lockTxState;
-        }
-
-        if (!m_pLockBuiler)
-            m_pLockBuiler = std::make_shared<LockTxBuilder>(*this, GetAmount(), fee);
-        LockTxBuilder* lockTxBuilder = m_pLockBuiler.get();
-
-        if (!lockTxBuilder->GetInitialTxParams() && lockTxState == SubTxState::Initial)
-        {
-            if (isBeamOwner)
-            {
-                lockTxBuilder->SelectInputs();
-                lockTxBuilder->AddChange();
-            }
-        }
-
-        bool bI = lockTxBuilder->CreateInputs();
-        bool bO = (isBeamOwner && lockTxBuilder->CreateOutputs());
-        if (bI || bO)
-            return lockTxState;
-
-        lockTxBuilder->GenerateNonce();
-        lockTxBuilder->LoadSharedParameters();
-
-        if (!lockTxBuilder->GetPeerPublicExcessAndNonce())
-        {
-            if (lockTxState == SubTxState::Initial && isBeamOwner)
-            {
-                if (lockTxBuilder->SignSender(true, false))
-                    return lockTxState;
-                SendLockTxInvitation(*lockTxBuilder);
-                SetState(SubTxState::Invitation, SubTxIndex::BEAM_LOCK_TX);
-                lockTxState = SubTxState::Invitation;
-            }
-            return lockTxState;
-        }
-
-        assert(fee);
-        lockTxBuilder->CreateKernel();
-
-        if (isBeamOwner)
-        {
-            if (lockTxBuilder->SignSender(false, false))
-                return lockTxState;
-        }
-        else
-        {
-            if (lockTxBuilder->SignReceiver(false))
-                return lockTxState;
-        }
-
-        if (lockTxState == SubTxState::Initial || lockTxState == SubTxState::Invitation)
-        {
-            if (!lockTxBuilder->CreateSharedUTXOProofPart2(isBeamOwner))
-            {
-                OnSubTxFailed(TxFailureReason::FailedToCreateMultiSig, SubTxIndex::BEAM_LOCK_TX, true);
-                return lockTxState;
-            }
-
-            if (!lockTxBuilder->CreateSharedUTXOProofPart3(isBeamOwner))
-            {
-                OnSubTxFailed(TxFailureReason::FailedToCreateMultiSig, SubTxIndex::BEAM_LOCK_TX, true);
-                return lockTxState;
-            }
-
-            SetState(SubTxState::Constructed, SubTxIndex::BEAM_LOCK_TX);
-            lockTxState = SubTxState::Constructed;
-
-            UpdateTxDescription(TxStatus::InProgress);
-
-            if (!isBeamOwner)
-            {
-                // send part2/part3!
-                SendLockTxConfirmation(*lockTxBuilder);
-                return lockTxState;
-            }
-        }
-
-        if (!lockTxBuilder->GetPeerSignature())
-        {
-            return lockTxState;
-        }
-
-        if (!lockTxBuilder->IsPeerSignatureValid())
-        {
-            OnSubTxFailed(TxFailureReason::InvalidPeerSignature, SubTxIndex::BEAM_LOCK_TX, true);
-            return lockTxState;
-        }
-
-        lockTxBuilder->FinalizeSignature();
-
-        if (isBeamOwner)
-        {
-            assert(lockTxState == SubTxState::Constructed);
-            // Create TX
-            auto transaction = lockTxBuilder->CreateTransaction();
-            TxBase::Context::Params pars;
-            TxBase::Context context(pars);
-            context.m_Height.m_Min = lockTxBuilder->GetMinHeight();
-            if (!transaction->IsValid(context))
-            {
-                OnSubTxFailed(TxFailureReason::InvalidTransaction, SubTxIndex::BEAM_LOCK_TX, true);
-                return lockTxState;
-            }
-
-            m_LockTx = transaction;
-        }
-
-        return lockTxState;
-    }
-
-    AtomicSwapTransaction::SubTxState AtomicSwapTransaction::BuildBeamWithdrawTx(SubTxID subTxID, Transaction::Ptr& resultTx)
-    {
-        SubTxState subTxState = GetSubTxState(subTxID);
-        bool isTxOwner = (IsBeamSide() && (SubTxIndex::BEAM_REFUND_TX == subTxID)) || (!IsBeamSide() && (SubTxIndex::BEAM_REDEEM_TX == subTxID));
-
-        Amount withdrawAmount = 0;
-        Amount withdrawFee = 0;
-        // Peer must get fee and amount along with WithdrawTX invitation, txOwner should have fee
-        if (!GetParameter(TxParameterID::Fee, withdrawFee, subTxID))
-        {
-            if (isTxOwner)
-            {
-                OnSubTxFailed(TxFailureReason::FailedToGetParameter, subTxID, true);
-            }
-            return subTxState;
-        }
-
-        if (!GetParameter(TxParameterID::Amount, withdrawAmount, subTxID))
-        {
-            if (!isTxOwner)
-            {
-                // we don't have invitation from other side
-                return subTxState;
-            }
-            // initialize withdrawAmount
-            withdrawAmount = GetAmount() - withdrawFee;
-            SetParameter(TxParameterID::Amount, withdrawAmount, subTxID);
-        }
-
-        if (!m_pSharedBuiler || (m_pSharedBuiler->GetSubTxID() != subTxID))
-            m_pSharedBuiler = std::make_shared<SharedTxBuilder>(*this, subTxID, withdrawAmount, withdrawFee);
-        SharedTxBuilder* builder = m_pSharedBuiler.get();
-
-        if (!builder->GetSharedParameters())
-        {
-            return subTxState;
-        }
-
-        bool hasInputs = builder->GetInputs();
-        bool hasOutputs = builder->GetOutputs();
-        // send invite to get 
-        if ((!builder->GetInitialTxParams() || !(hasInputs || hasOutputs)) && subTxState == SubTxState::Initial)
-        {
-            builder->InitTx(isTxOwner);
-            {
-                // validate minHeight
-                auto minHeightLockTx = GetMandatoryParameter<Height>(TxParameterID::MinHeight, SubTxIndex::BEAM_LOCK_TX);
-                auto minHeight = builder->GetMinHeight();
-                if ((SubTxIndex::BEAM_REFUND_TX == subTxID && minHeight != minHeightLockTx + kBeamLockTimeInBlocks) ||
-                    (SubTxIndex::BEAM_REDEEM_TX == subTxID && minHeight != minHeightLockTx))
-                {
-                    OnSubTxFailed(TxFailureReason::MinHeightIsUnacceptable, subTxID, true);
-                    return subTxState;
-                }
-            }
-        }
-
-        builder->GenerateNonce();
-        builder->CreateKernel();
-
-        if (!builder->GetPeerPublicExcessAndNonce())
-        {
-            if (subTxState == SubTxState::Initial && isTxOwner)
-            {
-                if (builder->SignSender(true, false))
-                    return subTxState;
-                SendSharedTxInvitation(*builder);
-                SetState(SubTxState::Invitation, subTxID);
-                subTxState = SubTxState::Invitation;
-            }
-            return subTxState;
-        }
-
-
-        if (!builder->GetPeerSignature())
-        {
-            if (subTxState == SubTxState::Initial && !isTxOwner)
-            {
-                if (builder->SignReceiver(false))
-                    return subTxState;
-                // invited participant
-                ConfirmSharedTxInvitation(*builder);
-
-                if (subTxID == SubTxIndex::BEAM_REFUND_TX)
-                {
-                    SetState(SubTxState::Constructed, subTxID);
-                    subTxState = SubTxState::Constructed;
-                }
-            }
-            return subTxState;
-        }
-
-        if (builder->SignSender(false, false))
-            return subTxState;
-
-        if (subTxID == SubTxIndex::BEAM_REDEEM_TX)
-        {
-            if (IsBeamSide())
-            {
-                // save SecretPublicKey
-                {
-                    auto peerPublicNonce = GetMandatoryParameter<Point::Native>(TxParameterID::PeerPublicNonce, subTxID);
-                    Scalar::Native challenge;
-                    {
-                        Point::Native publicNonceNative = builder->GetPublicNonce() + peerPublicNonce;
-
-                        // Signature::get_Challenge(e, m_NoncePub, msg);
-						ECC::Signature sig;
-						sig.m_NoncePub = publicNonceNative;
-						sig.get_Challenge(challenge, builder->GetKernel().m_Internal.m_ID);
-                    }
-
-                    Scalar::Native peerSignature = GetMandatoryParameter<Scalar::Native>(TxParameterID::PeerSignature, subTxID);
-                    auto peerPublicExcess = GetMandatoryParameter<Point::Native>(TxParameterID::PeerPublicExcess, subTxID);
-
-                    Point::Native pt = Context::get().G * peerSignature;
-
-                    pt += peerPublicExcess * challenge;
-                    pt += peerPublicNonce;
-                    assert(!(pt == Zero));
-
-                    Point secretPublicKey;
-                    pt.Export(secretPublicKey);
-
-                    SetParameter(TxParameterID::AtomicSwapSecretPublicKey, secretPublicKey, subTxID);
-                }
-
-                SetState(SubTxState::Constructed, subTxID);
-                return SubTxState::Constructed;
-            }
-            else
-            {
-                // Send BTC side partial sign with secret
-                auto partialSign = builder->GetPartialSignature();
-                Scalar secretPrivateKey;
-                GetParameter(TxParameterID::AtomicSwapSecretPrivateKey, secretPrivateKey.m_Value, SubTxIndex::BEAM_REDEEM_TX);
-                partialSign += secretPrivateKey;
-
-                SetTxParameter msg;
-                msg.AddParameter(TxParameterID::SubTxIndex, builder->GetSubTxID())
-                    .AddParameter(TxParameterID::PeerSignature, partialSign);
-
-                if (!SendTxParameters(std::move(msg)))
-                {
-                    OnFailed(TxFailureReason::FailedToSendParameters, false);
-                    return subTxState;
-                }
-            }
-        }
-
-        if (!builder->IsPeerSignatureValid())
-        {
-            OnSubTxFailed(TxFailureReason::InvalidPeerSignature, subTxID, true);
-            return subTxState;
-        }
-
-        builder->FinalizeSignature();
-
-        SetState(SubTxState::Constructed, subTxID);
-        subTxState = SubTxState::Constructed;
-
-        if (isTxOwner)
-        {
-            auto transaction = builder->CreateTransaction();
-            TxBase::Context::Params pars;
-            TxBase::Context context(pars);
-            context.m_Height.m_Min = builder->GetMinHeight();
-            if (!transaction->IsValid(context))
-            {
-                OnSubTxFailed(TxFailureReason::InvalidTransaction, subTxID, true);
-                return subTxState;
-            }
-            resultTx = transaction;
-        }
-
-        return subTxState;
-    }
-
-    bool AtomicSwapTransaction::SendSubTx(Transaction::Ptr transaction, SubTxID subTxID)
-    {
-    	uint8_t nRegistered = proto::TxStatus::Unspecified;
-        if (!GetParameter(TxParameterID::TransactionRegistered, nRegistered, subTxID))
-        {
-            GetGateway().register_tx(GetTxID(), transaction, subTxID);
-            return false;
-        }
-
-        if (proto::TxStatus::Ok != nRegistered) // we have to ensure that this transaction hasn't already added to blockchain)
-        {
-            Height lastUnconfirmedHeight = 0;
-            if (GetParameter(TxParameterID::KernelUnconfirmedHeight, lastUnconfirmedHeight, subTxID) && lastUnconfirmedHeight > 0)
-            {
-                OnSubTxFailed(TxFailureReason::FailedToRegister, subTxID, subTxID == SubTxIndex::BEAM_LOCK_TX);
-                return false;
-            }
-        }
-
-        return true;
-    }
-
-    bool AtomicSwapTransaction::IsBeamLockTimeExpired() const
-    {
-        Height refundMinHeight = MaxHeight;
-        GetParameter(TxParameterID::MinHeight, refundMinHeight, SubTxIndex::BEAM_REFUND_TX);
-
-        Block::SystemState::Full state;
-
-        return GetTip(state) && state.m_Height > refundMinHeight;
-    }
-
-    bool AtomicSwapTransaction::IsBeamRedeemTxRegistered() const
-    {
-        uint8_t nRegistered = proto::TxStatus::Unspecified;
-        return GetParameter(TxParameterID::TransactionRegistered, nRegistered, SubTxIndex::BEAM_REDEEM_TX);
-    }
-
-    bool AtomicSwapTransaction::IsSafeToSendBeamRedeemTx() const
-    {
-        Height minHeight = MaxHeight;
-        GetParameter(TxParameterID::MinHeight, minHeight, SubTxIndex::BEAM_LOCK_TX);
-
-        Block::SystemState::Full state;
-
-        return GetTip(state) && state.m_Height < (minHeight + kMaxSentTimeOfBeamRedeemInBlocks);
-    }
-
-    bool AtomicSwapTransaction::CompleteSubTx(SubTxID subTxID)
-    {
-        Height hProof = 0;
-        GetParameter(TxParameterID::KernelProofHeight, hProof, subTxID);
-        if (!hProof)
-        {
-            Merkle::Hash kernelID = GetMandatoryParameter<Merkle::Hash>(TxParameterID::KernelID, subTxID);
-            GetGateway().confirm_kernel(GetTxID(), kernelID, subTxID);
-            return false;
-        }
-
-        if (SubTxIndex::BEAM_REFUND_TX == subTxID)
-        {
-            // store Coin in DB
-            auto amount = GetMandatoryParameter<Amount>(TxParameterID::Amount, subTxID);
-            Coin withdrawUtxo(amount);
-
-            withdrawUtxo.m_createTxId = GetTxID();
-            withdrawUtxo.m_ID = GetMandatoryParameter<Coin::ID>(TxParameterID::SharedCoinID, subTxID);
-
-            GetWalletDB()->saveCoin(withdrawUtxo);
-        }
-
-        SetCompletedTxCoinStatuses(hProof);
-
-        return true;
-    }
-
-    bool AtomicSwapTransaction::GetKernelFromChain(SubTxID subTxID) const
-    {
-        Height hProof = 0;
-        GetParameter(TxParameterID::KernelProofHeight, hProof, subTxID);
-
-        if (!hProof)
-        {
-            Merkle::Hash kernelID = GetMandatoryParameter<Merkle::Hash>(TxParameterID::KernelID, SubTxIndex::BEAM_REDEEM_TX);
-            GetGateway().get_kernel(GetTxID(), kernelID, subTxID);
-            return false;
-        }
-
-        return true;
-    }
-
-    Amount AtomicSwapTransaction::GetAmount() const
-    {
-        if (!m_Amount.is_initialized())
-        {
-            m_Amount = GetMandatoryParameter<Amount>(TxParameterID::Amount);
-        }
-        return *m_Amount;
-    }
-
-    bool AtomicSwapTransaction::IsSender() const
-    {
-        if (!m_IsSender.is_initialized())
-        {
-            m_IsSender = GetMandatoryParameter<bool>(TxParameterID::IsSender);
-        }
-        return *m_IsSender;
-    }
-
-    bool AtomicSwapTransaction::IsBeamSide() const
-    {
-        if (!m_IsBeamSide.is_initialized())
-        {
-            bool isBeamSide = false;
-            GetParameter(TxParameterID::AtomicSwapIsBeamSide, isBeamSide);
-            m_IsBeamSide = isBeamSide;
-        }
-        return *m_IsBeamSide;
-    }
-
-    void AtomicSwapTransaction::SendInvitation()
-    {
-        auto swapPublicKey = GetMandatoryParameter<std::string>(TxParameterID::AtomicSwapPublicKey);
-        auto swapLockTime = GetMandatoryParameter<Timestamp>(TxParameterID::AtomicSwapExternalLockTime);
-        Height beamLockTxMinHeight = GetMandatoryParameter<Height>(TxParameterID::MinHeight, SubTxIndex::BEAM_LOCK_TX);
-
-        // send invitation
-        SetTxParameter msg;
-        msg.AddParameter(TxParameterID::PeerProtoVersion, s_ProtoVersion)
-            .AddParameter(TxParameterID::AtomicSwapPeerPublicKey, swapPublicKey)
-            .AddParameter(TxParameterID::AtomicSwapExternalLockTime, swapLockTime)
-            .AddParameter(TxParameterID::SubTxIndex, SubTxIndex::BEAM_LOCK_TX)
-            .AddParameter(TxParameterID::MinHeight, beamLockTxMinHeight);
-
-        if (!SendTxParameters(std::move(msg)))
-        {
-            OnFailed(TxFailureReason::FailedToSendParameters, false);
-        }
-    }
-
-    void AtomicSwapTransaction::SendExternalTxDetails()
-    {
-        SetTxParameter msg;
-        m_secondSide->AddTxDetails(msg);
-
-        if (!SendTxParameters(std::move(msg)))
-        {
-            OnFailed(TxFailureReason::FailedToSendParameters, false);
-        }
-    }
-
-    void AtomicSwapTransaction::SendLockTxInvitation(const LockTxBuilder& lockBuilder)
-    {
-        auto swapPublicKey = GetMandatoryParameter<std::string>(TxParameterID::AtomicSwapPublicKey);
-
-        SetTxParameter msg;
-        msg.AddParameter(TxParameterID::PeerProtoVersion, s_ProtoVersion)
-            .AddParameter(TxParameterID::AtomicSwapPeerPublicKey, swapPublicKey)
-            .AddParameter(TxParameterID::SubTxIndex, SubTxIndex::BEAM_LOCK_TX)
-            .AddParameter(TxParameterID::Fee, lockBuilder.GetFee())
-            .AddParameter(TxParameterID::PeerPublicExcess, lockBuilder.GetPublicExcess())
-            .AddParameter(TxParameterID::PeerPublicNonce, lockBuilder.GetPublicNonce())
-            .AddParameter(TxParameterID::PeerSharedBulletProofPart2, lockBuilder.GetRangeProofInitialPart2())
-            .AddParameter(TxParameterID::PeerPublicSharedBlindingFactor, lockBuilder.GetPublicSharedBlindingFactor());
-
-        if (!SendTxParameters(std::move(msg)))
-        {
-            OnFailed(TxFailureReason::FailedToSendParameters, false);
-        }
-    }
-
-    void AtomicSwapTransaction::SendLockTxConfirmation(const LockTxBuilder& lockBuilder)
-    {
-        auto bulletProof = lockBuilder.GetSharedProof();
-
-        SetTxParameter msg;
-        msg.AddParameter(TxParameterID::PeerProtoVersion, s_ProtoVersion)
-            .AddParameter(TxParameterID::SubTxIndex, SubTxIndex::BEAM_LOCK_TX)
-            .AddParameter(TxParameterID::PeerPublicExcess, lockBuilder.GetPublicExcess())
-            .AddParameter(TxParameterID::PeerPublicNonce, lockBuilder.GetPublicNonce())
-            .AddParameter(TxParameterID::PeerSignature, lockBuilder.GetPartialSignature())
-            .AddParameter(TxParameterID::PeerOffset, lockBuilder.GetOffset())
-            .AddParameter(TxParameterID::PeerSharedBulletProofPart2, lockBuilder.GetRangeProofInitialPart2())
-            .AddParameter(TxParameterID::PeerSharedBulletProofPart3, bulletProof.m_Part3)
-            .AddParameter(TxParameterID::PeerPublicSharedBlindingFactor, lockBuilder.GetPublicSharedBlindingFactor());
-
-        if (!SendTxParameters(std::move(msg)))
-        {
-            OnFailed(TxFailureReason::FailedToSendParameters, false);
-        }
-    }
-
-    void AtomicSwapTransaction::SendSharedTxInvitation(const BaseTxBuilder& builder)
-    {
-        SetTxParameter msg;
-        msg.AddParameter(TxParameterID::SubTxIndex, builder.GetSubTxID())
-            .AddParameter(TxParameterID::Amount, builder.GetAmount())
-            .AddParameter(TxParameterID::Fee, builder.GetFee())
-            .AddParameter(TxParameterID::MinHeight, builder.GetMinHeight())
-            .AddParameter(TxParameterID::PeerPublicExcess, builder.GetPublicExcess())
-            .AddParameter(TxParameterID::PeerPublicNonce, builder.GetPublicNonce());
-    
-        if (!SendTxParameters(std::move(msg)))
-        {
-            OnFailed(TxFailureReason::FailedToSendParameters, false);
-        }
-    }
-
-    void AtomicSwapTransaction::ConfirmSharedTxInvitation(const BaseTxBuilder& builder)
-    {
-        SetTxParameter msg;
-        msg.AddParameter(TxParameterID::SubTxIndex, builder.GetSubTxID())
-            .AddParameter(TxParameterID::PeerPublicExcess, builder.GetPublicExcess())
-            .AddParameter(TxParameterID::PeerSignature, builder.GetPartialSignature())
-            .AddParameter(TxParameterID::PeerPublicNonce, builder.GetPublicNonce())
-            .AddParameter(TxParameterID::PeerOffset, builder.GetOffset());
-
-        if (!SendTxParameters(std::move(msg)))
-        {
-            OnFailed(TxFailureReason::FailedToSendParameters, false);
-        }
-    }
-
-    void AtomicSwapTransaction::SendQuickRefundPrivateKey()
-    {
-        NoLeak<uintBig> secretPrivateKey;
-
-        if (GetParameter(TxParameterID::AtomicSwapPrivateKey, secretPrivateKey.V))
-        {
-            LOG_DEBUG() << GetTxID() << " send additional info for quick refund";
-
-            SetTxParameter msg;
-
-            // send our private key of redeem tx. we are good :)
-            msg.AddParameter(TxParameterID::AtomicSwapPeerPrivateKey, secretPrivateKey.V);
-            SendTxParameters(std::move(msg));
-        }
-    }
-
-    void AtomicSwapTransaction::OnSubTxFailed(TxFailureReason reason, SubTxID subTxID, bool notify)
-    {
-        TxFailureReason previousReason;
-
-        if (GetParameter(TxParameterID::InternalFailureReason, previousReason, subTxID) && previousReason == reason)
-        {
-            return;
-        }
-
-        LOG_ERROR() << GetTxID() << "[" << subTxID << "]" << " Failed. " << GetFailureMessage(reason);
-
-        SetParameter(TxParameterID::InternalFailureReason, reason, false, subTxID);
-        OnFailed(TxFailureReason::SubTxFailed, notify);
-    }
-
-    void AtomicSwapTransaction::CheckSubTxFailures()
-    {
-        State state = GetState(kDefaultSubTxID);
-        TxFailureReason reason = TxFailureReason::Unknown;
-
-        if ((state == State::Initial ||
-            state == State::HandlingContractTX) && GetParameter(TxParameterID::InternalFailureReason, reason, SubTxIndex::LOCK_TX))
-        {
-            OnFailed(reason, true);
-        }
-    }
-
-    void AtomicSwapTransaction::ExtractSecretPrivateKey()
-    {
-        auto subTxID = SubTxIndex::BEAM_REDEEM_TX;
-        TxKernelStd::Ptr kernel = GetMandatoryParameter<TxKernelStd::Ptr>(TxParameterID::Kernel, subTxID);
-
-        SharedTxBuilder builder{ *this, subTxID };
-        builder.GetSharedParameters();
-        builder.GetInitialTxParams();
-        builder.GetPeerPublicExcessAndNonce();
-        builder.GenerateNonce();
-        builder.CreateKernel();
-        if (builder.SignSender(false, false))
-            return;
-
-        Scalar::Native peerSignature = GetMandatoryParameter<Scalar::Native>(TxParameterID::PeerSignature, subTxID);
-        Scalar::Native partialSignature = builder.GetPartialSignature();
-
-        Scalar::Native fullSignature;
-        fullSignature.Import(kernel->m_Signature.m_k);
-        fullSignature = -fullSignature;
-        Scalar::Native secretPrivateKeyNative = peerSignature + partialSignature;
-        secretPrivateKeyNative += fullSignature;
-
-        Scalar secretPrivateKey;
-        secretPrivateKeyNative.Export(secretPrivateKey);
-
-        SetParameter(TxParameterID::AtomicSwapSecretPrivateKey, secretPrivateKey.m_Value, false, BEAM_REDEEM_TX);
-    }
-
->>>>>>> 776242c4
 } // namespace