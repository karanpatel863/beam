--- conflicted
+++ resolved
@@ -367,13 +367,9 @@
         PackedTxParameters m_Parameters;
     };
 
-<<<<<<< HEAD
     using SwapOffer = TxParameters;
 
-    std::optional<TxParameters> ParseParameters(const std::string& text);
-=======
     boost::optional<TxParameters> ParseParameters(const std::string& text);
->>>>>>> b3482052
 
     // Specifies key transaction parameters for interaction with Wallet Clients
     struct TxDescription : public TxParameters
