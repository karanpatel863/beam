<?xml version="1.0" encoding="utf-8"?>
<!DOCTYPE TS>
<TS version="2.1" language="fi" sourcelanguage="en">
<context>
    <name></name>
    <message id="general-beam">
        <source>BEAM</source>
        <translation>BEAM</translation>
    </message>
    <message id="general-groth">
        <source>GROTH</source>
        <translation>GROTH</translation>
    </message>
    <message id="general-comment">
        <source>Comment</source>
        <translation>Kommentti</translation>
    </message>
    <message id="general-contact">
        <source>Contact</source>
        <translation>Yhteystieto</translation>
    </message>
    <message id="general-category">
        <source>Category</source>
        <translation>Luokka</translation>
    </message>
    <message id="general-actions">
        <source>Actions</source>
        <translation>Toiminnot</translation>
    </message>
    <message id="general-address">
        <source>Address</source>
        <translation>Osoite</translation>
    </message>
    <message id="general-exp-date">
        <source>Expiration date</source>
        <translation>Vanhentumisaika</translation>
    </message>
    <message id="general-created">
        <source>Created</source>
        <translation>Luotu</translation>
    </message>
    <message id="general-send">
        <source>Send</source>
        <translation>Lähetä</translation>
    </message>
    <message id="general-amount">
        <source>Amount</source>
        <translation>Summa</translation>
    </message>
    <message id="general-status">
        <source>Status</source>
        <translation>Tila</translation>
    </message>
    <message id="general-cancel">
        <source>Cancel</source>
        <extracomment>Edit addres dialog, cancel button</extracomment>
        <translation>Peruuta</translation>
    </message>
    <message id="general-delete">
        <source>Delete</source>
        <translation>Poista</translation>
    </message>
    <message id="general-receiving">
        <source>receiving</source>
        <translation>vastaanottaa</translation>
    </message>
    <message id="general-sending">
        <source>sending</source>
        <translation>lähettää</translation>
    </message>
    <message id="general-rescan">
        <source>Rescan</source>
        <translation>Skannaa uudelleen</translation>
    </message>
    <message id="general-change-pwd">
        <source>Change wallet password</source>
        <translation>Vaihda lompakon salasana</translation>
    </message>
    <message id="general-pwd-empty-error">
        <source>Please, enter password</source>
        <translation>Kirjoita salasana</translation>
    </message>
    <message id="general-pwd-invalid">
        <source>Invalid password provided</source>
        <translation>Virheellinen salasana</translation>
    </message>
    <message id="general-payment-proof">
        <source>Payment proof</source>
        <translation>Maksutodistus</translation>
    </message>
    <message id="general-close">
        <source>Close</source>
        <translation>Sulje</translation>
    </message>
    <message id="general-details">
        <source>Details</source>
        <translation>Tiedot</translation>
    </message>
    <message id="general-kernel-id">
        <source>Kernel ID</source>
        <translation>Kernel id</translation>
    </message>
    <message id="general-copy">
        <source>Copy</source>
        <translation>Kopioi</translation>
    </message>
    <message id="general-paste">
        <source>Paste</source>
        <translation>Liitä</translation>
    </message>
    <message id="general-fee">
        <source>Transaction fee</source>
        <extracomment>UTXO type fee</extracomment>
        <translation>Siirtomaksu</translation>
    </message>
    <message id="general-ok">
        <source>Ok</source>
        <translation>Ok</translation>
    </message>
    <message id="general-invalid-address">
        <source>Invalid address</source>
        <translation>Virheellinen osoite</translation>
    </message>
    <message id="general-coinbase">
        <source>Coinbase</source>
        <extracomment>UTXO type Coinbase</extracomment>
        <translation>Coinbase</translation>
    </message>
    <message id="general-regular">
        <source>Regular</source>
        <extracomment>UTXO type Regular</extracomment>
        <translation>Normaali</translation>
    </message>
    <message id="general-change">
        <source>Change</source>
        <extracomment>UTXO type Change</extracomment>
        <translation>Vaihda</translation>
    </message>
    <message id="general-treasury">
        <source>Treasury</source>
        <extracomment>UTXO type Treasury</extracomment>
        <translation>Rahasto</translation>
    </message>
    <message id="general-back">
        <source>Back</source>
        <translation>Takaisin</translation>
    </message>
    <message id="general-next">
        <source>Next</source>
        <translation>Seuraava</translation>
    </message>
    <message id="general-create-wallet">
        <source>Create new wallet</source>
        <translation>Luo uusi lompakko</translation>
    </message>
    <message id="general-restore-or-create-wallet">
        <source>Restore wallet or create a new one</source>
        <translation>Palauta vanha lompakko tai luo uusi</translation>
    </message>
    <message id="general-select-db">
        <source>Select the wallet database file</source>
        <translation>Valitse lompakon tietokantatiedosto</translation>
    </message>
    <message id="general-restore-wallet">
        <source>Restore wallet</source>
        <translation>Palauta vanha lompakko</translation>
    </message>
    <message id="general-start-using">
        <source>Start using your wallet</source>
        <translation>Aloita lompakon käyttö</translation>
    </message>
    <message id="general-open-wallet">
        <source>Open my wallet</source>
        <translation>Avaa lompakko</translation>
    </message>
    <message id="general-proceed">
        <source>Proceed</source>
        <extracomment>confirm password dialog, ok button</extracomment>
        <translation>Jatka</translation>
    </message>
    <message id="general-show-in-folder">
        <source>Show in folder</source>
        <translation>Näytä kansiossa</translation>
    </message>
    <message id="general-addr-comment-error">
        <source>Address with the same comment already exists</source>
        <oldsource>Address with same comment already exist</oldsource>
        <translation type="unfinished">Kommentti on jo käytössä toisessa osoitteessa</translation>
    </message>
    <message id="wallet-receive-button">
        <source>Receive</source>
        <translation>Vastaanota</translation>
    </message>
    <message id="wallet-in-progress-title">
        <source>In progress</source>
        <translation>Käsittelyssä</translation>
    </message>
    <message id="wallet-transactions-title">
        <source>Transactions</source>
        <translation>Tapahtumat</translation>
    </message>
    <message id="wallet-verify-payment">
        <source>Verify payment</source>
        <translation>Vahvista maksu</translation>
    </message>
    <message id="wallet-txs-date-time">
        <source>Date | Time</source>
        <translation>Päivämäärä | Aika</translation>
    </message>
    <message id="wallet-txs-copy-addr-cm">
        <source>Copy address</source>
        <translation>Kopioi osoite</translation>
    </message>
    <message id="wallet-txs-delete-message">
        <source>The transaction will be deleted. This operation can not be undone</source>
        <translation>Tapahtuman tiedot poistetaan. Tätä toimintoa ei voida peruuttaa</translation>
    </message>
    <message id="wallet-txs-status-pending">
        <source>pending</source>
        <translation>odottaa</translation>
    </message>
    <message id="wallet-txs-status-waiting-sender">
        <source>waiting for sender</source>
        <translation>odottaa lähettäjää</translation>
    </message>
    <message id="wallet-txs-status-waiting-receiver">
        <source>waiting for receiver</source>
        <translation>odottaa saajaa</translation>
    </message>
    <message id="wallet-txs-status-completed">
        <source>completed</source>
        <translation>valmis</translation>
    </message>
    <message id="wallet-txs-status-received">
        <source>received</source>
        <translation>vastaanotettu</translation>
    </message>
    <message id="wallet-txs-status-sent">
        <source>sent</source>
        <translation>lähetetty</translation>
    </message>
    <message id="wallet-txs-status-cancelled">
        <source>cancelled</source>
        <translation>peruutettu</translation>
    </message>
    <message id="wallet-txs-status-expired">
        <source>expired</source>
        <translation>vanhentunut</translation>
    </message>
    <message id="wallet-txs-status-failed">
        <source>failed</source>
        <translation>epäonnistui</translation>
    </message>
    <message id="wallet-txs-status-unknown">
        <source>unknown</source>
        <translation>tuntematon</translation>
    </message>
    <message id="addresses-tittle">
        <source>Addresses</source>
        <translation>Osoitteet</translation>
    </message>
    <message id="addresses-tab-active">
        <source>My active addresses</source>
        <translation>Omat aktiiviset osoitteet</translation>
    </message>
    <message id="addresses-tab-expired">
        <source>My expired addresses</source>
        <translation>Omat vanhentuneet osoitteet</translation>
    </message>
    <message id="addresses-tab-contacts">
        <source>Contacts</source>
        <translation>Yhteystiedot</translation>
    </message>
    <message id="address-table-cm-show-qr">
        <source>Show QR code</source>
        <extracomment>Entry in adress table context menu to show QR</extracomment>
        <translation>Näytä QR-koodi</translation>
    </message>
    <message id="address-table-cm-edit">
        <source>Edit address</source>
        <extracomment>Entry in adress table context menu to edit</extracomment>
        <translation>Muokkaa osoitetta</translation>
    </message>
    <message id="address-table-cm-delete">
        <source>Delete address</source>
        <extracomment>Entry in adress table context menu to delete</extracomment>
        <translation>Poista osoite</translation>
    </message>
    <message id="address-table-cm-delete-contact">
        <source>Delete contact</source>
        <translation>Poista yhteystieto</translation>
    </message>
    <message id="available-panel-available">
        <source>Available</source>
        <translation>Käytettävissä</translation>
    </message>
    <message id="available-panel-where-to-buy">
        <source>Where to buy BEAM?</source>
        <translation>Mistä ostaa BEAMiä?</translation>
    </message>
    <message id="settings-version">
        <source>Version</source>
        <extracomment>settings tab, version label</extracomment>
        <translation>Versio</translation>
    </message>
    <message id="settings-remote-node-ip-port">
        <source>ip:port</source>
        <extracomment>settings tab, node section, address label</extracomment>
        <translation>IP:portti</translation>
    </message>
    <message id="settings-local-node-run-checkbox">
        <source>Run local node</source>
        <extracomment>settings tab, node section, run node label</extracomment>
        <translation>Käytä laitteen omaa palvelinta (local node)</translation>
    </message>
    <message id="settings-local-node-port">
        <source>Port</source>
        <extracomment>settings tab, node section, port label</extracomment>
        <translation>Portti</translation>
    </message>
    <message id="settings-rescan-confirmation-message">
        <source>Rescan will sync transaction and UTXO data with the latest information on the blockchain. The process might take long time.</source>
        <extracomment>settings tab, confirm rescan dialog message</extracomment>
        <translation>Uudelleenskannaus synkronoi tapahtuma- ja UTXO-tiedot lohkoketjun viimeisimpien tietojen kanssa. Skannaus voi kestää pitkään.</translation>
    </message>
    <message id="settings-general-title">
        <source>General settings</source>
        <extracomment>settings tab, general section, title</extracomment>
        <translation>Yleiset asetukset</translation>
    </message>
    <message id="settings-general-lock-screen">
        <source>Lock screen</source>
        <extracomment>settings tab, general section, lock screen label</extracomment>
        <translation>Lukitusnäyttö</translation>
    </message>
    <message id="settings-general-require-pwd-to-spend">
        <source>Ask password for every sending transaction</source>
        <extracomment>settings tab, general section, ask password to send label</extracomment>
        <translation>Kysy salasanaa aina ennen lähettämistä</translation>
    </message>
    <message id="settings-report-problem-title">
        <source>Report problem</source>
        <extracomment>settings tab, report problem section, title</extracomment>
        <translation>Ilmoita ongelmasta (englanniksi)</translation>
    </message>
    <message id="settings-wallet-location-label">
        <source>Wallet folder location</source>
        <extracomment>settings tab, general section, wallet data folder location label</extracomment>
        <translation>Lompakon tallennuskansion sijainti</translation>
    </message>
    <message id="settings-apply">
        <source>Apply</source>
        <extracomment>settings tab, node section, apply button</extracomment>
        <translation>Käytä</translation>
    </message>
    <message id="logo-description">
        <source>Scalable confidential cryptocurrency</source>
        <translation>Scalable confidential cryptocurrency</translation>
    </message>
    <message id="change-pwd-old-empty">
        <source>Please, enter old password</source>
        <translation>Kirjoita vanha salasanasi</translation>
    </message>
    <message id="change-pwd-new-empty">
        <source>Please, enter new password</source>
        <translation>Anna uusi salasana</translation>
    </message>
    <message id="change-pwd-confirm-empty">
        <source>Please, confirm new password</source>
        <translation>Vahvista uusi salasana</translation>
    </message>
    <message id="change-pwd-new-same-as-old">
        <source>New password cannot be the same as old</source>
        <translation>Uusi salasana ei voi olla sama kuin vanha salasanasi</translation>
    </message>
    <message id="change-pwd-confirm-fail">
        <source>New password doesn&apos;t match the confirm password</source>
        <translation>Salasanat eivät täsmää</translation>
    </message>
    <message id="change-pwd-old-fail">
        <source>The old password you have entered is incorrect</source>
        <translation>Kirjoittamasi vanha salasana on virheellinen</translation>
    </message>
    <message id="change-pwd-old-pwd-label">
        <source>Enter old password</source>
        <translation>Kirjoita vanha salasanasi</translation>
    </message>
    <message id="change-pwd-new-pwd-label">
        <source>Enter new password</source>
        <translation>Anna uusi salasana</translation>
    </message>
    <message id="change-pwd-confirm-pwd-label">
        <source>Confirm new password</source>
        <translation>Vahvista uusi salasana</translation>
    </message>
    <message id="change-pwd-ok">
        <source>Сhange password</source>
        <translation>Vaihda salasana</translation>
    </message>
    <message id="loading-loading">
        <source>Loading wallet...</source>
        <translation>Ladataan lompakkoa...</translation>
    </message>
    <message id="loading-restoring">
        <source>Restoring wallet...</source>
        <translation>Palautetaan lompakkoa...</translation>
    </message>
    <message id="loading-creating">
        <source>Creating wallet...</source>
        <translation>Luodaan lompakkoa...</translation>
    </message>
    <message id="start-open-pwd-invitation">
        <source>Enter your password to access the wallet</source>
        <translation>Kirjoita salasanasi avataksesi lompakon</translation>
    </message>
    <message id="open-show-wallet-button">
        <source>Show my wallet</source>
        <translation>Näytä lompakko</translation>
    </message>
    <message id="edit-addr-title">
        <source>Edit address</source>
        <extracomment>Edit addres dialog title</extracomment>
        <translation>Muokkaa osoitetta</translation>
    </message>
    <message id="edit-addr-addr-id">
        <source>Address ID</source>
        <extracomment>Edit addres dialog, address label</extracomment>
        <translation>Osoitteen id</translation>
    </message>
    <message id="edit-addr-save-button">
        <source>Save</source>
        <extracomment>Edit addres dialog, save button</extracomment>
        <translation>Tallenna</translation>
    </message>
    <message id="payment-info-proof-verification">
        <source>Payment proof verification</source>
        <translation>Maksutodistuksen varmennus</translation>
    </message>
    <message id="payment-info-proof-label">
        <source>Paste your payment proof here</source>
        <translation>Liitä maksutodistuksen koodi tähän</translation>
    </message>
    <message id="payment-info-proof-decode-fail">
        <source>Cannot decode a proof, illegal sequence.</source>
        <translation>Maksutodistusta ei voida käsitellä, virheellinen koodi.</translation>
    </message>
    <message id="payment-info-proof-code-label">
        <source>Code</source>
        <translation>Koodi</translation>
    </message>
    <message id="payment-info-proof-sender-label">
        <source>Sender</source>
        <translation>Lähettäjä</translation>
    </message>
    <message id="payment-info-proof-receiver-label">
        <source>Receiver</source>
        <translation>Saaja</translation>
    </message>
    <message id="payment-info-copy-details-button">
        <source>Copy details</source>
        <translation>Kopioi tiedot</translation>
    </message>
    <message id="payment-info-copy-code-button">
        <source>Copy code</source>
        <translation>Kopioi koodi</translation>
    </message>
    <message id="secondary-panel-maturing">
        <source>Maturing</source>
        <translation type="vanished">Odottaa</translation>
    </message>
    <message id="info-title">
        <source>Info view</source>
        <translation>Info</translation>
    </message>
    <message id="loading-change-settings-button">
        <source>Change settings</source>
        <translation type="vanished">Muuta asetuksia</translation>
    </message>
    <message id="loading-try-again-button">
        <source>Try again</source>
        <translation>Yritä uudelleen</translation>
    </message>
    <message id="notifications-title">
        <source>Notifications view</source>
        <translation>Ilmoitukset</translation>
    </message>
    <message id="status-connecting">
        <source>connecting</source>
        <translation>yhdistetään</translation>
    </message>
    <message id="status-online">
        <source>online</source>
        <translation>yhdistetty</translation>
    </message>
    <message id="status-updating">
        <source>updating</source>
        <translation>päivittää</translation>
    </message>
    <message id="tx-details-title">
        <source>General transaction info</source>
        <translation>Tapahtuman yleiset tiedot</translation>
    </message>
    <message id="tx-details-sending-addr-label">
        <source>Sending address</source>
        <translation>Lähettäjän osoite</translation>
    </message>
    <message id="tx-details-receiving-addr-label">
        <source>Receiving address</source>
        <translation>Vastaanottajan osoite</translation>
    </message>
    <message id="tx-details-error-label">
        <source>Error</source>
        <translation>Virhe</translation>
    </message>
    <message id="settings-report-problem-save-log-button">
        <source>Save wallet logs</source>
        <extracomment>settings tab, report problem section, save logs button</extracomment>
        <translation>Tallenna lompakon lokitiedot</translation>
    </message>
    <message id="settings-rescan-confirmation-message-line-2">
        <source>Are you sure?</source>
        <extracomment>settings tab, confirm rescan dialog additional message</extracomment>
        <translation>Oletko varma?</translation>
    </message>
    <message id="settings-title">
        <source>Settings</source>
        <extracomment>settings tab title</extracomment>
        <translation>Asetukset</translation>
    </message>
    <message id="cant-send-to-expired-message">
        <source>Can&apos;t send to the expired address.</source>
        <translation>Vanhentuneeseen osoitteen ei voida lähettää.</translation>
    </message>
    <message id="send-confirmation-title">
        <source>Confirm transaction details</source>
        <translation>Vahvista maksun tiedot</translation>
    </message>
    <message id="send-confirmation-recipient-label">
        <source>Recipient</source>
        <translation>Saaja</translation>
    </message>
    <message id="send-confirmation-pwd-require-message">
        <source>To broadcast your transaction please enter your password</source>
        <translation>Suorittaaksesi maksutapahtuman kirjoita salasanasi</translation>
    </message>
    <message id="wallet-title">
        <source>Wallet</source>
        <translation>Lompakko</translation>
    </message>
    <message id="wallet-receive-title">
        <source>Receive</source>
        <oldsource>Receive Beam</oldsource>
        <translation type="unfinished">Beamin vastaanottaminen</translation>
    </message>
    <message id="wallet-receive-my-addr-label">
<<<<<<< HEAD
        <source>My address (auto-generated)</source>
        <oldsource>My address</oldsource>
        <translation type="unfinished">Oma osoitteeni</translation>
=======
        <source>My address</source>
        <translation>Oma osoite</translation>
>>>>>>> b8613cac
    </message>
    <message id="wallet-receive-expires-label">
        <source>Expires in</source>
        <oldsource>Expires</oldsource>
        <translation type="unfinished">Vanhentuu</translation>
    </message>
    <message id="wallet-receive-expires-24">
        <source>24 hours</source>
        <translation>24 tuntia</translation>
    </message>
    <message id="wallet-receive-expires-never">
        <source>Never</source>
        <translation>Ei koskaan</translation>
    </message>
    <message id="wallet-receive-qr-label">
        <source>Scan to send</source>
        <translation>Skannaa lähettääksesi</translation>
    </message>
    <message id="wallet-receive-propogate-addr-message">
        <source>Send this address to the sender over an external secure channel</source>
<<<<<<< HEAD
        <translation type="vanished">Lähetä tämä osoite maksun suorittajalle turvallista viestintävälinettä käyttäen</translation>
=======
        <translation>Lähetä tämä osoite siirron suorittajalle turvallista viestintävälinettä käyttäen</translation>
>>>>>>> b8613cac
    </message>
    <message id="invalid-addr-got-it-button">
        <source>Got it</source>
        <translation type="vanished">Selvä</translation>
    </message>
    <message id="send-title">
        <source>Send</source>
        <oldsource>Send Beam</oldsource>
        <translation type="unfinished">Beamin lähettäminen</translation>
    </message>
    <message id="send-send-to-label">
<<<<<<< HEAD
        <source>Transaction token or contact</source>
        <oldsource>Send To</oldsource>
        <translation type="unfinished">Vastaanottaja</translation>
=======
        <source>Send To</source>
        <translation>Saaja</translation>
>>>>>>> b8613cac
    </message>
    <message id="send-contact-placeholder">
        <source>Please specify contact or transaction token</source>
        <oldsource>Please specify contact</oldsource>
        <translation type="unfinished">Määritä yhteystieto</translation>
    </message>
    <message id="send-amount-label">
        <source>Transaction amount</source>
        <translation>Summa</translation>
    </message>
    <message id="send-founds-fail">
        <source>Insufficient funds: you would need %1 to complete the transaction</source>
        <translation>Saldo ei riitä: tarvitset vähintään summan %1 suorittaaksesi maksutapahtuman</translation>
    </message>
    <message id="send-fee-fail">
        <source>The minimum fee is %1 GROTH</source>
        <translation type="vanished">Minimisiirtomaksu on %1 GROTHia</translation>
    </message>
    <message id="send-curency-sub-name">
        <source>GROTH</source>
        <translation type="vanished">GROTH</translation>
    </message>
    <message id="send-remaining-label">
        <source>Remaining</source>
        <translation>Käytettävissä</translation>
    </message>
    <message id="send-send-fail">
        <source>Address %1 is invalid</source>
        <translation type="vanished">Osoite %1 on virheellinen</translation>
    </message>
    <message id="start-restore-confirm-button">
        <source>I agree</source>
        <translation>Hyväksy</translation>
    </message>
    <message id="start-restore-message-line">
        <source>You are trying to restore an existing Beam Wallet. Please notice that if you use your wallet on another device, your balance will be up to date, but  transaction history and addresses will be kept separately on each device.</source>
        <translation>Olet palauttamassa vanhaa lompakkoa. Huomioithan, että jos olet jo käyttänyt lompakkoa toisella laitteella, tapahtumahistoria sekä tallentamasi osoitteet eivät siirry uudelle laitteelle palautuksen yhteydessä. Tapahtumat sekä osoitteet tallennetaan erikseen kullekin laitteelle. Lompakkosi saldo kuitenkin palautetaan ja on käytettävissä ajantasaisena uudessa laitteessa.</translation>
    </message>
    <message id="start-migration-message">
        <source>Your wallet will be migrated to v.</source>
        <translation>Lompakkosi päivitetään uuteen versioon</translation>
    </message>
    <message id="start-migration-button">
        <source>Start auto migration</source>
        <extracomment>migration screen, start auto migration button</extracomment>
        <translation>Aloita automaattinen päivitys</translation>
    </message>
    <message id="start-select-db-thead-name">
        <source>Name</source>
        <translation>Nimi</translation>
    </message>
    <message id="start-select-db-thead-size">
        <source>Size</source>
        <translation>Koko</translation>
    </message>
    <message id="kb-unit">
        <source>kb</source>
        <translation>kb</translation>
    </message>
    <message id="start-select-db-thead-modified">
        <source>Date modified</source>
        <extracomment>start screen, select db for migration, Date modified column title</extracomment>
        <translation>Muokkauspäivämäärä</translation>
    </message>
    <message id="start-create-new-message-line-1">
        <source>Create new wallet with generating seed phrase.</source>
        <translation>Luo uusi lompakko generoimalla seed phrase.</translation>
    </message>
    <message id="start-create-new-message-line-2">
        <source>If you ever lose your device, you will need this phrase to recover your wallet!</source>
        <translation>Mikäli joskus kadotat laitteesi tai salasanasi, tarvitset tämän seed phrasen lompakkosi saldon palauttamiseksi!</translation>
    </message>
    <message id="start-create-new-securiry-note-1">
        <source>Do not let anyone see your seed phrase</source>
        <translation>Älä anna kenenkään nähdä palautusavaintasi</translation>
    </message>
    <message id="start-create-new-securiry-note-2">
        <source>Never type your seed phrase into password managers or elsewhere</source>
        <translation>Älä koskaan tallenna palautusavaintasi salasananhallintaohjelmiin tai muuhunkaan vastaavaan digitaaliseen muotoon</translation>
    </message>
    <message id="start-create-new-securiry-note-3">
        <source>Keep the copies of your seed phrase in a safe place</source>
        <translation>Säilytä kirjoittamiasi kopioita seed phrasestasi turvallisessa paikassa</translation>
    </message>
    <message id="start-generate-seed-phrase-button">
        <source>Generate seed phrase</source>
        <translation>Generoi seed phrase</translation>
    </message>
    <message id="start-generate-seed-phrase-message">
        <source>Your seed phrase is the access key to all the cryptocurrencies in your wallet. Write down the phrase to keep it in a safe or in a locked vault. Without the phrase you will not be able to recover your money.</source>
        <translation>Seed phrase -palautusavaimellasi pääsee käsiksi kaikkeen lompakon varallisuuteen. Tulosta tai kirjoita se huolellisesti ylös, sekä pidä se tallessa esimerkiksi kassakaapissa, pankkiholvissa tai muussa turvallisesti lukitussa tilassa. Ilman seed phrasea et voi palauttaa lompakkosi saldoa tarvittaessa.</translation>
    </message>
    <message id="start-confirm-seed-phrase-button">
        <source>I understand</source>
        <translation>Ymmärrän</translation>
    </message>
    <message id="start-confirm-seed-phrase-message">
        <source>It is strictly recommended to write down the seed phrase on a paper. Storing it in a file makes it prone to cyber attacks and, therefore, less secure.</source>
        <translation>On erittäin suositeltavaa kirjoittaa seed phrase huolellisesti talteen paperille. Jos tallennat seed phrasen laitteellesi tai muulla vastaavalla tavalla digitaalisesti, esimerkiksi pilvipalveluun, se asettaa seed phrasen alttiiksi hakkeroinnille ja vähentää lompakon turvallisuutta.</translation>
    </message>
    <message id="start-check-seed-phrase-message">
        <source>To ensure the seed phrase is written down, please fill-in the specific words below</source>
        <translation>Varmistaaksesi, että seed phrase on kirjoitettu talteen oikein, täytä alla olevat kentät</translation>
    </message>
    <message id="start-restore-message">
        <source>Type in or paste your seed phrase</source>
        <translation>Kirjoita tai liitä seed phrase</translation>
    </message>
    <message id="start-create-pwd-message">
        <source>Create password to access your wallet</source>
        <translation>Luo lompakkoosi uusi salasana</translation>
    </message>
    <message id="start-pwd-label">
        <source>Password</source>
        <translation>Salasana</translation>
    </message>
    <message id="start-create-pwd-confirm-label">
        <source>Confirm password</source>
        <translation>Vahvista salasana</translation>
    </message>
    <message id="start-create-pwd-not-match-error">
        <source>Passwords do not match</source>
        <translation>Salasanat eivät täsmää</translation>
    </message>
    <message id="start-node-title">
        <source>Setup node connectivity</source>
        <translation>Palvelimen (node) asetukset</translation>
    </message>
    <message id="start-node-integrated-radio">
        <source>Run integrated node (recommended)</source>
        <translation>Käytä laitteen omaa palvelinta (integrated node) (suositeltu asetus)</translation>
    </message>
    <message id="start-node-port-label">
        <source>Enter port to listen</source>
        <translation>Aseta palvelimen portti</translation>
    </message>
    <message id="start-node-peer-label">
        <source>Peer</source>
        <translation>Vertaisverkko (peer)</translation>
    </message>
    <message id="start-node-random-radio">
        <source>Connect to random remote node</source>
        <translation>Yhdistä satunnaiseen ulkoiseen palvelimeen (random remote node)</translation>
    </message>
    <message id="start-node-remote-radio">
        <source>Connect to specific remote node</source>
        <translation>Yhdistä tiedossa olevaan ulkoiseen palvelimeen (specific remote node)</translation>
    </message>
    <message id="start-node-port-empty-error">
        <source>Please specify port</source>
        <translation>Määritä portti</translation>
    </message>
    <message id="start-node-port-value-error">
        <source>Port must be a number between 1 and 65535</source>
        <translation>Portin numeron tulee olla välillä 1–65535</translation>
    </message>
    <message id="start-node-peer-empty-error">
        <source>Please specify peer</source>
        <translation>Määritä vertaisverkko</translation>
    </message>
    <message id="start-node-peer-error">
        <source>Incorrect address</source>
        <translation>Virheellinen osoite</translation>
    </message>
    <message id="start-node-empty-error">
        <source>Please specify address of the remote node</source>
        <translation>Määritä ulkoisen palvelimen (remote node) osoite</translation>
    </message>
    <message id="appmodel-failed-start-node">
        <source>Failed to start node. Please check your node configuration</source>
        <translation>Palvelimen (node) käynnistäminen epäonnistui. Ole hyvä ja tarkista palvelimen asetukset</translation>
    </message>
    <message id="wallet-model-node-protocol-error">
        <source>Node protocol error!</source>
        <translation>Virhe: Node protocol error!</translation>
    </message>
    <message id="wallet-model-incompatible-peer-error">
        <source>You are trying to connect to incompatible peer.</source>
        <translation>Yrität liittyä vertaisverkkoon, joka ei ole yhteensopiva.</translation>
    </message>
    <message id="wallet-model-connection-base-error">
        <source>Connection error</source>
        <translation>Yhteysvirhe</translation>
    </message>
    <message id="wallet-model-connection-time-out-error">
        <source>Connection timed out</source>
        <translation>Yhteyden muodostaminen epäonnistui</translation>
    </message>
    <message id="wallet-model-connection-refused-error">
        <source>Cannot connect to node</source>
        <translation>Palvelimeen (node) ei saada yhteyttä</translation>
    </message>
    <message id="wallet-model-connection-host-unreach-error">
        <source>Node is unreachable</source>
        <translation>Palvelimeen (node) ei saada yhteyttä</translation>
    </message>
    <message id="wallet-model-connection-addr-in-use-error">
        <source>The port %1 is already in use. Check if a wallet is already running on this machine or change the port settings.</source>
        <translation>Portti %1 on jo käytössä. Tarkista, onko tällä laitteella jo käytössä oleva lompakko, tai muuta portin asetuksia.</translation>
    </message>
    <message id="wallet-model-time-sync-error">
        <source>System time not synchronized</source>
        <translation>Järjestelmän aika ei yhdenmukainen</translation>
    </message>
    <message id="wallet-model-host-unresolved-error">
        <source>Incorrect node name or no Internet connection.</source>
        <translation>Palvelimen (node) osoite virheellinen tai ei internetyhteyttä.</translation>
    </message>
    <message id="wallet-model-undefined-error">
        <source>Unexpected error!</source>
        <translation>Odottamaton virhe!</translation>
    </message>
    <message id="wallet-model-data-location-error">
        <source>Failed to start wallet. Please check your wallet data location</source>
        <translation>Lompakon käynnistäminen epäonnistui. Ole hyvä ja tarkista tallennuskansion sijainti</translation>
    </message>
    <message id="loading-view-download-blocks">
        <source>Downloading blocks</source>
        <translation>Ladataan lohkoja</translation>
    </message>
    <message id="loading-view-scaning-utxo">
        <source>Scanning UTXO %d/%d</source>
        <translation>Skannataan UTXO %d/%d</translation>
    </message>
    <message id="loading-view-protocol-error">
        <source>Incompatible peer</source>
        <translation>Yhteensopimaton vertaisverkko (peer)</translation>
    </message>
    <message id="loading-view-connection-error">
        <source>Connection error</source>
        <translation>Yhteysvirhe</translation>
    </message>
    <message id="start-view-printer-not-found-error">
        <source>Printer is not found. Please, check your printer preferences.</source>
        <translation>Tulostinta ei löydy. Tarkista laitteesi tulostinasetukset.</translation>
    </message>
    <message id="start-view-printer-error">
        <source>Failed to print seed phrase. Please, check your printer.</source>
        <translation>Seed phrasen tulostus epäonnistui. Ole hyvä ja tarkista tulostin.</translation>
    </message>
    <message id="start-view-db-file-filter">
        <source>SQLite database file (*.db)</source>
        <translation>SQLiten tietokantatiedosto (*.db)</translation>
    </message>
    <message id="status-bar-view-not-connected">
        <source>Wallet is not connected to the node</source>
        <translation>Lompakkoa ei ole yhdistetty palvelimeen (node)</translation>
    </message>
    <message id="tx-failture-undefined">
        <source>Unexpected reason, please send wallet logs to Beam support</source>
        <translation>Odottamaton virheen syy, ole hyvä ja lähetä lompakon lokitiedostot Beam-tukeen (palvelu englanniksi)</translation>
    </message>
    <message id="tx-failture-cancelled">
        <source>Transaction cancelled</source>
        <translation>Maksutapahtuma peruutettu</translation>
    </message>
    <message id="tx-failture-receiver-signature-invalid">
        <source>Receiver signature in not valid, please send wallet logs to Beam support</source>
        <translation>Saajan allekirjoitus ei ole pätevä, ole hyvä ja lähetä lompakon lokitiedostot Beam-tukeen (palvelu englanniksi)</translation>
    </message>
    <message id="tx-failture-not-registered-in-blockchain">
        <source>Failed to register transaction with the blockchain, see node logs for details</source>
        <translation>Virhe rekisteröitäessä maksutapahtumaa lohkoketjuun, tarkista palvelimen lokitiedostot (node logs)</translation>
    </message>
    <message id="tx-failture-not-valid">
        <source>Transaction is not valid, please send wallet logs to Beam support</source>
        <translation>Maksutapahtuma ei ole pätevä, ole hyvä ja lähetä lompakon lokitiedostot Beam-tukeen (palvelu englanniksi)</translation>
    </message>
    <message id="tx-failture-kernel-invalid">
        <source>Invalid kernel proof provided</source>
        <translation>Kernel-varmennus virheellinen</translation>
    </message>
    <message id="tx-failture-parameters-not-sended">
        <source>Failed to send Transaction parameters</source>
        <translation>Maksutapahtuman parametrien lähettäminen epäonnistui</translation>
    </message>
    <message id="tx-failture-no-inputs">
        <source>No inputs</source>
        <translation>Ei sisääntuloja (input)</translation>
    </message>
    <message id="tx-failture-addr-expired">
        <source>Address is expired</source>
        <translation>Osoite on vanhentunut</translation>
    </message>
    <message id="tx-failture-parameters-not-readed">
        <source>Failed to get transaction parameters</source>
        <translation>Maksutapahtuman parametrien vastaanottaminen epäonnistui</translation>
    </message>
    <message id="tx-failture-time-out">
        <source>Transaction timed out</source>
        <translation>Maksutapahtuma aikakatkaistiin</translation>
    </message>
    <message id="tx-failture-not-signed-by-receiver">
        <source>Payment not signed by the receiver, please send wallet logs to Beam support</source>
        <translation>Saaja ei allekirjoittanut maksutapahtumaa, ole hyvä ja lähetä lompakon lokitiedostot Beam-tukeen (palvelu englanniksi)</translation>
    </message>
    <message id="tx-failture-max-height-to-high">
        <source>Kernel maximum height is too high</source>
        <translation>Virhe: Kernel maximum height is too high</translation>
    </message>
    <message id="tx-failture-invalid-state">
        <source>Transaction has invalid state</source>
        <translation>Tapahtuman tila on virheellinen</translation>
    </message>
    <message id="tx-curency-name">
        <source>BEAM</source>
        <translation type="vanished">BEAM</translation>
    </message>
    <message id="tx-curency-sub-name">
        <source>GROTH</source>
        <translation type="vanished">GROTH</translation>
    </message>
    <message id="utxo-utxo">
        <source>UTXO</source>
        <translation>UTXO</translation>
    </message>
    <message id="utxo-blockchain-height">
        <source>Blockchain Height</source>
        <translation>Lohkoketjun pituus</translation>
    </message>
    <message id="utxo-last-block-hash">
        <source>Last block hash</source>
        <translation>Viim. lohkon tiiviste</translation>
    </message>
    <message id="utxo-head-maturity">
        <source>Maturity</source>
        <translation>Erääntymishetki</translation>
    </message>
    <message id="utxo-head-type">
        <source>Type</source>
        <translation>Tyyppi</translation>
    </message>
    <message id="utxo-status-available">
        <source>Available</source>
        <translation>Käytettävissä</translation>
    </message>
    <message id="utxo-status-maturing">
        <source>Maturing%1(till block height %2)</source>
        <translation>Erääntyy%1(lohkon tasolla %2)</translation>
    </message>
    <message id="utxo-status-unavailable">
        <source>Unavailable%1(mining result rollback)</source>
        <translation>Ei käytettävissä%1(louhintatulos peruttu)</translation>
    </message>
    <message id="utxo-status-outgoing">
        <source>In progress%1(outgoing)</source>
        <translation>Käsitellään%1(lähtevä)</translation>
    </message>
    <message id="utxo-status-change">
        <source>In progress%1(change)</source>
        <translation>Käsitellään%1(vaihtoraha)</translation>
    </message>
    <message id="utxo-status-incoming">
        <source>In progress%1(incoming)</source>
        <translation>Käsitellään%1(saapuva)</translation>
    </message>
    <message id="utxo-status-spent">
        <source>Spent</source>
        <translation>Käytetty</translation>
    </message>
    <message id="settings-general-lock-screen-never">
        <source>Never</source>
        <translation>Ei koskaan</translation>
    </message>
    <message id="settings-general-lock-screen-1m">
        <source>1 minute</source>
        <translation>1 minuutti</translation>
    </message>
    <message id="settings-general-lock-screen-5m">
        <source>5 minutes</source>
        <translation>5 minuuttia</translation>
    </message>
    <message id="settings-general-lock-screen-15m">
        <source>15 minutes</source>
        <translation>15 minuuttia</translation>
    </message>
    <message id="settings-general-lock-screen-30m">
        <source>30 minutes</source>
        <translation>30 minuuttia</translation>
    </message>
    <message id="settings-general-lock-screen-1h">
        <source>1 hour</source>
        <translation>1 tunti</translation>
    </message>
    <message id="receive-amount-label">
        <source>Receive amount (optional)</source>
        <translation>Vastaanottosumma (vapaaehtoinen valinta)</translation>
    </message>
    <message id="tx-details-tx-id-label">
        <source>Transaction ID</source>
        <translation>Tapahtuman id</translation>
    </message>
    <message id="appmodel-failed-time-not-synced">
        <source>Failed to start the integrated node: the timezone settings of your machine are out of sync. Please fix them and restart the wallet.</source>
        <translation>Laitteen oman palvelimen (integrated node) käynnistäminen epäonnistui: laitteesi aikavyöhykkeen asetukset ovat virheelliset. Korjaa laitteesi asetukset ja käynnistä lompakko uudelleen.</translation>
    </message>
    <message id="can-not-generate-new-address-message">
        <source>You cannot generate new address. Your wallet doesn&apos;t have a master key.</source>
        <translation>Et voi luoda uutta osoitetta. Lompakossasi ei ole master key -hallinta-avainta.</translation>
    </message>
    <message id="settings-general-language">
        <source>Language</source>
        <extracomment>settings tab, general section, language label</extracomment>
        <translation>Kieli</translation>
    </message>
    <message id="open-external-open">
        <source>Open</source>
        <translation>Avaa</translation>
    </message>
    <message id="open-external-title">
        <source>External link</source>
        <translation>Ulkoinen linkki</translation>
    </message>
    <message id="open-external-message">
        <source>Beam Wallet app requires permission to open external link in the browser. This action will expose your IP to the web server. To avoid it, choose -Cancel-. You can change your choice in app setting anytime.</source>
        <translation>Beam-lompakkosovellus vaatii luvan sovelluksen ulkoisten linkkien avaamiseen selaimessasi. Tämä toiminto paljastaa IP-osoitteesi ulkoisen palvelimen ylläpitäjälle. Välttääksesi tämän valitse -Peruuta-. Voit myöhemmin muuttaa asetuksia milloin vain.</translation>
    </message>
    <message id="start-open-change-wallet-message">
        <source>If you&apos;ll restore a wallet all transaction history and addresses will be lost.</source>
        <translation>Jos haluat palauttaa vanhan lompakon, tapahtumahistoria ja tallennetut osoitteet katoavat pysyvästi.</translation>
    </message>
    <message id="loading-restore-message-line1">
        <source>Please wait for synchronization and do not close or minimize the application.</source>
        <translation>Ole hyvä ja odota kunnes synkronointi on valmis. Älä myöskään sulje sovellusta tai pienennä ikkunaa.</translation>
    </message>
    <message id="loading-restore-message-line2">
        <source>Only the wallet balance (UTXO) can be restored, transaction info and addresses are always private and never kept in the blockchain.</source>
        <translation>Ainoastaan lompakon saldo (UTXO) voidaan palauttaa. Tapahtumatiedot ja osoitteet pysyvät aina salassa, eivätkä ne tallennu lohkoketjuun.</translation>
    </message>
    <message id="start-recovery-title">
        <source>Create new password</source>
        <translation>Luo uusi salasana</translation>
    </message>
    <message id="start-recovery-pwd-message">
        <source>Create new password to access your wallet</source>
        <translation>Luo lompakkoosi uusi salasana</translation>
    </message>
    <message id="start-create-pwd-strength-message">
        <source>Strong password needs to meet the following requirements:\n•  the length must be at least 10 characters\n•  must contain at least one lowercase letter\n•  must contain at least one uppercase letter\n•  must contain at least one number</source>
        <translation>Vahvan salasanan tulee täyttää seuraavat kriteerit:\n•  salasanassa täytyy olla vähintään 10 merkkiä\n•  vähintään yksi kirjain pienellä\n•  vähintään yksi kirjain isolla\n•  vähintään yksi numero</translation>
    </message>
    <message id="start-open-caps-warning">
        <source>Caps lock is on!</source>
        <translation>Caps Lock on käytössä!</translation>
    </message>
    <message id="show-qr-title">
        <source>QR code</source>
        <extracomment>show QR dialog title</extracomment>
        <translation>QR-koodi</translation>
    </message>
    <message id="show-qr-tx-token-label">
        <source>Your address</source>
        <extracomment>show qr dialog address label</extracomment>
        <translation>Sinun osoite</translation>
    </message>
    <message id="show-qr-message">
        <source>Scan this QR code or send this address to the sender over secure channel</source>
        <extracomment>show QR dialog message, how to use this QR</extracomment>
        <translation>Skannaa QR-koodi tai lähetä tämä osoite siirron suorittajalle turvallista viestintävälinettä käyttäen</translation>
    </message>
    <message id="settings-peers-title">
        <source>Peers</source>
        <extracomment>settings tab, node section, peers label</extracomment>
        <translation>Vertaisverkot (peers)</translation>
    </message>
    <message id="settings-node-title">
        <source>Node</source>
        <extracomment>settings tab, node section, title</extracomment>
        <translation>Palvelin (node)</translation>
    </message>
    <message id="settings-general-allow-beammw-label">
        <source>Allow access to %1 and %2 (to fetch exchanges and transaction data)</source>
        <extracomment>general settings, label for alow open external links</extracomment>
        <translation>Anna sovellukselle lupa avata sivustot %1 ja %2 (tarkastellaksesi lohkoketjun tapahtumia)</translation>
    </message>
    <message id="settings-report-problem-message-l0">
        <source>To report a problem:</source>
        <translation>Ilmoittaaksesi ongelmasta toimi näin:</translation>
    </message>
    <message id="settings-report-problem-message-l1">
        <source>1. Click “Save wallet logs” and choose a destination folder for log archive</source>
        <translation>1. napauta &quot;Tallenna lompakon lokitiedot&quot; -näppäintä ja valitse lokitietojen tallennuskansio (logs)</translation>
    </message>
    <message id="settings-report-problem-message-l2">
        <source>2. Send email to %1 or open a ticket in %2</source>
        <translation>2. Lähetä sähköpostia osoitteeseen %1 tai avaa korjausehdotustiketti osoitteessa %2</translation>
    </message>
    <message id="settings-report-problem-message-l3">
        <source>3. Don’t forget to attach logs archive</source>
        <translation>3. Huom. kirjoita viestisi ainoastaan englanniksi ja älä unohda liittää viestiisi lompakon lokitiedostoja</translation>
    </message>
    <message id="explorer">
        <source>blockchain explorer</source>
        <translation>blockchain explorer</translation>
    </message>
    <message id="edit-addr-24-option">
        <source>In 24 hours from now</source>
        <extracomment>Edit address dialog, expiration option, in 24 hours from now</extracomment>
        <translation>24 tunnin kuluttua</translation>
    </message>
    <message id="edit-addr-never-option">
        <source>Never</source>
        <extracomment>Edit address dialog, expiration option, never</extracomment>
        <translation>Ei koskaan</translation>
    </message>
    <message id="edit-addr-as-is-option">
        <source>Within 24 hours</source>
        <extracomment>Edit address dialog, expiration option, do not change</extracomment>
        <translation>24 tunnissa</translation>
    </message>
    <message id="edit-addr-expires-label">
        <source>Expires</source>
        <extracomment>Edit addres dialog, expires label</extracomment>
        <translation>Vanhentuu</translation>
    </message>
    <message id="edit-addr-expire-now-label">
        <source>Now</source>
        <extracomment>Edit addres dialog, expire now label</extracomment>
        <translation>Nyt</translation>
    </message>
    <message id="edit-addr-expire-now-switch">
        <source>Expire address now</source>
        <extracomment>Edit addres dialog, expire now switch</extracomment>
        <translation>Vanhenna osoite heti</translation>
    </message>
    <message id="edit-addr-expiration-time-label">
        <source>Expired on </source>
        <extracomment>Edit addres dialog, expiration time label</extracomment>
        <translation>Vanhentui </translation>
    </message>
    <message id="edit-addr-activate-addr-switch">
        <source>Activate address</source>
        <extracomment>Edit addres dialog, expiration time label</extracomment>
        <translation>Aktivoi osoite</translation>
    </message>
    <message id="time-never">
        <source>Never</source>
        <extracomment>time never string</extracomment>
        <translation>Ei koskaan</translation>
    </message>
    <message id="start-pwd-difficulty-very-weak">
        <source>Very weak password</source>
        <extracomment>set passwort, difficulty message, very weak</extracomment>
        <translation>Erittäin heikko salasana</translation>
    </message>
    <message id="start-pwd-difficulty-weak">
        <source>Weak password</source>
        <extracomment>set passwort, difficulty message, weak</extracomment>
        <translation>Heikko salasana</translation>
    </message>
    <message id="start-pwd-difficulty-medium">
        <source>Medium strength password</source>
        <extracomment>set passwort, difficulty message, medium</extracomment>
        <translation>Keskivahva salasana</translation>
    </message>
    <message id="start-pwd-difficulty-strong">
        <source>Strong password</source>
        <extracomment>set passwort, difficulty message, strong</extracomment>
        <translation>Vahva salasana</translation>
    </message>
    <message id="start-pwd-difficulty-very-strong">
        <source>Very strong password</source>
        <extracomment>set passwort, difficulty message, very strong</extracomment>
        <translation>Erittäin vahva salasana</translation>
    </message>
    <message id="start-migration-select-file-button">
        <source>Select wallet database file manually</source>
        <extracomment>migration screen, select db file button</extracomment>
        <translation>Valitse lompakon tietokantatiedosto manuaalisesti</translation>
    </message>
    <message id="start-select-db-best-match-label">
        <source>(best match)</source>
        <extracomment>start screen, select db for migration, best match label</extracomment>
        <translation>(paras osuma)</translation>
    </message>
    <message id="start-select-db-thead-created">
        <source>Date created</source>
        <extracomment>start screen, select db for migration, Date created column title</extracomment>
        <translation>Luomispäivämäärä</translation>
    </message>
    <message id="settings-general-require-pwd-to-spend-confirm-pwd-title">
        <source>Don’t ask password on every Send</source>
        <extracomment>settings tab, general section, ask password to send, confirm password dialog, title</extracomment>
        <translation>Älä kysy salasanaa ennen lähettämistä</translation>
    </message>
    <message id="settings-general-require-pwd-to-spend-confirm-pwd-message">
        <source>Password verification is required to change that setting</source>
        <extracomment>settings tab, general section, ask password to send, confirm password dialog, message</extracomment>
        <translation>Muuttaaksesi asetuksia sinun tulee antaa salasanasi</translation>
    </message>
    <message id="open-in-explorer">
        <source>Open in Blockchain Explorer</source>
        <translation>Avaa Blockchain Explorerissa</translation>
    </message>
    <message id="restore-finish-alert-button">
        <source>I understand</source>
        <translation>Ymmärrän</translation>
    </message>
    <message id="restore-finish-alert-title">
        <source>Do not simultaneously run two wallets initiated from the same seed phrase</source>
        <translation>Älä käytä samaan aikaan kahta lompakkoa, jotka molemmat ovat luotu samasta seed phrasesta</translation>
    </message>
    <message id="restore-finish-alert-message-line">
        <source>Don’t use same seed phrase on several devices, your balance and transaction list won’t be synchronized.</source>
        <translation>Älä käytä samaa seed phrasea usealla laitteella, sillä saldosi ja tapahtumasi eivät synkronoidu.</translation>
    </message>
<<<<<<< HEAD
    <message id="general-fee-rate">
        <source>Transaction fee rate</source>
        <translation type="unfinished"></translation>
    </message>
    <message id="general-fee-fail">
        <source>The minimum fee is %1 %2</source>
        <translation type="unfinished"></translation>
    </message>
    <message id="general-locked">
        <source>locked</source>
        <translation type="unfinished"></translation>
    </message>
    <message id="general-change-settings">
        <source>Change settings</source>
        <translation type="unfinished">Muuta asetuksia</translation>
    </message>
    <message id="wallet-swap">
        <source>Swap</source>
        <translation type="unfinished"></translation>
    </message>
    <message id="settings-reset">
        <source>Switch off</source>
        <translation type="unfinished"></translation>
    </message>
    <message id="settings-node-address">
        <source>Node Address</source>
        <translation type="unfinished"></translation>
    </message>
    <message id="settings-username">
        <source>Username</source>
        <translation type="unfinished"></translation>
    </message>
    <message id="settings-password">
        <source>Password</source>
        <translation type="unfinished">Salasana</translation>
    </message>
    <message id="settings-fee-rate">
        <source>Default fee</source>
        <translation type="unfinished"></translation>
    </message>
    <message id="offer-book-title">
        <source>Offer Book</source>
        <translation type="unfinished"></translation>
    </message>
    <message id="offer-book-create">
        <source>Create an offer</source>
        <translation type="unfinished"></translation>
    </message>
    <message id="offer-book-title-2">
        <source>Active offers</source>
        <translation type="unfinished"></translation>
    </message>
    <message id="offer-book-coins">
        <source>Coins</source>
        <translation type="unfinished"></translation>
    </message>
    <message id="offer-book-all-tab">
        <source>All</source>
        <translation type="unfinished"></translation>
    </message>
    <message id="offer-book-mine-tab">
        <source>Mine</source>
        <translation type="unfinished"></translation>
    </message>
    <message id="offer-book-others-tab">
        <source>Others</source>
        <translation type="unfinished"></translation>
    </message>
    <message id="offer-book-time-created">
        <source>Date | time</source>
        <translation type="unfinished"></translation>
    </message>
    <message id="offer-book-amount">
        <source>Amount</source>
        <translation type="unfinished">Summa</translation>
    </message>
    <message id="offer-book-amount-swap">
        <source>Amount</source>
        <translation type="unfinished">Summa</translation>
    </message>
    <message id="offer-book-rate">
        <source>Rate</source>
        <translation type="unfinished"></translation>
    </message>
    <message id="offer-book-expiration">
        <source>Expiration</source>
        <translation type="unfinished"></translation>
    </message>
    <message id="offer-book-cancel">
        <source>Cancel offer</source>
        <translation type="unfinished"></translation>
    </message>
    <message id="offer-book-accept">
        <source>Accept offer</source>
        <translation type="unfinished"></translation>
    </message>
    <message id="swap-na-message">
        <source>You do not have any 3rd-party currencies connected.\nUpdate your settings and try again.</source>
        <translation type="unfinished"></translation>
    </message>
    <message id="wallet-receive-swap-title">
        <source>Create swap offer</source>
        <translation type="unfinished"></translation>
    </message>
    <message id="wallet-receive-addr-message">
        <source>Send this address to the sender over an external secure channel or scan the QR code</source>
        <translation type="unfinished"></translation>
    </message>
    <message id="wallet-receive-copy-address">
        <source>Copy transaction address</source>
        <translation type="unfinished"></translation>
    </message>
    <message id="receive-amount-swap-label">
        <source>Receive amount</source>
        <translation type="unfinished"></translation>
    </message>
    <message id="sent-amount-label">
        <source>Sent amount</source>
        <translation type="unfinished"></translation>
    </message>
    <message id="wallet-receive-offer-expires-label">
        <source>Offer expiration time</source>
        <translation type="unfinished"></translation>
    </message>
    <message id="wallet-receive-expires-12">
        <source>12 hours</source>
        <translation type="unfinished">24 tuntia {12 ?}</translation>
    </message>
    <message id="wallet-receive-expires-6">
        <source>6 hours</source>
        <translation type="unfinished">24 tuntia {6 ?}</translation>
    </message>
    <message id="general-rate">
        <source>Rate</source>
        <translation type="unfinished"></translation>
    </message>
    <message id="wallet-receive-your-token">
        <source>Your transaction token:</source>
        <translation type="unfinished"></translation>
    </message>
    <message id="wallet-swap-token-message">
        <source>Send this token to the sender over an external secure channel</source>
        <translation type="unfinished"></translation>
    </message>
    <message id="wallet-receive-swap-publish">
        <source>publish transaction token</source>
        <translation type="unfinished"></translation>
    </message>
    <message id="wallet-send-swap-title">
        <source>Swap currencies</source>
        <translation type="unfinished"></translation>
    </message>
    <message id="wallet-send-invalid-token">
        <source>Invalid address or token</source>
        <translation type="unfinished"></translation>
    </message>
    <message id="general-comment-local">
        <source>Comments are local and won&apos;t be shared</source>
        <translation type="unfinished"></translation>
    </message>
    <message id="send-total-label">
        <source>Total UTXO value</source>
        <translation type="unfinished"></translation>
    </message>
    <message id="general-bitcoin">
        <source>Bitcoin</source>
        <translation type="unfinished"></translation>
    </message>
    <message id="general-litecoin">
        <source>Litecoin</source>
        <translation type="unfinished"></translation>
    </message>
    <message id="general-qtum">
        <source>QTUM</source>
        <translation type="unfinished"></translation>
    </message>
    <message id="swap-currency-na-message">
        <source>You do not have %1 connected.\nUpdate your settings and try again.</source>
        <translation type="unfinished"></translation>
    </message>
    <message id="send-swap-to-label">
        <source>Transaction token</source>
        <translation type="unfinished"></translation>
    </message>
    <message id="send-not-enough">
        <source>There is not enough funds to completer the transaction</source>
        <translation type="unfinished"></translation>
    </message>
    <message id="wallet-send-swap-offered-label">
        <source>Offered on</source>
        <translation type="unfinished"></translation>
    </message>
    <message id="wallet-send-swap-expires-label">
        <source>Expires on</source>
        <translation type="unfinished"></translation>
    </message>
    <message id="general-address-from">
        <source>From</source>
        <translation type="unfinished"></translation>
    </message>
    <message id="general-address-to">
        <source>To</source>
        <translation type="unfinished"></translation>
    </message>
    <message id="general-amount-sent">
        <source>Sent</source>
        <translation type="unfinished"></translation>
    </message>
    <message id="general-amount-received">
        <source>Received</source>
=======
    <message id="tx-failture-subtx-failed">
        <source>Subtransaction has failed</source>
        <translation type="unfinished"></translation>
    </message>
    <message id="tx-failture-invalid-contract-amount">
        <source>Contract&apos;s amount is not valid</source>
        <translation type="unfinished"></translation>
    </message>
    <message id="tx-failture-invalid-sidechain-contract">
        <source>Side chain has invalid contract</source>
        <translation type="unfinished"></translation>
    </message>
    <message id="tx-failture-sidechain-internal-error">
        <source>Side chain bridge has internal error</source>
        <translation type="unfinished"></translation>
    </message>
    <message id="tx-failture-sidechain-network-error">
        <source>Side chain bridge has network error</source>
        <translation type="unfinished"></translation>
    </message>
    <message id="tx-failture-invalid-sidechain-response-format">
        <source>Side chain bridge has response format error</source>
        <translation type="unfinished"></translation>
    </message>
    <message id="tx-failture-invalid-side-chain-credentials">
        <source>Invalid credentials of Side chain</source>
        <translation type="unfinished"></translation>
    </message>
    <message id="tx-failture-not-enough-time-btc-lock">
        <source>Not enough time to finish btc lock transaction</source>
        <translation type="unfinished"></translation>
    </message>
    <message id="tx-failture-create-multisig">
        <source>Failed to create multi-signature</source>
        <translation type="unfinished"></translation>
    </message>
    <message id="tx-failture-fee-too-small">
        <source>Fee is too small</source>
        <translation type="unfinished"></translation>
    </message>
    <message id="loading-view-estimate-minutes">
        <source>min.</source>
        <translation type="unfinished"></translation>
    </message>
    <message id="loading-view-estimate-seconds">
        <source>sec.</source>
        <translation type="unfinished"></translation>
    </message>
    <message id="loading-view-estimate-time">
        <source>Estimate time: %s</source>
>>>>>>> b8613cac
        <translation type="unfinished"></translation>
    </message>
</context>
</TS><|MERGE_RESOLUTION|>--- conflicted
+++ resolved
@@ -553,14 +553,9 @@
         <translation type="unfinished">Beamin vastaanottaminen</translation>
     </message>
     <message id="wallet-receive-my-addr-label">
-<<<<<<< HEAD
         <source>My address (auto-generated)</source>
         <oldsource>My address</oldsource>
-        <translation type="unfinished">Oma osoitteeni</translation>
-=======
-        <source>My address</source>
-        <translation>Oma osoite</translation>
->>>>>>> b8613cac
+        <translation type="unfinished">Oma osoite</translation>
     </message>
     <message id="wallet-receive-expires-label">
         <source>Expires in</source>
@@ -581,11 +576,7 @@
     </message>
     <message id="wallet-receive-propogate-addr-message">
         <source>Send this address to the sender over an external secure channel</source>
-<<<<<<< HEAD
-        <translation type="vanished">Lähetä tämä osoite maksun suorittajalle turvallista viestintävälinettä käyttäen</translation>
-=======
-        <translation>Lähetä tämä osoite siirron suorittajalle turvallista viestintävälinettä käyttäen</translation>
->>>>>>> b8613cac
+        <translation type="vanished">Lähetä tämä osoite siirron suorittajalle turvallista viestintävälinettä käyttäen</translation>
     </message>
     <message id="invalid-addr-got-it-button">
         <source>Got it</source>
@@ -597,14 +588,9 @@
         <translation type="unfinished">Beamin lähettäminen</translation>
     </message>
     <message id="send-send-to-label">
-<<<<<<< HEAD
         <source>Transaction token or contact</source>
         <oldsource>Send To</oldsource>
-        <translation type="unfinished">Vastaanottaja</translation>
-=======
-        <source>Send To</source>
-        <translation>Saaja</translation>
->>>>>>> b8613cac
+        <translation type="unfinished">Saaja</translation>
     </message>
     <message id="send-contact-placeholder">
         <source>Please specify contact or transaction token</source>
@@ -1211,7 +1197,58 @@
         <source>Don’t use same seed phrase on several devices, your balance and transaction list won’t be synchronized.</source>
         <translation>Älä käytä samaa seed phrasea usealla laitteella, sillä saldosi ja tapahtumasi eivät synkronoidu.</translation>
     </message>
-<<<<<<< HEAD
+    <message id="tx-failture-subtx-failed">
+        <source>Subtransaction has failed</source>
+        <translation type="unfinished"></translation>
+    </message>
+    <message id="tx-failture-invalid-contract-amount">
+        <source>Contract&apos;s amount is not valid</source>
+        <translation type="unfinished"></translation>
+    </message>
+    <message id="tx-failture-invalid-sidechain-contract">
+        <source>Side chain has invalid contract</source>
+        <translation type="unfinished"></translation>
+    </message>
+    <message id="tx-failture-sidechain-internal-error">
+        <source>Side chain bridge has internal error</source>
+        <translation type="unfinished"></translation>
+    </message>
+    <message id="tx-failture-sidechain-network-error">
+        <source>Side chain bridge has network error</source>
+        <translation type="unfinished"></translation>
+    </message>
+    <message id="tx-failture-invalid-sidechain-response-format">
+        <source>Side chain bridge has response format error</source>
+        <translation type="unfinished"></translation>
+    </message>
+    <message id="tx-failture-invalid-side-chain-credentials">
+        <source>Invalid credentials of Side chain</source>
+        <translation type="unfinished"></translation>
+    </message>
+    <message id="tx-failture-not-enough-time-btc-lock">
+        <source>Not enough time to finish btc lock transaction</source>
+        <translation type="unfinished"></translation>
+    </message>
+    <message id="tx-failture-create-multisig">
+        <source>Failed to create multi-signature</source>
+        <translation type="unfinished"></translation>
+    </message>
+    <message id="tx-failture-fee-too-small">
+        <source>Fee is too small</source>
+        <translation type="unfinished"></translation>
+    </message>
+    <message id="loading-view-estimate-minutes">
+        <source>min.</source>
+        <translation type="unfinished"></translation>
+    </message>
+    <message id="loading-view-estimate-seconds">
+        <source>sec.</source>
+        <translation type="unfinished"></translation>
+    </message>
+    <message id="loading-view-estimate-time">
+        <source>Estimate time: %s</source>
+        <translation type="unfinished"></translation>
+    </message>
     <message id="general-fee-rate">
         <source>Transaction fee rate</source>
         <translation type="unfinished"></translation>
@@ -1422,58 +1459,6 @@
     </message>
     <message id="general-amount-received">
         <source>Received</source>
-=======
-    <message id="tx-failture-subtx-failed">
-        <source>Subtransaction has failed</source>
-        <translation type="unfinished"></translation>
-    </message>
-    <message id="tx-failture-invalid-contract-amount">
-        <source>Contract&apos;s amount is not valid</source>
-        <translation type="unfinished"></translation>
-    </message>
-    <message id="tx-failture-invalid-sidechain-contract">
-        <source>Side chain has invalid contract</source>
-        <translation type="unfinished"></translation>
-    </message>
-    <message id="tx-failture-sidechain-internal-error">
-        <source>Side chain bridge has internal error</source>
-        <translation type="unfinished"></translation>
-    </message>
-    <message id="tx-failture-sidechain-network-error">
-        <source>Side chain bridge has network error</source>
-        <translation type="unfinished"></translation>
-    </message>
-    <message id="tx-failture-invalid-sidechain-response-format">
-        <source>Side chain bridge has response format error</source>
-        <translation type="unfinished"></translation>
-    </message>
-    <message id="tx-failture-invalid-side-chain-credentials">
-        <source>Invalid credentials of Side chain</source>
-        <translation type="unfinished"></translation>
-    </message>
-    <message id="tx-failture-not-enough-time-btc-lock">
-        <source>Not enough time to finish btc lock transaction</source>
-        <translation type="unfinished"></translation>
-    </message>
-    <message id="tx-failture-create-multisig">
-        <source>Failed to create multi-signature</source>
-        <translation type="unfinished"></translation>
-    </message>
-    <message id="tx-failture-fee-too-small">
-        <source>Fee is too small</source>
-        <translation type="unfinished"></translation>
-    </message>
-    <message id="loading-view-estimate-minutes">
-        <source>min.</source>
-        <translation type="unfinished"></translation>
-    </message>
-    <message id="loading-view-estimate-seconds">
-        <source>sec.</source>
-        <translation type="unfinished"></translation>
-    </message>
-    <message id="loading-view-estimate-time">
-        <source>Estimate time: %s</source>
->>>>>>> b8613cac
         <translation type="unfinished"></translation>
     </message>
 </context>
