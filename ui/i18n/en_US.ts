--- conflicted
+++ resolved
@@ -1304,13 +1304,6 @@
         <source>Exchange rate</source>
         <translation>Exchange rate</translation>
     </message>
-<<<<<<< HEAD
-    <message id="wallet-receive-your-token">
-        <source>Your transaction token:</source>
-        <translation type="vanished">Your transaction token:</translation>
-    </message>
-=======
->>>>>>> 1d80476b
     <message id="wallet-swap-token-message">
         <source>Send this token to the sender over a secure external channel</source>
         <translation>Send this token to the sender over a secure external channel</translation>
@@ -1881,13 +1874,9 @@
     </message>
     <message id="send-swap-sconfirmation-online-time">
         <source>Keep your wallet online. The swap normally takes about 1 hour to complete.</source>
-<<<<<<< HEAD
         <oldsource>Keep your wallet online. The swap normally takes about 1 hour
 to complete.</oldsource>
         <translation type="unfinished">Keep your wallet online. The swap normally takes about 1 hour
-=======
-        <translation>Keep your wallet online. The swap normally takes about 1 hour
->>>>>>> 1d80476b
 to complete.</translation>
     </message>
     <message id="beam-transaction-fee">
