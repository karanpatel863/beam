<?xml version="1.0" encoding="utf-8"?>
<!DOCTYPE TS>
<TS version="2.1" language="tr" sourcelanguage="en">
<context>
    <name></name>
    <message id="general-beam">
        <source>BEAM</source>
        <translation>BEAM</translation>
    </message>
    <message id="general-groth">
        <source>GROTH</source>
        <translation>GROTH</translation>
    </message>
    <message id="general-comment">
        <source>Comment</source>
        <translation>Yorum</translation>
    </message>
    <message id="general-contact">
        <source>Contact</source>
        <translation>Bağlantılar</translation>
    </message>
    <message id="general-category">
        <source>Category</source>
        <translation>Kategori</translation>
    </message>
    <message id="general-actions">
        <source>Actions</source>
        <translation>Olaylar</translation>
    </message>
    <message id="general-address">
        <source>Address</source>
        <translation>Adres</translation>
    </message>
    <message id="general-exp-date">
        <source>Expiration date</source>
        <translation>Son kullanım tarihi</translation>
    </message>
    <message id="general-created">
        <source>Created</source>
        <translation>Oluşturuldu</translation>
    </message>
    <message id="general-send">
        <source>Send</source>
        <translation>Gönder</translation>
    </message>
    <message id="general-amount">
        <source>Amount</source>
        <translation>Miktar</translation>
    </message>
    <message id="general-status">
        <source>Status</source>
        <translation>Durum</translation>
    </message>
    <message id="general-cancel">
        <source>Cancel</source>
        <extracomment>Edit addres dialog, cancel button</extracomment>
        <translation>İptal</translation>
    </message>
    <message id="general-delete">
        <source>Delete</source>
        <translation>Sil</translation>
    </message>
    <message id="general-receiving">
        <source>receiving</source>
        <translation>alınıyor</translation>
    </message>
    <message id="general-sending">
        <source>sending</source>
        <translation>yollanıyor</translation>
    </message>
    <message id="general-rescan">
        <source>Rescan</source>
        <translation>Tekrar tara</translation>
    </message>
    <message id="general-change-pwd">
        <source>Change wallet password</source>
        <translation>Cüzdan şifresini değiştirin</translation>
    </message>
    <message id="general-pwd-empty-error">
        <source>Please, enter password</source>
        <translation>Şifrenizi girin</translation>
    </message>
    <message id="general-pwd-invalid">
        <source>Invalid password provided</source>
        <translation>Yanlış şifre girildi</translation>
    </message>
    <message id="general-payment-proof">
        <source>Payment proof</source>
        <translation>Ödeme kanıtı</translation>
    </message>
    <message id="general-close">
        <source>Close</source>
        <translation>Kapalı</translation>
    </message>
    <message id="general-details">
        <source>Details</source>
        <translation>Detaylar</translation>
    </message>
    <message id="general-kernel-id">
        <source>Kernel ID</source>
        <translation>Kernel Kimliği</translation>
    </message>
    <message id="general-copy">
        <source>Copy</source>
        <translation>Kopyala</translation>
    </message>
    <message id="general-paste">
        <source>Paste</source>
        <translation>Yapıştır</translation>
    </message>
    <message id="general-fee">
        <source>Transaction fee</source>
        <extracomment>UTXO type fee</extracomment>
        <translation>İşlem ücreti</translation>
    </message>
    <message id="general-ok">
        <source>Ok</source>
        <translation>Tamam</translation>
    </message>
    <message id="general-invalid-address">
        <source>Invalid address</source>
        <translation>Geçersiz adres</translation>
    </message>
    <message id="general-coinbase">
        <source>Coinbase</source>
        <extracomment>UTXO type Coinbase</extracomment>
        <translation>Coinbase</translation>
    </message>
    <message id="general-regular">
        <source>Regular</source>
        <extracomment>UTXO type Regular</extracomment>
        <translation>Normal</translation>
    </message>
    <message id="general-change">
        <source>Change</source>
        <extracomment>UTXO type Change</extracomment>
        <translation>Değiştir</translation>
    </message>
    <message id="general-treasury">
        <source>Treasury</source>
        <extracomment>UTXO type Treasury</extracomment>
        <translation>Hazine</translation>
    </message>
    <message id="general-back">
        <source>Back</source>
        <translation>Geri</translation>
    </message>
    <message id="general-next">
        <source>Next</source>
        <translation>İleri</translation>
    </message>
    <message id="general-create-wallet">
        <source>Create new wallet</source>
        <translation>Yeni cüzdan oluştur</translation>
    </message>
    <message id="general-restore-or-create-wallet">
        <source>Restore wallet or create a new one</source>
        <translation>Cüzdanı geri yükle ya da yeni cüzdan oluştur</translation>
    </message>
    <message id="general-select-db">
        <source>Select the wallet database file</source>
        <translation>Cüzdan veritabanı dosyasını seçin</translation>
    </message>
    <message id="general-restore-wallet">
        <source>Restore wallet</source>
        <translation>Cüzdanı geri yükle</translation>
    </message>
    <message id="general-start-using">
        <source>Start using your wallet</source>
        <translation>Cüzdanınızı kullanmaya başlayın</translation>
    </message>
    <message id="general-open-wallet">
        <source>Open my wallet</source>
        <translation>Cüzdanımı aç</translation>
    </message>
    <message id="general-proceed">
        <source>Proceed</source>
        <extracomment>confirm password dialog, ok button</extracomment>
        <translation>Devam et</translation>
    </message>
    <message id="general-show-in-folder">
        <source>Show in folder</source>
        <translation>Dosyada göster</translation>
    </message>
    <message id="general-addr-comment-error">
        <source>Address with the same comment already exists</source>
        <oldsource>Address with same comment already exist</oldsource>
        <translation type="unfinished">Aynı yorumu içeren adres hali hazırda var</translation>
    </message>
    <message id="wallet-receive-button">
        <source>Receive</source>
        <translation>Al</translation>
    </message>
    <message id="wallet-in-progress-title">
        <source>In progress</source>
        <translation>Devam etmekte</translation>
    </message>
    <message id="wallet-transactions-title">
        <source>Transactions</source>
        <translation>İşlemler</translation>
    </message>
    <message id="wallet-verify-payment">
        <source>Verify payment</source>
        <translation>Ödemeyi onayla</translation>
    </message>
    <message id="wallet-txs-date-time">
        <source>Date | Time</source>
        <translation>Tarih | Saat</translation>
    </message>
    <message id="wallet-txs-copy-addr-cm">
        <source>Copy address</source>
        <translation>Adresi kopyala</translation>
    </message>
    <message id="wallet-txs-delete-message">
        <source>The transaction will be deleted. This operation can not be undone</source>
        <translation>Bu işlem silinecek. Bu işlem geri alınamaz</translation>
    </message>
    <message id="wallet-txs-status-pending">
        <source>pending</source>
        <translation>beklemede</translation>
    </message>
    <message id="wallet-txs-status-waiting-sender">
        <source>waiting for sender</source>
        <translation>gönderici bekleniyor</translation>
    </message>
    <message id="wallet-txs-status-waiting-receiver">
        <source>waiting for receiver</source>
        <translation>alıcı bekleniyor</translation>
    </message>
    <message id="wallet-txs-status-completed">
        <source>completed</source>
        <translation>tamamlandı</translation>
    </message>
    <message id="wallet-txs-status-received">
        <source>received</source>
        <translation>alındı</translation>
    </message>
    <message id="wallet-txs-status-sent">
        <source>sent</source>
        <translation>gönderildi</translation>
    </message>
    <message id="wallet-txs-status-cancelled">
        <source>cancelled</source>
        <translation>iptal edildi</translation>
    </message>
    <message id="wallet-txs-status-expired">
        <source>expired</source>
        <translation>süresi doldu</translation>
    </message>
    <message id="wallet-txs-status-failed">
        <source>failed</source>
        <translation>hata</translation>
    </message>
    <message id="wallet-txs-status-unknown">
        <source>unknown</source>
        <translation>bilinmiyor</translation>
    </message>
    <message id="addresses-tittle">
        <source>Addresses</source>
        <translation>Adresler</translation>
    </message>
    <message id="addresses-tab-active">
        <source>My active addresses</source>
        <translation>Aktif adreslerim</translation>
    </message>
    <message id="addresses-tab-expired">
        <source>My expired addresses</source>
        <translation>Süresi geçen adreslerim</translation>
    </message>
    <message id="addresses-tab-contacts">
        <source>Contacts</source>
        <translation>Bağlantılar</translation>
    </message>
    <message id="address-table-cm-show-qr">
        <source>Show QR code</source>
        <extracomment>Entry in adress table context menu to show QR</extracomment>
        <translation>QR kodunu göster</translation>
    </message>
    <message id="address-table-cm-edit">
        <source>Edit address</source>
        <extracomment>Entry in adress table context menu to edit</extracomment>
        <translation>Adresi düzenle</translation>
    </message>
    <message id="address-table-cm-delete">
        <source>Delete address</source>
        <extracomment>Entry in adress table context menu to delete</extracomment>
        <translation>Adresi sil</translation>
    </message>
    <message id="address-table-cm-delete-contact">
        <source>Delete contact</source>
        <translation>Kişiyi sil</translation>
    </message>
    <message id="available-panel-available">
        <source>Available</source>
        <translation>Mevcut</translation>
    </message>
    <message id="available-panel-where-to-buy">
        <source>Where to buy BEAM?</source>
        <translation>Beam nereden alınır?</translation>
    </message>
    <message id="settings-version">
        <source>Version</source>
        <extracomment>settings tab, version label</extracomment>
        <translation>Sürüm</translation>
    </message>
    <message id="settings-remote-node-ip-port">
        <source>ip:port</source>
        <extracomment>settings tab, node section, address label</extracomment>
        <translation>ip:port</translation>
    </message>
    <message id="settings-local-node-run-checkbox">
        <source>Run local node</source>
        <extracomment>settings tab, node section, run node label</extracomment>
        <translation>Lokal nodu çalıştır</translation>
    </message>
    <message id="settings-local-node-port">
        <source>Port</source>
        <extracomment>settings tab, node section, port label</extracomment>
        <translation>Port</translation>
    </message>
    <message id="settings-rescan-confirmation-message">
        <source>Rescan will sync transaction and UTXO data with the latest information on the blockchain. The process might take long time.</source>
        <extracomment>settings tab, confirm rescan dialog message</extracomment>
        <translation>Rescan, işlem ve UTXO verilerini blockchain hakkındaki en son bilgilerle senkronize eder. İşlem uzun zaman alabilir.</translation>
    </message>
    <message id="settings-general-title">
        <source>General settings</source>
        <extracomment>settings tab, general section, title</extracomment>
        <translation>Genel ayarlar</translation>
    </message>
    <message id="settings-general-lock-screen">
        <source>Lock screen</source>
        <extracomment>settings tab, general section, lock screen label</extracomment>
        <translation>Ekranı kilitle</translation>
    </message>
    <message id="settings-general-require-pwd-to-spend">
        <source>Ask password for every sending transaction</source>
        <extracomment>settings tab, general section, ask password to send label</extracomment>
        <translation>Her gönderme işlemi için şifre iste</translation>
    </message>
    <message id="settings-report-problem-title">
        <source>Report problem</source>
        <extracomment>settings tab, report problem section, title</extracomment>
        <translation>Sorunu bildirin</translation>
    </message>
    <message id="settings-wallet-location-label">
        <source>Wallet folder location</source>
        <extracomment>settings tab, general section, wallet data folder location label</extracomment>
        <translation>Cüzdan dosyası konumu</translation>
    </message>
    <message id="settings-apply">
        <source>Apply</source>
        <extracomment>settings tab, node section, apply button</extracomment>
        <translation>Uygula</translation>
    </message>
    <message id="logo-description">
        <source>Scalable confidential cryptocurrency</source>
        <translation>Ölçeklenebilir gizlilik odaklı kriptopara</translation>
    </message>
    <message id="change-pwd-old-empty">
        <source>Please, enter old password</source>
        <translation>Lütfen eski şifrenizi girin</translation>
    </message>
    <message id="change-pwd-new-empty">
        <source>Please, enter new password</source>
        <translation>Lütfen yeni şifrenizi girin</translation>
    </message>
    <message id="change-pwd-confirm-empty">
        <source>Please, confirm new password</source>
        <translation>Lütfen yeni şifrenizi onaylayın</translation>
    </message>
    <message id="change-pwd-new-same-as-old">
        <source>New password cannot be the same as old</source>
        <translation>Yeni şifre eskisiyle aynı olamaz</translation>
    </message>
    <message id="change-pwd-confirm-fail">
        <source>New password doesn&apos;t match the confirm password</source>
        <translation>Yeni şifre eşleşmiyor, onaylamak için lütfen eşleştirin</translation>
    </message>
    <message id="change-pwd-old-fail">
        <source>The old password you have entered is incorrect</source>
        <translation>Girdiğiniz eski şifre yanlış</translation>
    </message>
    <message id="change-pwd-old-pwd-label">
        <source>Enter old password</source>
        <translation>Eski şifrenizi girin</translation>
    </message>
    <message id="change-pwd-new-pwd-label">
        <source>Enter new password</source>
        <translation>Yeni şifrenizi girin</translation>
    </message>
    <message id="change-pwd-confirm-pwd-label">
        <source>Confirm new password</source>
        <translation>Yeni şifrenizi onaylayın</translation>
    </message>
    <message id="change-pwd-ok">
        <source>Сhange password</source>
        <translation>Şifreyi değiştir</translation>
    </message>
    <message id="loading-loading">
        <source>Loading wallet...</source>
        <translation>Cüzdan yükleniyor...</translation>
    </message>
    <message id="loading-restoring">
        <source>Restoring wallet...</source>
        <translation>Cüzdan geri yükleniyor...</translation>
    </message>
    <message id="loading-creating">
        <source>Creating wallet...</source>
        <translation>Cüzdan oluşturuluyor...</translation>
    </message>
    <message id="start-open-pwd-invitation">
        <source>Enter your password to access the wallet</source>
        <translation>Cüzdana erişmek için şifrenizi girin</translation>
    </message>
    <message id="open-show-wallet-button">
        <source>Show my wallet</source>
        <translation>Cüzdanımı göster</translation>
    </message>
    <message id="edit-addr-title">
        <source>Edit address</source>
        <extracomment>Edit addres dialog title</extracomment>
        <translation>Adresi düzenle</translation>
    </message>
    <message id="edit-addr-addr-id">
        <source>Address ID</source>
        <extracomment>Edit addres dialog, address label</extracomment>
        <translation>Adres kimliği</translation>
    </message>
    <message id="edit-addr-save-button">
        <source>Save</source>
        <extracomment>Edit addres dialog, save button</extracomment>
        <translation>Kaydet</translation>
    </message>
    <message id="payment-info-proof-verification">
        <source>Payment proof verification</source>
        <translation>Ödeme kanıtı doğrulama</translation>
    </message>
    <message id="payment-info-proof-label">
        <source>Paste your payment proof here</source>
        <translation>Ödeme kanıdınızı buraya yapıştırın</translation>
    </message>
    <message id="payment-info-proof-decode-fail">
        <source>Cannot decode a proof, illegal sequence.</source>
        <translation>Kanıt çözülemedi, yasadışı dizi.</translation>
    </message>
    <message id="payment-info-proof-code-label">
        <source>Code</source>
        <translation>Kod</translation>
    </message>
    <message id="payment-info-proof-sender-label">
        <source>Sender</source>
        <translation>Gönderici</translation>
    </message>
    <message id="payment-info-proof-receiver-label">
        <source>Receiver</source>
        <translation>Alıcı</translation>
    </message>
    <message id="payment-info-copy-details-button">
        <source>Copy details</source>
        <translation>Detayları kopyala</translation>
    </message>
    <message id="payment-info-copy-code-button">
        <source>Copy code</source>
        <translation>Kodu kopyala</translation>
    </message>
    <message id="secondary-panel-maturing">
        <source>Maturing</source>
        <translation type="vanished">Olgunlaştırılıyor</translation>
    </message>
    <message id="info-title">
        <source>Info view</source>
        <translation>Bilgi görünümü</translation>
    </message>
    <message id="loading-change-settings-button">
        <source>Change settings</source>
        <translation type="vanished">Ayarları değiştir</translation>
    </message>
    <message id="loading-try-again-button">
        <source>Try again</source>
        <translation>Tekrar deneyin</translation>
    </message>
    <message id="notifications-title">
        <source>Notifications view</source>
        <translation>Bildirimler</translation>
    </message>
    <message id="status-connecting">
        <source>connecting</source>
        <translation>bağlanıyor</translation>
    </message>
    <message id="status-online">
        <source>online</source>
        <translation>çevrimiçi</translation>
    </message>
    <message id="status-updating">
        <source>updating</source>
        <translation>güncelleniyor</translation>
    </message>
    <message id="tx-details-title">
        <source>General transaction info</source>
        <translation>Genel işlem bilgileri</translation>
    </message>
    <message id="tx-details-sending-addr-label">
        <source>Sending address</source>
        <translation>Gönderici adresleri</translation>
    </message>
    <message id="tx-details-receiving-addr-label">
        <source>Receiving address</source>
        <translation>Alıcı adresleri</translation>
    </message>
    <message id="tx-details-error-label">
        <source>Error</source>
        <translation>Hata</translation>
    </message>
    <message id="settings-report-problem-save-log-button">
        <source>Save wallet logs</source>
        <extracomment>settings tab, report problem section, save logs button</extracomment>
        <translation>Cüzdan kaydını kaydedin</translation>
    </message>
    <message id="settings-rescan-confirmation-message-line-2">
        <source>Are you sure?</source>
        <extracomment>settings tab, confirm rescan dialog additional message</extracomment>
        <translation>Emin misiniz?</translation>
    </message>
    <message id="settings-title">
        <source>Settings</source>
        <extracomment>settings tab title</extracomment>
        <translation>Ayarlar</translation>
    </message>
    <message id="cant-send-to-expired-message">
        <source>Can&apos;t send to the expired address.</source>
        <translation>Süresi dolmuş adrese gönderilemiyor.</translation>
    </message>
    <message id="send-confirmation-title">
        <source>Confirm transaction details</source>
        <translation>İşlem detaylarını onaylayın</translation>
    </message>
    <message id="send-confirmation-recipient-label">
        <source>Recipient</source>
        <translation>Alıcı</translation>
    </message>
    <message id="send-confirmation-pwd-require-message">
        <source>To broadcast your transaction please enter your password</source>
        <translation>İşleminizi gerçekleştirmek için lütfen şifrenizi girin</translation>
    </message>
    <message id="wallet-title">
        <source>Wallet</source>
        <translation>Cüzdan</translation>
    </message>
    <message id="wallet-receive-title">
        <source>Receive</source>
        <oldsource>Receive Beam</oldsource>
        <translation type="unfinished">Beam al</translation>
    </message>
    <message id="wallet-receive-my-addr-label">
        <source>My address (auto-generated)</source>
        <oldsource>My address</oldsource>
        <translation type="unfinished">Adresim</translation>
    </message>
    <message id="wallet-receive-expires-label">
        <source>Expires in</source>
        <oldsource>Expires</oldsource>
        <translation type="unfinished">Süresi dolanlar</translation>
    </message>
    <message id="wallet-receive-expires-24">
        <source>24 hours</source>
        <translation>24 saat</translation>
    </message>
    <message id="wallet-receive-expires-never">
        <source>Never</source>
        <translation>Asla</translation>
    </message>
    <message id="wallet-receive-qr-label">
        <source>Scan to send</source>
        <translation>Göndermek için tara</translation>
    </message>
    <message id="wallet-receive-propogate-addr-message">
        <source>Send this address to the sender over an external secure channel</source>
        <translation type="vanished">Bu adresi gönderene harici güvenli bir kanal üzerinden gönderin</translation>
    </message>
    <message id="invalid-addr-got-it-button">
        <source>Got it</source>
        <translation type="vanished">Anlaşıldı</translation>
    </message>
    <message id="send-title">
        <source>Send</source>
        <oldsource>Send Beam</oldsource>
        <translation type="unfinished">Beam yolla</translation>
    </message>
    <message id="send-send-to-label">
        <source>Transaction token or contact</source>
        <oldsource>Send To</oldsource>
        <translation type="unfinished">Yolla</translation>
    </message>
    <message id="send-contact-placeholder">
        <source>Please specify contact or transaction token</source>
        <oldsource>Please specify contact</oldsource>
        <translation type="unfinished">Lütfen kontağı belirleyin</translation>
    </message>
    <message id="send-amount-label">
        <source>Transaction amount</source>
        <translation>İşlem miktarı</translation>
    </message>
    <message id="send-founds-fail">
        <source>Insufficient funds: you would need %1 to complete the transaction</source>
        <translation>Yetersiz miktar: işlemi tamamlamak için %1 gerekir</translation>
    </message>
    <message id="send-fee-fail">
        <source>The minimum fee is %1 GROTH</source>
        <translation type="vanished">Minimum işlem ücreti %1 GROTH</translation>
    </message>
    <message id="send-curency-sub-name">
        <source>GROTH</source>
        <translation type="vanished">GROTH</translation>
    </message>
    <message id="send-remaining-label">
        <source>Remaining</source>
        <translation>Kalan</translation>
    </message>
    <message id="send-send-fail">
        <source>Address %1 is invalid</source>
        <translation type="vanished">Adres %1 geçersiz</translation>
    </message>
    <message id="start-restore-confirm-button">
        <source>I agree</source>
        <translation>Kabul ediyorum</translation>
    </message>
    <message id="start-restore-message-line">
        <source>You are trying to restore an existing Beam Wallet. Please notice that if you use your wallet on another device, your balance will be up to date, but  transaction history and addresses will be kept separately on each device.</source>
        <translation>Mevcut bir Beam cüzdanını geri yüklemeye çalışıyorsunuz. Lütfen cüzdanınızı başka bir cihazda kullanırsanız, bakiyenizin güncel olacağını, ancak işlem geçmişinin ve adreslerin iki cihazda ayrı ayrı tutulacağını unutmayın.</translation>
    </message>
    <message id="start-migration-message">
        <source>Your wallet will be migrated to v.</source>
        <translation>Cüzdanınız taşındı.</translation>
    </message>
    <message id="start-migration-button">
        <source>Start auto migration</source>
        <extracomment>migration screen, start auto migration button</extracomment>
        <translation>Otomatik transferi başlatın</translation>
    </message>
    <message id="start-select-db-thead-name">
        <source>Name</source>
        <translation>İsim</translation>
    </message>
    <message id="start-select-db-thead-size">
        <source>Size</source>
        <translation>Boyut</translation>
    </message>
    <message id="kb-unit">
        <source>kb</source>
        <translation>kb</translation>
    </message>
    <message id="start-select-db-thead-modified">
        <source>Date modified</source>
        <extracomment>start screen, select db for migration, Date modified column title</extracomment>
        <translation>Değiştirilme tarihi</translation>
    </message>
    <message id="start-create-new-message-line-1">
        <source>Create new wallet with generating seed phrase.</source>
        <translation>Anahtar kelimeler ile yeni bir cüzdan oluşturun.</translation>
    </message>
    <message id="start-create-new-message-line-2">
        <source>If you ever lose your device, you will need this phrase to recover your wallet!</source>
        <translation>Eğer cihazınızı kaybederseniz, cüzdanınızı kurtarmak için bu cümleye ihtiyacınız olacak!</translation>
    </message>
    <message id="start-create-new-securiry-note-1">
        <source>Do not let anyone see your seed phrase</source>
        <translation>Kimsenin anahtar kelimelerinizi görmesine izin vermeyin</translation>
    </message>
    <message id="start-create-new-securiry-note-2">
        <source>Never type your seed phrase into password managers or elsewhere</source>
        <translation>Anahtar kelimelerinizi asla bir şifre yöneticine ya da başka bir yere yazmayın</translation>
    </message>
    <message id="start-create-new-securiry-note-3">
        <source>Keep the copies of your seed phrase in a safe place</source>
        <translation>Anahtar kelimelerinizin kopyalarını güvenli bir yerde saklayın</translation>
    </message>
    <message id="start-generate-seed-phrase-button">
        <source>Generate seed phrase</source>
        <translation>Anahtar kelimeleri oluştur</translation>
    </message>
    <message id="start-generate-seed-phrase-message">
        <source>Your seed phrase is the access key to all the cryptocurrencies in your wallet. Write down the phrase to keep it in a safe or in a locked vault. Without the phrase you will not be able to recover your money.</source>
        <translation>Anahtar kelimeleriniz, cüzdanınızdaki tüm bakiyenin erişim anahtarıdır. Güvenli veya kilitli bir kasada saklamak için ifadeyi yazdırın veya yazın. İfade olmadan bakiyenize ulaşamazsınız.</translation>
    </message>
    <message id="start-confirm-seed-phrase-button">
        <source>I understand</source>
        <translation>Anlıyorum</translation>
    </message>
    <message id="start-confirm-seed-phrase-message">
        <source>It is strictly recommended to write down the seed phrase on a paper. Storing it in a file makes it prone to cyber attacks and, therefore, less secure.</source>
        <translation>Anahtar kelimelerinizi bir kağıda yazmanız kesinlikle önerilir. Bilgisayar içerisinde bir dosyada saklamak, siber saldırılara karşı açık olmasını ve dolayısıyla daha az güvenli olmasına neden olur.</translation>
    </message>
    <message id="start-check-seed-phrase-message">
        <source>To ensure the seed phrase is written down, please fill-in the specific words below</source>
        <translation>Anahtar kelimelerin doğru yazıldığından emin olmak için lütfen aşağıdaki kelimeleri girin</translation>
    </message>
    <message id="start-restore-message">
        <source>Type in or paste your seed phrase</source>
        <translation>Anahtar kelimelerinizi yazın ya da yapıştırın</translation>
    </message>
    <message id="start-create-pwd-message">
        <source>Create password to access your wallet</source>
        <translation>Cüzdanınıza erişmek için bir şifre oluşturun</translation>
    </message>
    <message id="start-pwd-label">
        <source>Password</source>
        <translation>Şifre</translation>
    </message>
    <message id="start-create-pwd-confirm-label">
        <source>Confirm password</source>
        <translation>Şifreyi onaylayın</translation>
    </message>
    <message id="start-create-pwd-not-match-error">
        <source>Passwords do not match</source>
        <translation>Şifreler eşleşmiyor</translation>
    </message>
    <message id="start-node-title">
        <source>Setup node connectivity</source>
        <translation>Nod kurulum bağlantısı</translation>
    </message>
    <message id="start-node-integrated-radio">
        <source>Run integrated node (recommended)</source>
        <translation>Entegre nodu çalıştır (önerilen)</translation>
    </message>
    <message id="start-node-port-label">
        <source>Enter port to listen</source>
        <translation>Dinlemek için port girin</translation>
    </message>
    <message id="start-node-peer-label">
        <source>Peer</source>
        <translation>Eş</translation>
    </message>
    <message id="start-node-random-radio">
        <source>Connect to random remote node</source>
        <translation>Rasgele uzak noda bağlan</translation>
    </message>
    <message id="start-node-remote-radio">
        <source>Connect to specific remote node</source>
        <translation>Belirli bir uzak noda bağlan</translation>
    </message>
    <message id="start-node-port-empty-error">
        <source>Please specify port</source>
        <translation>Lütfen portu belirleyin</translation>
    </message>
    <message id="start-node-port-value-error">
        <source>Port must be a number between 1 and 65535</source>
        <translation>Port numarası 1 ile 65535 arasında bir sayı olmalıdır</translation>
    </message>
    <message id="start-node-peer-empty-error">
        <source>Please specify peer</source>
        <translation>Eşi belirleyin</translation>
    </message>
    <message id="start-node-peer-error">
        <source>Incorrect address</source>
        <translation>Yanlış adres</translation>
    </message>
    <message id="start-node-empty-error">
        <source>Please specify address of the remote node</source>
        <translation>Lütfen uzak nodun adresini belirtin</translation>
    </message>
    <message id="appmodel-failed-start-node">
        <source>Failed to start node. Please check your node configuration</source>
        <translation>Cüzdan başlatılırken hata oluştu. Lütfen nod ayarlarını kontrol edin</translation>
    </message>
    <message id="wallet-model-node-protocol-error">
        <source>Node protocol error!</source>
        <translation>Nod protokol hatası!</translation>
    </message>
    <message id="wallet-model-incompatible-peer-error">
        <source>You are trying to connect to incompatible peer.</source>
        <translation>Uyumsuz bir eşe bağlanmaya çalışıyorsunuz.</translation>
    </message>
    <message id="wallet-model-connection-base-error">
        <source>Connection error</source>
        <translation>Bağlantı hatası</translation>
    </message>
    <message id="wallet-model-connection-time-out-error">
        <source>Connection timed out</source>
        <translation>Bağlantı zaman aşımına uğradı</translation>
    </message>
    <message id="wallet-model-connection-refused-error">
        <source>Cannot connect to node</source>
        <translation>Nod&apos;a bağlanamıyor</translation>
    </message>
    <message id="wallet-model-connection-host-unreach-error">
        <source>Node is unreachable</source>
        <translation>Noda ulaşılamıyor</translation>
    </message>
    <message id="wallet-model-connection-addr-in-use-error">
        <source>The port %1 is already in use. Check if a wallet is already running on this machine or change the port settings.</source>
        <translation>%1 bağlantı noktası zaten kullanılıyor. Bu makinede zaten bir cüzdanın çalışıp çalışmadığını kontrol edin veya port ayarlarını değiştirin.</translation>
    </message>
    <message id="wallet-model-time-sync-error">
        <source>System time not synchronized</source>
        <translation>Sistem zamanı senkronize değil</translation>
    </message>
    <message id="wallet-model-host-unresolved-error">
        <source>Incorrect node name or no Internet connection.</source>
        <translation>Yanlış nod adı ya da internet bağlantısı yok.</translation>
    </message>
    <message id="wallet-model-undefined-error">
        <source>Unexpected error!</source>
        <translation>Beklenmedik hata!</translation>
    </message>
    <message id="wallet-model-data-location-error">
        <source>Failed to start wallet. Please check your wallet data location</source>
        <translation>Cüzdan başlatılırken hata oluştu. Lütfen cüzdan lokasyonunu kontrol edin</translation>
    </message>
    <message id="loading-view-download-blocks">
        <source>Downloading blocks</source>
        <translation>Bloklar indiriliyor</translation>
    </message>
    <message id="loading-view-scaning-utxo">
        <source>Scanning UTXO %d/%d</source>
        <translation>UTXO aranıyor %d/%d</translation>
    </message>
    <message id="loading-view-protocol-error">
        <source>Incompatible peer</source>
        <translation>Uyumsuz eş</translation>
    </message>
    <message id="loading-view-connection-error">
        <source>Connection error</source>
        <translation>Bağlantı hatası</translation>
    </message>
    <message id="start-view-printer-not-found-error">
        <source>Printer is not found. Please, check your printer preferences.</source>
        <translation>Yazıcı bulunamadı. Lütfen yazıcınızın tercihlerini kontrol edin.</translation>
    </message>
    <message id="start-view-printer-error">
        <source>Failed to print seed phrase. Please, check your printer.</source>
        <translation>Anahtar kelimeler yazdırılamadı. Lütfen yazıcınızı kontrol edin.</translation>
    </message>
    <message id="start-view-db-file-filter">
        <source>SQLite database file (*.db)</source>
        <translation>SQLite database dosyası (*.db)</translation>
    </message>
    <message id="status-bar-view-not-connected">
        <source>Wallet is not connected to the node</source>
        <translation>Cüzdan noda bağlı değil</translation>
    </message>
    <message id="tx-failture-undefined">
        <source>Unexpected reason, please send wallet logs to Beam support</source>
        <translation>Beklenmedik bir hata, lütfen Beam destek birimlerine cüzdan kaydınızı gönderin</translation>
    </message>
    <message id="tx-failture-cancelled">
        <source>Transaction cancelled</source>
        <translation>İşlem iptal edildi</translation>
    </message>
    <message id="tx-failture-receiver-signature-invalid">
        <source>Receiver signature in not valid, please send wallet logs to Beam support</source>
        <translation>Alıcı imzası geçerli değil, lütfen Beam destek birimlerine cüzdan kaydınızı gönderin</translation>
    </message>
    <message id="tx-failture-not-registered-in-blockchain">
        <source>Failed to register transaction with the blockchain, see node logs for details</source>
        <translation>Blockchain ile işlem kaydedilemedi, detaylar için nod kaydına bakın</translation>
    </message>
    <message id="tx-failture-not-valid">
        <source>Transaction is not valid, please send wallet logs to Beam support</source>
        <translation>İşlem geçerli değil, lütfen Beam destek birimlerine cüzdan kaydınızı gönderin</translation>
    </message>
    <message id="tx-failture-kernel-invalid">
        <source>Invalid kernel proof provided</source>
        <translation>Geçersiz kernel kanıtı girildi</translation>
    </message>
    <message id="tx-failture-parameters-not-sended">
        <source>Failed to send Transaction parameters</source>
        <translation>İşlem parametreleri gönderilemedi</translation>
    </message>
    <message id="tx-failture-no-inputs">
        <source>No inputs</source>
        <translation>Giriş yok</translation>
    </message>
    <message id="tx-failture-addr-expired">
        <source>Address is expired</source>
        <translation>Adresin süresi doldu</translation>
    </message>
    <message id="tx-failture-parameters-not-readed">
        <source>Failed to get transaction parameters</source>
        <translation>İşlem parametreleri alınamadı</translation>
    </message>
    <message id="tx-failture-time-out">
        <source>Transaction timed out</source>
        <translation>İşlem zaman aşımına uğradı</translation>
    </message>
    <message id="tx-failture-not-signed-by-receiver">
        <source>Payment not signed by the receiver, please send wallet logs to Beam support</source>
        <translation>Ödeme alıcı tarafından imzalanmadı, lütfen Beam destek birimlerine cüzdan kaydını gönderin</translation>
    </message>
    <message id="tx-failture-max-height-to-high">
        <source>Kernel maximum height is too high</source>
        <translation>Kernel maksimum boyutu çok fazla</translation>
    </message>
    <message id="tx-failture-invalid-state">
        <source>Transaction has invalid state</source>
        <translation>İşlem geçersiz durumda</translation>
    </message>
    <message id="tx-curency-name">
        <source>BEAM</source>
        <translation type="vanished">BEAM</translation>
    </message>
    <message id="tx-curency-sub-name">
        <source>GROTH</source>
        <translation type="vanished">GROTH</translation>
    </message>
    <message id="utxo-utxo">
        <source>UTXO</source>
        <translation>UTXO</translation>
    </message>
    <message id="utxo-blockchain-height">
        <source>Blockchain Height</source>
        <translation>Blokzincir Yüksekliği</translation>
    </message>
    <message id="utxo-last-block-hash">
        <source>Last block hash</source>
        <translation>Son blok hashi</translation>
    </message>
    <message id="utxo-head-maturity">
        <source>Maturity</source>
        <translation>Olgunluk</translation>
    </message>
    <message id="utxo-head-type">
        <source>Type</source>
        <translation>Tip</translation>
    </message>
    <message id="utxo-status-available">
        <source>Available</source>
        <translation>Mevcut</translation>
    </message>
    <message id="utxo-status-maturing">
        <source>Maturing%1(till block height %2)</source>
        <translation>Olgunlaştırılıyor%1(%2 blok yüksekliğine kadar)</translation>
    </message>
    <message id="utxo-status-unavailable">
        <source>Unavailable%1(mining result rollback)</source>
        <translation>Kullanılamıyor%1(madencilik geri almaya neden oldu)</translation>
    </message>
    <message id="utxo-status-outgoing">
        <source>In progress%1(outgoing)</source>
        <translation>%1Devam ediyor (giden)</translation>
    </message>
    <message id="utxo-status-change">
        <source>In progress%1(change)</source>
        <translation>Devam ediyor%1(değiştir)</translation>
    </message>
    <message id="utxo-status-incoming">
        <source>In progress%1(incoming)</source>
        <translation>Devam ediyor%1(gelen)</translation>
    </message>
    <message id="utxo-status-spent">
        <source>Spent</source>
        <translation>Harcanan</translation>
    </message>
    <message id="settings-general-lock-screen-never">
        <source>Never</source>
        <translation>Asla</translation>
    </message>
    <message id="settings-general-lock-screen-1m">
        <source>1 minute</source>
        <translation>1 dakika</translation>
    </message>
    <message id="settings-general-lock-screen-5m">
        <source>5 minutes</source>
        <translation>5 dakika</translation>
    </message>
    <message id="settings-general-lock-screen-15m">
        <source>15 minutes</source>
        <translation>15 dakika</translation>
    </message>
    <message id="settings-general-lock-screen-30m">
        <source>30 minutes</source>
        <translation>30 dakika</translation>
    </message>
    <message id="settings-general-lock-screen-1h">
        <source>1 hour</source>
        <translation>1 saat</translation>
    </message>
    <message id="receive-amount-label">
        <source>Receive amount (optional)</source>
        <translation>Alınacak miktar (isteğe bağlı)</translation>
    </message>
    <message id="tx-details-tx-id-label">
        <source>Transaction ID</source>
        <translation>İşlem Kimliği</translation>
    </message>
    <message id="appmodel-failed-time-not-synced">
        <source>Failed to start the integrated node: the timezone settings of your machine are out of sync. Please fix them and restart the wallet.</source>
        <translation>Entegre nod başlatılamadı: makinenizin saat dilimi ayarları senkronize değil. Lütfen bunu düzeltip cüzdanı yeniden başlatın.</translation>
    </message>
    <message id="can-not-generate-new-address-message">
        <source>You cannot generate new address. Your wallet doesn&apos;t have a master key.</source>
        <translation>Yeni adres oluşturamazsınız. Cüzdanınızda bir ana anahtar yok.</translation>
    </message>
    <message id="settings-general-language">
        <source>Language</source>
        <extracomment>settings tab, general section, language label</extracomment>
        <translation>Dil</translation>
    </message>
    <message id="open-external-open">
        <source>Open</source>
        <translation>Açık</translation>
    </message>
    <message id="open-external-title">
        <source>External link</source>
        <translation>Harici link</translation>
    </message>
    <message id="open-external-message">
        <source>Beam Wallet app requires permission to open external link in the browser. This action will expose your IP to the web server. To avoid it, choose -Cancel-. You can change your choice in app setting anytime.</source>
        <translation>Beam Wallet uygulaması tarayıcıda harici link açmak için izin gerektirir. Bu işlem IP&apos;nizi web sunucusuna maruz bırakacaktır. Bunu önlemek için &quot;İptal&quot; i seçin. İstediğiniz zaman uygulama ayarlarında seçiminizi değiştirebilirsiniz.</translation>
    </message>
    <message id="start-open-change-wallet-message">
        <source>If you&apos;ll restore a wallet all transaction history and addresses will be lost.</source>
        <translation>Bir cüzdanı geri yükleyecekseniz, tüm işlem geçmişi ve adresleri kaybolur.</translation>
    </message>
    <message id="loading-restore-message-line1">
        <source>Please wait for synchronization and do not close or minimize the application.</source>
        <translation>Lütfen senkronizasyonu bekleyin ve uygulamayı kapatmayın veya simge durumuna almayın.</translation>
    </message>
    <message id="loading-restore-message-line2">
        <source>Only the wallet balance (UTXO) can be restored, transaction info and addresses are always private and never kept in the blockchain.</source>
        <translation>Yalnızca cüzdan bakiyesi (UTXO) geri yüklenebilir, işlem bilgileri ve adresler her zaman gizlidir ve hiçbir zaman blokzincirinde tutulmaz.</translation>
    </message>
    <message id="start-recovery-title">
        <source>Create new password</source>
        <translation>Yeni şifrenizi oluşturun</translation>
    </message>
    <message id="start-recovery-pwd-message">
        <source>Create new password to access your wallet</source>
        <translation>Cüzdanınıza erişmek için yeni bir şifre oluşturun</translation>
    </message>
    <message id="start-create-pwd-strength-message">
        <source>Strong password needs to meet the following requirements:\n•  the length must be at least 10 characters\n•  must contain at least one lowercase letter\n•  must contain at least one uppercase letter\n•  must contain at least one number</source>
        <translation>Güçlü bir parolanın aşağıdaki gereksinimleri karşılaması gerekir:\n• uzunluk en az 10 karakter olmalı\n• en az bir küçük harf içermeli\n • en az bir büyük harf içermeli \n• en az bir sayı içermeli</translation>
    </message>
    <message id="start-open-caps-warning">
        <source>Caps lock is on!</source>
        <translation>Caps Lock açık!</translation>
    </message>
    <message id="show-qr-title">
        <source>QR code</source>
        <extracomment>show QR dialog title</extracomment>
        <translation>QR kodu</translation>
    </message>
    <message id="show-qr-tx-token-label">
        <source>Your address</source>
        <extracomment>show qr dialog address label</extracomment>
        <translation>Adresiniz</translation>
    </message>
    <message id="show-qr-message">
        <source>Scan this QR code or send this address to the sender over secure channel</source>
        <extracomment>show QR dialog message, how to use this QR</extracomment>
        <translation>Bu QR kodunu tarayın veya bu adresi gönderene güvenli kanal üzerinden gönderin</translation>
    </message>
    <message id="settings-peers-title">
        <source>Peers</source>
        <extracomment>settings tab, node section, peers label</extracomment>
        <translation>Eşler</translation>
    </message>
    <message id="settings-node-title">
        <source>Node</source>
        <extracomment>settings tab, node section, title</extracomment>
        <translation>Nod</translation>
    </message>
    <message id="settings-general-allow-beammw-label">
        <source>Allow access to %1 and %2 (to fetch exchanges and transaction data)</source>
        <extracomment>general settings, label for alow open external links</extracomment>
        <translation>%1 ve %2&apos;ye erişime izin ver (takas ve işlem verilerini almak için)</translation>
    </message>
    <message id="settings-report-problem-message-l0">
        <source>To report a problem:</source>
        <translation>Sorunu rapor etmek için:</translation>
    </message>
    <message id="settings-report-problem-message-l1">
        <source>1. Click “Save wallet logs” and choose a destination folder for log archive</source>
        <translation>1. “Cüzdan kaydını kaydet” seçeneğini tıklayın ve günlük kayıt için bir hedef klasör seçin</translation>
    </message>
    <message id="settings-report-problem-message-l2">
        <source>2. Send email to %1 or open a ticket in %2</source>
        <translation>2.%1 e-posta gönderin veya %2 bir destek bileti açın</translation>
    </message>
    <message id="settings-report-problem-message-l3">
        <source>3. Don’t forget to attach logs archive</source>
        <translation>3. Günlük kaydı eklemeyi unutmayın</translation>
    </message>
    <message id="explorer">
        <source>blockchain explorer</source>
        <translation>blokzincir tarayıcısı</translation>
    </message>
    <message id="edit-addr-24-option">
        <source>In 24 hours from now</source>
        <extracomment>Edit address dialog, expiration option, in 24 hours from now</extracomment>
        <translation>Şu andan itibaren 24 saat içinde</translation>
    </message>
    <message id="edit-addr-never-option">
        <source>Never</source>
        <extracomment>Edit address dialog, expiration option, never</extracomment>
        <translation>Asla</translation>
    </message>
    <message id="edit-addr-as-is-option">
        <source>Within 24 hours</source>
        <extracomment>Edit address dialog, expiration option, do not change</extracomment>
        <translation>24 saat içinde</translation>
    </message>
    <message id="edit-addr-expires-label">
        <source>Expires</source>
        <extracomment>Edit addres dialog, expires label</extracomment>
        <translation>Süresi dolanlar</translation>
    </message>
    <message id="edit-addr-expire-now-label">
        <source>Now</source>
        <extracomment>Edit addres dialog, expire now label</extracomment>
        <translation>Şimdi</translation>
    </message>
    <message id="edit-addr-expire-now-switch">
        <source>Expire address now</source>
        <extracomment>Edit addres dialog, expire now switch</extracomment>
        <translation>Adresi şimdi sonlandır</translation>
    </message>
    <message id="edit-addr-expiration-time-label">
        <source>Expired on </source>
        <extracomment>Edit addres dialog, expiration time label</extracomment>
        <translation>Süresi doldu </translation>
    </message>
    <message id="edit-addr-activate-addr-switch">
        <source>Activate address</source>
        <extracomment>Edit addres dialog, expiration time label</extracomment>
        <translation>Adresi aktifleştir</translation>
    </message>
    <message id="time-never">
        <source>Never</source>
        <extracomment>time never string</extracomment>
        <translation>Asla</translation>
    </message>
    <message id="start-pwd-difficulty-very-weak">
        <source>Very weak password</source>
        <extracomment>set passwort, difficulty message, very weak</extracomment>
        <translation>Çok zayıf şifre</translation>
    </message>
    <message id="start-pwd-difficulty-weak">
        <source>Weak password</source>
        <extracomment>set passwort, difficulty message, weak</extracomment>
        <translation>Zayıf şifre</translation>
    </message>
    <message id="start-pwd-difficulty-medium">
        <source>Medium strength password</source>
        <extracomment>set passwort, difficulty message, medium</extracomment>
        <translation>Orta güçlü şifre</translation>
    </message>
    <message id="start-pwd-difficulty-strong">
        <source>Strong password</source>
        <extracomment>set passwort, difficulty message, strong</extracomment>
        <translation>Güçlü şifre</translation>
    </message>
    <message id="start-pwd-difficulty-very-strong">
        <source>Very strong password</source>
        <extracomment>set passwort, difficulty message, very strong</extracomment>
        <translation>Çok güçlü şifre</translation>
    </message>
    <message id="start-migration-select-file-button">
        <source>Select wallet database file manually</source>
        <extracomment>migration screen, select db file button</extracomment>
        <translation>Cüzdan veritabanı dosyasını elle seçin</translation>
    </message>
    <message id="start-select-db-best-match-label">
        <source>(best match)</source>
        <extracomment>start screen, select db for migration, best match label</extracomment>
        <translation>(en iyi eşleşme)</translation>
    </message>
    <message id="start-select-db-thead-created">
        <source>Date created</source>
        <extracomment>start screen, select db for migration, Date created column title</extracomment>
        <translation>Tarih oluşturuldu</translation>
    </message>
    <message id="settings-general-require-pwd-to-spend-confirm-pwd-title">
        <source>Don’t ask password on every Send</source>
        <extracomment>settings tab, general section, ask password to send, confirm password dialog, title</extracomment>
        <translation>Her Gönderimde şifre sorma</translation>
    </message>
    <message id="settings-general-require-pwd-to-spend-confirm-pwd-message">
        <source>Password verification is required to change that setting</source>
        <extracomment>settings tab, general section, ask password to send, confirm password dialog, message</extracomment>
        <translation>Bu ayarı değiştirmek için parola doğrulaması gerekiyor</translation>
    </message>
    <message id="open-in-explorer">
        <source>Open in Blockchain Explorer</source>
        <translation type="unfinished"></translation>
    </message>
    <message id="restore-finish-alert-button">
        <source>I understand</source>
        <translation type="unfinished">Anlıyorum</translation>
    </message>
    <message id="restore-finish-alert-title">
        <source>Do not simultaneously run two wallets initiated from the same seed phrase</source>
        <translation type="unfinished"></translation>
    </message>
    <message id="restore-finish-alert-message-line">
        <source>Don’t use same seed phrase on several devices, your balance and transaction list won’t be synchronized.</source>
        <translation type="unfinished"></translation>
    </message>
<<<<<<< HEAD
    <message id="general-fee-rate">
        <source>Transaction fee rate</source>
        <translation type="unfinished"></translation>
    </message>
    <message id="general-fee-fail">
        <source>The minimum fee is %1 %2</source>
        <translation type="unfinished"></translation>
    </message>
    <message id="general-locked">
        <source>locked</source>
        <translation type="unfinished"></translation>
    </message>
    <message id="general-change-settings">
        <source>Change settings</source>
        <translation type="unfinished">Ayarları değiştir</translation>
    </message>
    <message id="wallet-swap">
        <source>Swap</source>
        <translation type="unfinished"></translation>
    </message>
    <message id="settings-reset">
        <source>Switch off</source>
        <translation type="unfinished"></translation>
    </message>
    <message id="settings-node-address">
        <source>Node Address</source>
        <translation type="unfinished"></translation>
    </message>
    <message id="settings-username">
        <source>Username</source>
        <translation type="unfinished"></translation>
    </message>
    <message id="settings-password">
        <source>Password</source>
        <translation type="unfinished">Şifre</translation>
    </message>
    <message id="settings-fee-rate">
        <source>Default fee</source>
        <translation type="unfinished"></translation>
    </message>
    <message id="offer-book-title">
        <source>Offer Book</source>
        <translation type="unfinished"></translation>
    </message>
    <message id="offer-book-create">
        <source>Create an offer</source>
        <translation type="unfinished"></translation>
    </message>
    <message id="offer-book-title-2">
        <source>Active offers</source>
        <translation type="unfinished"></translation>
    </message>
    <message id="offer-book-coins">
        <source>Coins</source>
        <translation type="unfinished"></translation>
    </message>
    <message id="offer-book-all-tab">
        <source>All</source>
        <translation type="unfinished"></translation>
    </message>
    <message id="offer-book-mine-tab">
        <source>Mine</source>
        <translation type="unfinished"></translation>
    </message>
    <message id="offer-book-others-tab">
        <source>Others</source>
        <translation type="unfinished"></translation>
    </message>
    <message id="offer-book-time-created">
        <source>Date | time</source>
        <translation type="unfinished"></translation>
    </message>
    <message id="offer-book-amount">
        <source>Amount</source>
        <translation type="unfinished">Miktar</translation>
    </message>
    <message id="offer-book-amount-swap">
        <source>Amount</source>
        <translation type="unfinished">Miktar</translation>
    </message>
    <message id="offer-book-rate">
        <source>Rate</source>
        <translation type="unfinished"></translation>
    </message>
    <message id="offer-book-expiration">
        <source>Expiration</source>
        <translation type="unfinished"></translation>
    </message>
    <message id="offer-book-cancel">
        <source>Cancel offer</source>
        <translation type="unfinished"></translation>
    </message>
    <message id="offer-book-accept">
        <source>Accept offer</source>
        <translation type="unfinished"></translation>
    </message>
    <message id="swap-na-message">
        <source>You do not have any 3rd-party currencies connected.\nUpdate your settings and try again.</source>
        <translation type="unfinished"></translation>
    </message>
    <message id="wallet-receive-swap-title">
        <source>Create swap offer</source>
        <translation type="unfinished"></translation>
    </message>
    <message id="wallet-receive-addr-message">
        <source>Send this address to the sender over an external secure channel or scan the QR code</source>
        <translation type="unfinished"></translation>
    </message>
    <message id="wallet-receive-copy-address">
        <source>Copy transaction address</source>
        <translation type="unfinished"></translation>
    </message>
    <message id="receive-amount-swap-label">
        <source>Receive amount</source>
        <translation type="unfinished"></translation>
    </message>
    <message id="sent-amount-label">
        <source>Sent amount</source>
        <translation type="unfinished"></translation>
    </message>
    <message id="wallet-receive-offer-expires-label">
        <source>Offer expiration time</source>
        <translation type="unfinished"></translation>
    </message>
    <message id="wallet-receive-expires-12">
        <source>12 hours</source>
        <translation type="unfinished">24 saat {12 ?}</translation>
    </message>
    <message id="wallet-receive-expires-6">
        <source>6 hours</source>
        <translation type="unfinished">24 saat {6 ?}</translation>
    </message>
    <message id="general-rate">
        <source>Rate</source>
        <translation type="unfinished"></translation>
    </message>
    <message id="wallet-receive-your-token">
        <source>Your transaction token:</source>
        <translation type="unfinished"></translation>
    </message>
    <message id="wallet-swap-token-message">
        <source>Send this token to the sender over an external secure channel</source>
        <translation type="unfinished"></translation>
    </message>
    <message id="wallet-receive-swap-publish">
        <source>publish transaction token</source>
        <translation type="unfinished"></translation>
    </message>
    <message id="wallet-send-swap-title">
        <source>Swap currencies</source>
        <translation type="unfinished"></translation>
    </message>
    <message id="wallet-send-invalid-token">
        <source>Invalid address or token</source>
        <translation type="unfinished"></translation>
    </message>
    <message id="general-comment-local">
        <source>Comments are local and won&apos;t be shared</source>
        <translation type="unfinished"></translation>
    </message>
    <message id="send-total-label">
        <source>Total UTXO value</source>
        <translation type="unfinished"></translation>
    </message>
    <message id="general-bitcoin">
        <source>Bitcoin</source>
        <translation type="unfinished"></translation>
    </message>
    <message id="general-litecoin">
        <source>Litecoin</source>
        <translation type="unfinished"></translation>
    </message>
    <message id="general-qtum">
        <source>QTUM</source>
        <translation type="unfinished"></translation>
    </message>
    <message id="swap-currency-na-message">
        <source>You do not have %1 connected.\nUpdate your settings and try again.</source>
        <translation type="unfinished"></translation>
    </message>
    <message id="send-swap-to-label">
        <source>Transaction token</source>
        <translation type="unfinished"></translation>
    </message>
    <message id="send-not-enough">
        <source>There is not enough funds to completer the transaction</source>
        <translation type="unfinished"></translation>
    </message>
    <message id="wallet-send-swap-offered-label">
        <source>Offered on</source>
        <translation type="unfinished"></translation>
    </message>
    <message id="wallet-send-swap-expires-label">
        <source>Expires on</source>
        <translation type="unfinished"></translation>
    </message>
    <message id="general-address-from">
        <source>From</source>
        <translation type="unfinished"></translation>
    </message>
    <message id="general-address-to">
        <source>To</source>
        <translation type="unfinished"></translation>
    </message>
    <message id="general-amount-sent">
        <source>Sent</source>
        <translation type="unfinished"></translation>
    </message>
    <message id="general-amount-received">
        <source>Received</source>
=======
    <message id="tx-failture-subtx-failed">
        <source>Subtransaction has failed</source>
        <translation type="unfinished"></translation>
    </message>
    <message id="tx-failture-invalid-contract-amount">
        <source>Contract&apos;s amount is not valid</source>
        <translation type="unfinished"></translation>
    </message>
    <message id="tx-failture-invalid-sidechain-contract">
        <source>Side chain has invalid contract</source>
        <translation type="unfinished"></translation>
    </message>
    <message id="tx-failture-sidechain-internal-error">
        <source>Side chain bridge has internal error</source>
        <translation type="unfinished"></translation>
    </message>
    <message id="tx-failture-sidechain-network-error">
        <source>Side chain bridge has network error</source>
        <translation type="unfinished"></translation>
    </message>
    <message id="tx-failture-invalid-sidechain-response-format">
        <source>Side chain bridge has response format error</source>
        <translation type="unfinished"></translation>
    </message>
    <message id="tx-failture-invalid-side-chain-credentials">
        <source>Invalid credentials of Side chain</source>
        <translation type="unfinished"></translation>
    </message>
    <message id="tx-failture-not-enough-time-btc-lock">
        <source>Not enough time to finish btc lock transaction</source>
        <translation type="unfinished"></translation>
    </message>
    <message id="tx-failture-create-multisig">
        <source>Failed to create multi-signature</source>
        <translation type="unfinished"></translation>
    </message>
    <message id="tx-failture-fee-too-small">
        <source>Fee is too small</source>
        <translation type="unfinished"></translation>
    </message>
    <message id="loading-view-estimate-minutes">
        <source>min.</source>
        <translation type="unfinished"></translation>
    </message>
    <message id="loading-view-estimate-seconds">
        <source>sec.</source>
        <translation type="unfinished"></translation>
    </message>
    <message id="loading-view-estimate-time">
        <source>Estimate time: %s</source>
>>>>>>> b8613cac
        <translation type="unfinished"></translation>
    </message>
</context>
</TS><|MERGE_RESOLUTION|>--- conflicted
+++ resolved
@@ -1197,7 +1197,58 @@
         <source>Don’t use same seed phrase on several devices, your balance and transaction list won’t be synchronized.</source>
         <translation type="unfinished"></translation>
     </message>
-<<<<<<< HEAD
+    <message id="tx-failture-subtx-failed">
+        <source>Subtransaction has failed</source>
+        <translation type="unfinished"></translation>
+    </message>
+    <message id="tx-failture-invalid-contract-amount">
+        <source>Contract&apos;s amount is not valid</source>
+        <translation type="unfinished"></translation>
+    </message>
+    <message id="tx-failture-invalid-sidechain-contract">
+        <source>Side chain has invalid contract</source>
+        <translation type="unfinished"></translation>
+    </message>
+    <message id="tx-failture-sidechain-internal-error">
+        <source>Side chain bridge has internal error</source>
+        <translation type="unfinished"></translation>
+    </message>
+    <message id="tx-failture-sidechain-network-error">
+        <source>Side chain bridge has network error</source>
+        <translation type="unfinished"></translation>
+    </message>
+    <message id="tx-failture-invalid-sidechain-response-format">
+        <source>Side chain bridge has response format error</source>
+        <translation type="unfinished"></translation>
+    </message>
+    <message id="tx-failture-invalid-side-chain-credentials">
+        <source>Invalid credentials of Side chain</source>
+        <translation type="unfinished"></translation>
+    </message>
+    <message id="tx-failture-not-enough-time-btc-lock">
+        <source>Not enough time to finish btc lock transaction</source>
+        <translation type="unfinished"></translation>
+    </message>
+    <message id="tx-failture-create-multisig">
+        <source>Failed to create multi-signature</source>
+        <translation type="unfinished"></translation>
+    </message>
+    <message id="tx-failture-fee-too-small">
+        <source>Fee is too small</source>
+        <translation type="unfinished"></translation>
+    </message>
+    <message id="loading-view-estimate-minutes">
+        <source>min.</source>
+        <translation type="unfinished"></translation>
+    </message>
+    <message id="loading-view-estimate-seconds">
+        <source>sec.</source>
+        <translation type="unfinished"></translation>
+    </message>
+    <message id="loading-view-estimate-time">
+        <source>Estimate time: %s</source>
+        <translation type="unfinished"></translation>
+    </message>
     <message id="general-fee-rate">
         <source>Transaction fee rate</source>
         <translation type="unfinished"></translation>
@@ -1408,58 +1459,6 @@
     </message>
     <message id="general-amount-received">
         <source>Received</source>
-=======
-    <message id="tx-failture-subtx-failed">
-        <source>Subtransaction has failed</source>
-        <translation type="unfinished"></translation>
-    </message>
-    <message id="tx-failture-invalid-contract-amount">
-        <source>Contract&apos;s amount is not valid</source>
-        <translation type="unfinished"></translation>
-    </message>
-    <message id="tx-failture-invalid-sidechain-contract">
-        <source>Side chain has invalid contract</source>
-        <translation type="unfinished"></translation>
-    </message>
-    <message id="tx-failture-sidechain-internal-error">
-        <source>Side chain bridge has internal error</source>
-        <translation type="unfinished"></translation>
-    </message>
-    <message id="tx-failture-sidechain-network-error">
-        <source>Side chain bridge has network error</source>
-        <translation type="unfinished"></translation>
-    </message>
-    <message id="tx-failture-invalid-sidechain-response-format">
-        <source>Side chain bridge has response format error</source>
-        <translation type="unfinished"></translation>
-    </message>
-    <message id="tx-failture-invalid-side-chain-credentials">
-        <source>Invalid credentials of Side chain</source>
-        <translation type="unfinished"></translation>
-    </message>
-    <message id="tx-failture-not-enough-time-btc-lock">
-        <source>Not enough time to finish btc lock transaction</source>
-        <translation type="unfinished"></translation>
-    </message>
-    <message id="tx-failture-create-multisig">
-        <source>Failed to create multi-signature</source>
-        <translation type="unfinished"></translation>
-    </message>
-    <message id="tx-failture-fee-too-small">
-        <source>Fee is too small</source>
-        <translation type="unfinished"></translation>
-    </message>
-    <message id="loading-view-estimate-minutes">
-        <source>min.</source>
-        <translation type="unfinished"></translation>
-    </message>
-    <message id="loading-view-estimate-seconds">
-        <source>sec.</source>
-        <translation type="unfinished"></translation>
-    </message>
-    <message id="loading-view-estimate-time">
-        <source>Estimate time: %s</source>
->>>>>>> b8613cac
         <translation type="unfinished"></translation>
     </message>
 </context>
