--- conflicted
+++ resolved
@@ -1201,7 +1201,58 @@
         <source>Don’t use same seed phrase on several devices, your balance and transaction list won’t be synchronized.</source>
         <translation>Не используйте одну и ту же сид фразу на разных устройствах, ваш баланс и список транзакций не будут синхронизированы.</translation>
     </message>
-<<<<<<< HEAD
+    <message id="tx-failture-subtx-failed">
+        <source>Subtransaction has failed</source>
+        <translation>Подтранзакция завершена с ошибкой</translation>
+    </message>
+    <message id="tx-failture-invalid-contract-amount">
+        <source>Contract&apos;s amount is not valid</source>
+        <translation>Сумма контракта не корректна</translation>
+    </message>
+    <message id="tx-failture-invalid-sidechain-contract">
+        <source>Side chain has invalid contract</source>
+        <translation>Сторонний блокчейн содержит не корректный контракт</translation>
+    </message>
+    <message id="tx-failture-sidechain-internal-error">
+        <source>Side chain bridge has internal error</source>
+        <translation>Внутренняя ошибка стороннего блокчейна</translation>
+    </message>
+    <message id="tx-failture-sidechain-network-error">
+        <source>Side chain bridge has network error</source>
+        <translation>Ошибка подключения к стороннему блокчейну</translation>
+    </message>
+    <message id="tx-failture-invalid-sidechain-response-format">
+        <source>Side chain bridge has response format error</source>
+        <translation>Не корректный ответ стороннего блокчейна</translation>
+    </message>
+    <message id="tx-failture-invalid-side-chain-credentials">
+        <source>Invalid credentials of Side chain</source>
+        <translation>Не корректная авторизация стороннего блокчейна</translation>
+    </message>
+    <message id="tx-failture-not-enough-time-btc-lock">
+        <source>Not enough time to finish btc lock transaction</source>
+        <translation>Не достаточно времени для завершения блокировки btc</translation>
+    </message>
+    <message id="tx-failture-create-multisig">
+        <source>Failed to create multi-signature</source>
+        <translation>Не возможно создать мультиподпись</translation>
+    </message>
+    <message id="tx-failture-fee-too-small">
+        <source>Fee is too small</source>
+        <translation>Размер комиссии слишком мал</translation>
+    </message>
+    <message id="loading-view-estimate-minutes">
+        <source>min.</source>
+        <translation>мин.</translation>
+    </message>
+    <message id="loading-view-estimate-seconds">
+        <source>sec.</source>
+        <translation>сек.</translation>
+    </message>
+    <message id="loading-view-estimate-time">
+        <source>Estimate time: %s</source>
+        <translation>Осталось:</translation>
+    </message>
     <message id="general-fee-rate">
         <source>Transaction fee rate</source>
         <translation type="unfinished"></translation>
@@ -1413,59 +1464,6 @@
     <message id="general-amount-received">
         <source>Received</source>
         <translation type="unfinished"></translation>
-=======
-    <message id="tx-failture-subtx-failed">
-        <source>Subtransaction has failed</source>
-        <translation>Подтранзакция завершена с ошибкой</translation>
-    </message>
-    <message id="tx-failture-invalid-contract-amount">
-        <source>Contract&apos;s amount is not valid</source>
-        <translation>Сумма контракта не корректна</translation>
-    </message>
-    <message id="tx-failture-invalid-sidechain-contract">
-        <source>Side chain has invalid contract</source>
-        <translation>Сторонний блокчейн содержит не корректный контракт</translation>
-    </message>
-    <message id="tx-failture-sidechain-internal-error">
-        <source>Side chain bridge has internal error</source>
-        <translation>Внутренняя ошибка стороннего блокчейна</translation>
-    </message>
-    <message id="tx-failture-sidechain-network-error">
-        <source>Side chain bridge has network error</source>
-        <translation>Ошибка подключения к стороннему блокчейну</translation>
-    </message>
-    <message id="tx-failture-invalid-sidechain-response-format">
-        <source>Side chain bridge has response format error</source>
-        <translation>Не корректный ответ стороннего блокчейна</translation>
-    </message>
-    <message id="tx-failture-invalid-side-chain-credentials">
-        <source>Invalid credentials of Side chain</source>
-        <translation>Не корректная авторизация стороннего блокчейна</translation>
-    </message>
-    <message id="tx-failture-not-enough-time-btc-lock">
-        <source>Not enough time to finish btc lock transaction</source>
-        <translation>Не достаточно времени для завершения блокировки btc</translation>
-    </message>
-    <message id="tx-failture-create-multisig">
-        <source>Failed to create multi-signature</source>
-        <translation>Не возможно создать мультиподпись</translation>
-    </message>
-    <message id="tx-failture-fee-too-small">
-        <source>Fee is too small</source>
-        <translation>Размер комиссии слишком мал</translation>
-    </message>
-    <message id="loading-view-estimate-minutes">
-        <source>min.</source>
-        <translation>мин.</translation>
-    </message>
-    <message id="loading-view-estimate-seconds">
-        <source>sec.</source>
-        <translation>сек.</translation>
-    </message>
-    <message id="loading-view-estimate-time">
-        <source>Estimate time: %s</source>
-        <translation>Осталось:</translation>
->>>>>>> b8613cac
     </message>
 </context>
 </TS>