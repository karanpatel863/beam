--- conflicted
+++ resolved
@@ -54,12 +54,9 @@
 public:
     Q_INVOKABLE void generateNewAddress();
     Q_INVOKABLE void saveAddress();
-<<<<<<< HEAD
     Q_INVOKABLE void publishOffer();
-=======
     Q_INVOKABLE void startListen();
     Q_INVOKABLE void publishToken();
->>>>>>> 62785db3
 
 private:
     double getAmountToReceive() const;
