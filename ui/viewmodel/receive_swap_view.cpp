// Copyright 2018 The Beam Team
//
// Licensed under the Apache License, Version 2.0 (the "License");
// you may not use this file except in compliance with the License.
// You may obtain a copy of the License at
//
//    http://www.apache.org/licenses/LICENSE-2.0
//
// Unless required by applicable law or agreed to in writing, software
// distributed under the License is distributed on an "AS IS" BASIS,
// WITHOUT WARRANTIES OR CONDITIONS OF ANY KIND, either express or implied.
// See the License for the specific language governing permissions and
// limitations under the License.

#include "receive_swap_view.h"
#include "ui_helpers.h"
#include "model/app_model.h"
#include "wallet/swaps/swap_transaction.h"
#include <QClipboard>

namespace {
    enum {
        OfferExpires12h = 0,
        OfferExpires6h  = 1
    };
}

ReceiveSwapViewModel::ReceiveSwapViewModel()
    : _amountToReceive(0.0)
    , _amountSent(0.0)
    , _receiveFee(0)
    , _sentFee(0)
    , _receiveCurrency(Currency::CurrBeam)
    , _sentCurrency(Currency::CurrBtc)
    , _offerExpires(OfferExpires12h)
    , _walletModel(*AppModel::getInstance().getWallet())
    , _txParameters(beam::wallet::CreateSwapParameters()
        .SetParameter(beam::wallet::TxParameterID::AtomicSwapCoin, beam::wallet::AtomicSwapCoin::Bitcoin)
        .SetParameter(beam::wallet::TxParameterID::AtomicSwapIsBeamSide, true)
        .SetParameter(beam::wallet::TxParameterID::AtomicSwapSecondSideChainType, beam::wallet::SwapSecondSideChainType::Testnet)
        .SetParameter(beam::wallet::TxParameterID::IsInitiator, true))
{
    LOG_INFO() << "ReceiveSwapViewModel created";
    connect(&_walletModel, &WalletModel::generatedNewAddress, this, &ReceiveSwapViewModel::onGeneratedNewAddress);
    connect(&_walletModel, &WalletModel::newAddressFailed, this,  &ReceiveSwapViewModel::onNewAddressFailed);
    generateNewAddress();

    updateTransactionToken();
}

ReceiveSwapViewModel::~ReceiveSwapViewModel()
{
    LOG_INFO() << "ReceiveSwapViewModel destroyed";
}

void ReceiveSwapViewModel::onGeneratedNewAddress(const beam::wallet::WalletAddress& addr)
{
    _receiverAddress = addr;
    emit receiverAddressChanged();
    updateTransactionToken();
}

double ReceiveSwapViewModel::getAmountToReceive() const
{
    return _amountToReceive;
}

void ReceiveSwapViewModel::setAmountToReceive(double value)
{
    LOG_INFO() << "setAmountToReceive " << value;
    if (value != _amountToReceive)
    {
        _amountToReceive = value;
        emit amountToReceiveChanged();
        updateTransactionToken();
    }
}

double ReceiveSwapViewModel::getAmountSent() const
{
    return _amountSent;
}

int ReceiveSwapViewModel::getReceiveFee() const
{
    return _receiveFee;
}

void ReceiveSwapViewModel::setAmountSent(double value)
{
    LOG_INFO() << "setAmountSent " << value;
    if (value != _amountSent)
    {
        _amountSent = value;
        emit amountSentChanged();
        updateTransactionToken();
    }
}

int ReceiveSwapViewModel::getSentFee() const
{
    return _sentFee;
}

void ReceiveSwapViewModel::setSentFee(int value)
{
    LOG_INFO() << "setSentFee " << value;
    if (value != _sentFee)
    {
        _sentFee = value;
        emit sentFeeChanged();
        updateTransactionToken();
    }
}

Currency ReceiveSwapViewModel::getReceiveCurrency() const
{
    return _receiveCurrency;
}

void ReceiveSwapViewModel::setReceiveCurrency(Currency value)
{
    assert(value > Currency::CurrStart && value < Currency::CurrEnd);
    LOG_INFO() << "setReceiveCurrency " << static_cast<int>(value);

    if (value != _receiveCurrency)
    {
        _receiveCurrency = value;
        emit receiveCurrencyChanged();
    }
}

Currency ReceiveSwapViewModel::getSentCurrency() const
{
    return _sentCurrency;
}

void ReceiveSwapViewModel::setSentCurrency(Currency value)
{
    assert(value > Currency::CurrStart && value < Currency::CurrEnd);
    LOG_INFO() << "setSentCurrency " << static_cast<int>(value);

    if (value != _sentCurrency)
    {
        _sentCurrency = value;
        emit sentCurrencyChanged();
        updateTransactionToken();
    }
}

void ReceiveSwapViewModel::setReceiveFee(int value)
{
    LOG_INFO() << "setReceiveFee " << value;
    if (value != _receiveFee)
    {
        _receiveFee = value;
        emit receiveFeeChanged();
        updateTransactionToken();
    }
}

int ReceiveSwapViewModel::getOfferExpires() const
{
    return _offerExpires;
}

void ReceiveSwapViewModel::setOfferExpires(int value)
{
    LOG_INFO() << "setOfferExpires " << value;
    if (value != _offerExpires)
    {
        _offerExpires = value;
        emit offerExpiresChanged();
    }
}

QString ReceiveSwapViewModel::getReceiverAddress() const
{
    return beamui::toString(_receiverAddress.m_walletID);
}

void ReceiveSwapViewModel::generateNewAddress()
{
    _receiverAddress = {};
    emit receiverAddressChanged();

    setAddressComment("");
    _walletModel.getAsync()->generateNewAddress();
}

void ReceiveSwapViewModel::onNewAddressFailed()
{
    emit newAddressFailed();
}

void ReceiveSwapViewModel::setTransactionToken(const QString& value)
{
    if (_token != value)
    {
        _token = value;
        emit transactionTokenChanged();
    }
}

QString ReceiveSwapViewModel::getTransactionToken() const
{
    return _token;
}

QString ReceiveSwapViewModel::getAddressComment() const
{
    return _addressComment;
}

void ReceiveSwapViewModel::setAddressComment(const QString& value)
{
    LOG_INFO() << "setAddressComment " << value.toStdString();
    auto trimmed = value.trimmed();
    if (_addressComment != trimmed)
    {
        _addressComment = trimmed;
        emit addressCommentChanged();
        emit commentValidChanged();
    }
}

bool ReceiveSwapViewModel::getCommentValid() const
{
    return !_walletModel.isAddressWithCommentExist(_addressComment.toStdString());
}

void ReceiveSwapViewModel::saveAddress()
{
    using namespace beam::wallet;

    if (getCommentValid()) {
        _receiverAddress.m_label = _addressComment.toStdString();
        _receiverAddress.m_duration = _offerExpires * WalletAddress::AddressExpiration1h;
        _walletModel.getAsync()->saveAddress(_receiverAddress, true);
    }
}

<<<<<<< HEAD
void ReceiveSwapViewModel::publishOffer()
{
    // todo
    static beam::wallet::TxID id = {0,0,0,0,0,0,0,0,0,0,0,0,0,0,0,0};
	beam::wallet::SwapOffer newOffer;
    newOffer.m_createTime = newOffer.m_modifyTime = beam::getTimestamp();
    newOffer.m_amount = std::round(_amountToReceive * beam::Rules::Coin);
    newOffer.m_txId = id;
    id[15]++;
    newOffer.m_message = beam::wallet::toByteBuffer(_addressComment.toStdString());

    _walletModel.getAsync()->sendSwapOffer(newOffer);
=======
void ReceiveSwapViewModel::startListen()
{
    using namespace beam::wallet;

    bool isBeamSide = (_sentCurrency == Currency::CurrBeam);
    auto beamFee = isBeamSide ? _sentFee : _receiveFee;
    auto swapFee = isBeamSide ? _receiveFee : _sentFee;
    auto txParameters = beam::wallet::TxParameters(_txParameters);

    txParameters.DeleteParameter(TxParameterID::PeerID);
    txParameters.SetParameter(TxParameterID::IsInitiator, !*_txParameters.GetParameter<bool>(TxParameterID::IsInitiator));
    txParameters.SetParameter(TxParameterID::MyID, *_txParameters.GetParameter<beam::wallet::WalletID>(beam::wallet::TxParameterID::PeerID));
    txParameters.SetParameter(TxParameterID::Fee, beam::Amount(beamFee));
    txParameters.SetParameter(TxParameterID::Fee, beam::Amount(swapFee), isBeamSide ? SubTxIndex::REDEEM_TX : SubTxIndex::LOCK_TX);
    txParameters.SetParameter(TxParameterID::AtomicSwapIsBeamSide, isBeamSide);
    txParameters.SetParameter(TxParameterID::IsSender, isBeamSide);

    _walletModel.getAsync()->startTransaction(std::move(txParameters));
}

namespace
{
    beam::wallet::AtomicSwapCoin convertCurrencyToSwapCoin(Currency currency)
    {
        switch (currency)
        {
        case Currency::CurrBtc:
            return beam::wallet::AtomicSwapCoin::Bitcoin;
        case Currency::CurrLtc:
            return beam::wallet::AtomicSwapCoin::Litecoin;
        case Currency::CurrQtum:
            return beam::wallet::AtomicSwapCoin::Qtum;
        default:
            return beam::wallet::AtomicSwapCoin::Unknown;
        }
    }
}

void ReceiveSwapViewModel::updateTransactionToken()
{
    // TODO:
    // _txParameters.SetParameter(beam::wallet::TxParameterID::PeerResponseHeight, ResponseTime(_offerExpires));

    if (_sentCurrency == Currency::CurrBeam)
    {
        _txParameters.SetParameter(beam::wallet::TxParameterID::AtomicSwapIsBeamSide, false);
        _txParameters.SetParameter(beam::wallet::TxParameterID::AtomicSwapAmount, static_cast<beam::Amount>(std::round(_amountToReceive * 100000000)));// TODO: us libbitcoin::satoshi_per_bitcoin)));
        _txParameters.SetParameter(beam::wallet::TxParameterID::Amount, static_cast<beam::Amount>(std::round(_amountSent * beam::Rules::Coin)));
        _txParameters.SetParameter(beam::wallet::TxParameterID::AtomicSwapCoin, convertCurrencyToSwapCoin(_receiveCurrency));
    }
    else if (_receiveCurrency == Currency::CurrBeam)
    {
        _txParameters.SetParameter(beam::wallet::TxParameterID::AtomicSwapIsBeamSide, true);
        _txParameters.SetParameter(beam::wallet::TxParameterID::AtomicSwapAmount, static_cast<beam::Amount>(std::round(_amountSent * 100000000)));// TODO: us libbitcoin::satoshi_per_bitcoin)));
        _txParameters.SetParameter(beam::wallet::TxParameterID::Amount, static_cast<beam::Amount>(std::round(_amountToReceive * beam::Rules::Coin)));
        _txParameters.SetParameter(beam::wallet::TxParameterID::AtomicSwapCoin, convertCurrencyToSwapCoin(_sentCurrency));
    }
    _txParameters.SetParameter(beam::wallet::TxParameterID::PeerID, _receiverAddress.m_walletID);
    _txParameters.SetParameter(beam::wallet::TxParameterID::IsSender, _receiveCurrency == Currency::CurrBeam);

    setTransactionToken(QString::fromStdString(std::to_string(_txParameters)));
}

void ReceiveSwapViewModel::publishToken()
{
    // TODO:SWAP
>>>>>>> 62785db3
}<|MERGE_RESOLUTION|>--- conflicted
+++ resolved
@@ -240,7 +240,6 @@
     }
 }
 
-<<<<<<< HEAD
 void ReceiveSwapViewModel::publishOffer()
 {
     // todo
@@ -253,7 +252,6 @@
     newOffer.m_message = beam::wallet::toByteBuffer(_addressComment.toStdString());
 
     _walletModel.getAsync()->sendSwapOffer(newOffer);
-=======
 void ReceiveSwapViewModel::startListen()
 {
     using namespace beam::wallet;
@@ -320,5 +318,4 @@
 void ReceiveSwapViewModel::publishToken()
 {
     // TODO:SWAP
->>>>>>> 62785db3
 }