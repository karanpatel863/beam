// Copyright 2018 The Beam Team
//
// Licensed under the Apache License, Version 2.0 (the "License");
// you may not use this file except in compliance with the License.
// You may obtain a copy of the License at
//
//    http://www.apache.org/licenses/LICENSE-2.0
//
// Unless required by applicable law or agreed to in writing, software
// distributed under the License is distributed on an "AS IS" BASIS,
// WITHOUT WARRANTIES OR CONDITIONS OF ANY KIND, either express or implied.
// See the License for the specific language governing permissions and
// limitations under the License.

#include "wallet.h"

#include <iomanip>
#include "ui_helpers.h"

using namespace beam;
using namespace std;
using namespace beamui;

TxObject::TxObject(const TxDescription& tx) : _tx(tx) {}

bool TxObject::income() const
{
    return _tx.m_sender == false;
}

QString TxObject::date() const
{
    return toString(_tx.m_createTime);
}

QString TxObject::user() const
{
    return toString(_tx.m_peerId);
}

QString TxObject::userName() const
{
    return _userName;
}

QString TxObject::displayName() const
{
    return _displayName;
}

QString TxObject::comment() const
{
    return "";
}

QString TxObject::amount() const
{
    return BeamToString(_tx.m_amount);
}

QString TxObject::change() const
{
    if (_tx.m_change)
    {
        return BeamToString(_tx.m_change);
    }
    return QString{};
}

QString TxObject::status() const
{
    static const char* Names[] = { "Pending", "In Progress", "Cancelled", "Completed", "Failed" };
    return Names[_tx.m_status];
}

bool TxObject::canCancel() const
{
    return _tx.m_status == beam::TxDescription::InProgress
        || _tx.m_status == beam::TxDescription::Pending;
}

void TxObject::setUserName(QString name)
{
    _userName = name;
}

void TxObject::setDisplayName(QString name)
{
    _displayName = name;
}

beam::WalletID TxObject::peerId() const
{
    return _tx.m_peerId;
}


UtxoItem::UtxoItem(const beam::Coin& coin)
    : _coin{coin}
{

}

QString UtxoItem::amount() const
{
    return BeamToString(_coin.m_amount) + " BEAM";
}

QString UtxoItem::height() const
{
    return QString::number(_coin.m_createHeight);
}

QString UtxoItem::maturity() const
{
    if (_coin.m_maturity == static_cast<Height>(-1))
        return QString{"-"};
    return QString::number(_coin.m_maturity);
}

QString UtxoItem::status() const
{
    static const char* Names[] = 
    {
        "Unconfirmed",
        "Unspent",
        "Locked",
        "Spent"
    };
    return Names[_coin.m_status];
}

QString UtxoItem::type() const
{
    static const char* Names[] = 
    {
        "Comission",
        "Coinbase",
        "Kernel",
        "Regular",
        "Identity",
        "SChannelNonce"
    };
    return Names[static_cast<int>(_coin.m_key_type)];
}

WalletViewModel::WalletViewModel(WalletModel& model, MessagesViewModel& messagesModel)
    : _model(model)
    , _messagesModel(messagesModel)
    , _status{ 0, 0, 0, 0, {0, 0, 0} }
    , _sendAmount("0")
    , _feeMils("0")
    , _change(0)
    , _loadingAllUtxo{false}
    , _isSyncInProgress{false}
{
    connect(&_model, SIGNAL(onStatus(const WalletStatus&)), SLOT(onStatus(const WalletStatus&)));

    connect(&_model, SIGNAL(onTxStatus(const std::vector<beam::TxDescription>&)),
        SLOT(onTxStatus(const std::vector<beam::TxDescription>&)));

    connect(&_model, SIGNAL(onTxPeerUpdated(const std::vector<beam::TxPeer>&)),
        SLOT(onTxPeerUpdated(const std::vector<beam::TxPeer>&)));

    connect(&_model, SIGNAL(onSyncProgressUpdated(int, int)),
        SLOT(onSyncProgressUpdated(int, int)));

    connect(&_model, SIGNAL(onChangeCalculated(beam::Amount)),
        SLOT(onChangeCalculated(beam::Amount)));

    connect(&_model, SIGNAL(onAllUtxoChanged(const std::vector<beam::Coin>&)),
        SLOT(onAllUtxoChanged(const std::vector<beam::Coin>&)));

    connect(&_model, SIGNAL(onChangeCurrentWalletIDs(beam::WalletID, beam::WalletID)),
        SLOT(onChangeCurrentWalletIDs(beam::WalletID, beam::WalletID)));

<<<<<<< HEAD
    connect(&_model, SIGNAL(onAdrresses(bool, const std::vector<beam::WalletAddress>&)),
        SLOT(onAdrresses(bool, const std::vector<beam::WalletAddress>&)));
=======
    /*_messagesModel.AddMessage(QString{ "wallet1" });
    _messagesModel.AddMessage(QString{ "wallet2" });
    _messagesModel.AddMessage(QString{ "wallet3" });
    _messagesModel.AddMessage(QString{ "wallet4" });
    _messagesModel.AddMessage(QString{ "wallet5" });*/
>>>>>>> 3448fe69
}

WalletViewModel::~WalletViewModel()
{

}

void WalletViewModel::cancelTx(int index)
{
    auto *p = static_cast<TxObject*>(_tx[index]);
    _model.async->cancelTx(p->_tx.m_txId);
}

void WalletViewModel::onStatus(const WalletStatus& status)
{
    bool changed = false;

    if (_status.available != status.available)
    {
        _status.available = status.available;

        changed = true;

        emit actualAvailableChanged();
    }

    if (_status.received != status.received)
    {
        _status.received = status.received;

        changed = true;
    }

    if (_status.sent != status.sent)
    {
        _status.sent = status.sent;

        changed = true;
    }

    if (_status.unconfirmed != status.unconfirmed)
    {
        _status.unconfirmed = status.unconfirmed;

        changed = true;
    }

    if (_status.update.lastTime != status.update.lastTime)
    {
        _status.update.lastTime = status.update.lastTime;

        changed = true;
    }

    if (changed)
    {
        _allUtxos.clear();
        emit stateChanged();
        emit allUtxoChanged();
    }
}

void WalletViewModel::onTxStatus(const std::vector<TxDescription>& history)
{
    _tx.clear();

    for (const auto& item : history)
    {
        _tx.push_back(new TxObject(item));
    }

    emit txChanged();

    // Get info for TxObject::_user_name (get wallets labels)
    if (_model.async)
    {
        _model.async->getAddresses(false);
    }
}

void WalletViewModel::onTxPeerUpdated(const std::vector<beam::TxPeer>& peers)
{
    _addrList = peers;
}

void WalletViewModel::onSyncProgressUpdated(int done, int total)
{
    _status.update.done = done;
    _status.update.total = total;
    setIsSyncInProgress(!(done == total));
    
    emit stateChanged();
}

void WalletViewModel::onChangeCalculated(beam::Amount change)
{
    _change = change;
    emit actualAvailableChanged();
    emit changeChanged();
}

void WalletViewModel::onAllUtxoChanged(const std::vector<beam::Coin>& utxos)
{
    _allUtxos.clear();

    std::vector<beam::Coin> tmp(utxos);

    std::sort(tmp.begin(), tmp.end(), [](const Coin& lf, const Coin& rt)
    {
        return lf.m_createHeight > rt.m_createHeight;
    });

    for (const auto& utxo : tmp)
    {
        _allUtxos.push_back(new UtxoItem(utxo));
    }
    _loadingAllUtxo = false;

    emit allUtxoChanged();
}

void WalletViewModel::onChangeCurrentWalletIDs(beam::WalletID senderID, beam::WalletID receiverID)
{
    setSenderAddr(toString(senderID));
    setReceiverAddr(toString(receiverID));
}

QString WalletViewModel::available() const
{
    return BeamToString(_status.available);
}

QString WalletViewModel::received() const
{
    return BeamToString(_status.received);
}

QString WalletViewModel::sent() const
{
    return BeamToString(_status.sent);
}

QString WalletViewModel::unconfirmed() const
{
    return BeamToString(_status.unconfirmed);
}

QString WalletViewModel::sendAmount() const
{
    return _sendAmount;
}

QString WalletViewModel::feeMils() const
{
    return _feeMils;
}

QString WalletViewModel::getReceiverAddr() const
{
    return _receiverAddr;
}

void WalletViewModel::setReceiverAddr(const QString& value)
{
    _receiverAddr = value;
    emit receiverAddrChanged();
}

QString WalletViewModel::getSenderAddr() const
{
    return _senderAddr;
}

void WalletViewModel::setSenderAddr(const QString& value)
{
    _senderAddr = value;
    emit senderAddrChanged();
}

void WalletViewModel::setSendAmount(const QString& amount)
{
    if (amount != _sendAmount)
    {
        _sendAmount = amount;
        _model.async->calcChange(calcTotalAmount());
        emit sendAmountChanged();
        emit actualAvailableChanged();
    }
}

void WalletViewModel::setFeeMils(const QString& amount)
{
    if (amount != _feeMils)
    {
        _feeMils = amount;
        _model.async->calcChange(calcTotalAmount());
        emit feeMilsChanged();
        emit actualAvailableChanged();
    }
}

void WalletViewModel::setSelectedAddr(int index)
{
    _selectedAddr = index;
    emit selectedAddrChanged();
}

QString WalletViewModel::receiverAddr() const
{
    if (_selectedAddr < 0 || _addrList.empty()) return "";

    stringstream str;
    str << _addrList[_selectedAddr].m_walletID;
    return QString::fromStdString(str.str());
}

QQmlListProperty<TxObject> WalletViewModel::tx()
{
    return QQmlListProperty<TxObject>(this, _tx);
}

QString WalletViewModel::syncTime() const
{
    return toString(_status.update.lastTime);
}

int WalletViewModel::syncProgress() const
{
    if (_status.update.total > 0)
    {
        return _status.update.done * 100 / _status.update.total;
    }

    return -1;
}

bool WalletViewModel::getIsSyncInProgress() const
{
    return _isSyncInProgress;
}

void WalletViewModel::setIsSyncInProgress(bool value)
{
    if (_isSyncInProgress != value)
    {
        _isSyncInProgress = value;
        emit isSyncInProgressChanged();
    }
}

int WalletViewModel::selectedAddr() const
{
    return _selectedAddr;
}

QQmlListProperty<UtxoItem> WalletViewModel::allUtxos()
{
    if (_allUtxos.empty() && _loadingAllUtxo == false && _model.async)
    {
        _loadingAllUtxo = true;
        _model.async->getAllUtxos();
    }
    return QQmlListProperty<UtxoItem>(this, _allUtxos);
}

beam::Amount WalletViewModel::calcSendAmount() const
{
	return _sendAmount.toDouble() * Rules::Coin;
}

beam::Amount WalletViewModel::calcFeeAmount() const
{
    return _feeMils.toDouble() * Rules::Coin;
}

beam::Amount WalletViewModel::calcTotalAmount() const
{
    return calcSendAmount() + calcFeeAmount();
}

void WalletViewModel::sendMoney()
{
    if (!_senderAddr.isEmpty() && !_receiverAddr.isEmpty())
    {
        WalletID ownAddr = from_hex(getSenderAddr().toStdString());
        WalletID peerAddr = from_hex(getReceiverAddr().toStdString());
        // TODO: show 'operation in process' animation here?
        _model.async->sendMoney(ownAddr, peerAddr, calcSendAmount(), calcFeeAmount());
    }
}

void WalletViewModel::syncWithNode()
{
    //setIsSyncInProgress(true);
    _model.async->syncWithNode();
}

QString WalletViewModel::actualAvailable() const
{
    return BeamToString(_status.available - calcTotalAmount() - _change);
}

QString WalletViewModel::change() const
{
    return BeamToString(_change);
}

void WalletViewModel::onAdrresses(bool own, const std::vector<beam::WalletAddress>& addresses)
{
    if (own)
    {
        return;
    }

    for (auto* tx : _tx)
    {
        auto foundIter = std::find_if(addresses.cbegin(), addresses.cend(), 
                                      [tx](const auto& address) { return address.m_walletID == tx->peerId(); });

        if (foundIter != addresses.cend())
        {
            tx->setUserName(QString::fromStdString(foundIter->m_label));
        }
        else if (!tx->userName().isEmpty())
        {
            tx->setUserName(QString{});
        }

        auto displayName = tx->userName().isEmpty() ? tx->user() : tx->userName();
        tx->setDisplayName(displayName);
    }

    emit txChanged();
}<|MERGE_RESOLUTION|>--- conflicted
+++ resolved
@@ -1,17 +1,17 @@
-// Copyright 2018 The Beam Team
-//
-// Licensed under the Apache License, Version 2.0 (the "License");
-// you may not use this file except in compliance with the License.
-// You may obtain a copy of the License at
-//
-//    http://www.apache.org/licenses/LICENSE-2.0
-//
-// Unless required by applicable law or agreed to in writing, software
-// distributed under the License is distributed on an "AS IS" BASIS,
-// WITHOUT WARRANTIES OR CONDITIONS OF ANY KIND, either express or implied.
-// See the License for the specific language governing permissions and
-// limitations under the License.
-
+// Copyright 2018 The Beam Team
+//
+// Licensed under the Apache License, Version 2.0 (the "License");
+// you may not use this file except in compliance with the License.
+// You may obtain a copy of the License at
+//
+//    http://www.apache.org/licenses/LICENSE-2.0
+//
+// Unless required by applicable law or agreed to in writing, software
+// distributed under the License is distributed on an "AS IS" BASIS,
+// WITHOUT WARRANTIES OR CONDITIONS OF ANY KIND, either express or implied.
+// See the License for the specific language governing permissions and
+// limitations under the License.
+
 #include "wallet.h"
 
 #include <iomanip>
@@ -106,30 +106,30 @@
     return BeamToString(_coin.m_amount) + " BEAM";
 }
 
-QString UtxoItem::height() const
-{
-    return QString::number(_coin.m_createHeight);
-}
-
-QString UtxoItem::maturity() const
-{
-    if (_coin.m_maturity == static_cast<Height>(-1))
-        return QString{"-"};
-    return QString::number(_coin.m_maturity);
-}
-
-QString UtxoItem::status() const
-{
+QString UtxoItem::height() const
+{
+    return QString::number(_coin.m_createHeight);
+}
+
+QString UtxoItem::maturity() const
+{
+    if (_coin.m_maturity == static_cast<Height>(-1))
+        return QString{"-"};
+    return QString::number(_coin.m_maturity);
+}
+
+QString UtxoItem::status() const
+{
     static const char* Names[] = 
     {
         "Unconfirmed",
         "Unspent",
         "Locked",
         "Spent"
-    };
-    return Names[_coin.m_status];
-}
-
+    };
+    return Names[_coin.m_status];
+}
+
 QString UtxoItem::type() const
 {
     static const char* Names[] = 
@@ -144,9 +144,9 @@
     return Names[static_cast<int>(_coin.m_key_type)];
 }
 
-WalletViewModel::WalletViewModel(WalletModel& model, MessagesViewModel& messagesModel)
+WalletViewModel::WalletViewModel(WalletModel& model, MessagesViewModel& messagesModel)
     : _model(model)
-    , _messagesModel(messagesModel)
+    , _messagesModel(messagesModel)
     , _status{ 0, 0, 0, 0, {0, 0, 0} }
     , _sendAmount("0")
     , _feeMils("0")
@@ -156,7 +156,7 @@
 {
     connect(&_model, SIGNAL(onStatus(const WalletStatus&)), SLOT(onStatus(const WalletStatus&)));
 
-    connect(&_model, SIGNAL(onTxStatus(const std::vector<beam::TxDescription>&)),
+    connect(&_model, SIGNAL(onTxStatus(const std::vector<beam::TxDescription>&)),
         SLOT(onTxStatus(const std::vector<beam::TxDescription>&)));
 
     connect(&_model, SIGNAL(onTxPeerUpdated(const std::vector<beam::TxPeer>&)),
@@ -173,17 +173,15 @@
 
     connect(&_model, SIGNAL(onChangeCurrentWalletIDs(beam::WalletID, beam::WalletID)),
         SLOT(onChangeCurrentWalletIDs(beam::WalletID, beam::WalletID)));
-
-<<<<<<< HEAD
-    connect(&_model, SIGNAL(onAdrresses(bool, const std::vector<beam::WalletAddress>&)),
-        SLOT(onAdrresses(bool, const std::vector<beam::WalletAddress>&)));
-=======
-    /*_messagesModel.AddMessage(QString{ "wallet1" });
-    _messagesModel.AddMessage(QString{ "wallet2" });
-    _messagesModel.AddMessage(QString{ "wallet3" });
-    _messagesModel.AddMessage(QString{ "wallet4" });
-    _messagesModel.AddMessage(QString{ "wallet5" });*/
->>>>>>> 3448fe69
+
+    /*_messagesModel.AddMessage(QString{ "wallet1" });
+    _messagesModel.AddMessage(QString{ "wallet2" });
+    _messagesModel.AddMessage(QString{ "wallet3" });
+    _messagesModel.AddMessage(QString{ "wallet4" });
+    _messagesModel.AddMessage(QString{ "wallet5" });*/
+
+    connect(&_model, SIGNAL(onAdrresses(bool, const std::vector<beam::WalletAddress>&)),
+        SLOT(onAdrresses(bool, const std::vector<beam::WalletAddress>&)));
 }
 
 WalletViewModel::~WalletViewModel()
@@ -258,9 +256,9 @@
     emit txChanged();
 
     // Get info for TxObject::_user_name (get wallets labels)
-    if (_model.async)
-    {
-        _model.async->getAddresses(false);
+    if (_model.async)
+    {
+        _model.async->getAddresses(false);
     }
 }
 
@@ -451,12 +449,12 @@
 
 beam::Amount WalletViewModel::calcSendAmount() const
 {
-	return _sendAmount.toDouble() * Rules::Coin;
+	return _sendAmount.toDouble() * Rules::Coin;
 }
 
 beam::Amount WalletViewModel::calcFeeAmount() const
 {
-    return _feeMils.toDouble() * Rules::Coin;
+    return _feeMils.toDouble() * Rules::Coin;
 }
 
 beam::Amount WalletViewModel::calcTotalAmount() const
