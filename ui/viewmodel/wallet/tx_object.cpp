--- conflicted
+++ resolved
@@ -1,4 +1,3 @@
-<<<<<<< HEAD
 // Copyright 2018 The Beam Team
 //
 // Licensed under the Apache License, Version 2.0 (the "License");
@@ -34,7 +33,7 @@
     setKernelID(kernelID);
 }
 
-beam::Timestamp TxObject::timeCreated() const
+auto TxObject::timeCreated() const -> beam::Timestamp
 {
     return m_tx.m_createTime;
 }
@@ -55,14 +54,19 @@
     return QString(str.c_str()).trimmed();
 }
 
+QString TxObject::getAmountWithCurrency() const
+{
+    return AmountToUIString(m_tx.m_amount, Currencies::Beam);
+}
+
 QString TxObject::getAmount() const
 {
-    return AmountToString(m_tx.m_amount, Currencies::Beam);
-}
-
-QString TxObject::getAmountValue() const
-{
-    return beamui::AmountToString(m_tx.m_amount);
+    return AmountToUIString(m_tx.m_amount);
+}
+
+beam::Amount TxObject::getAmountValue() const
+{
+    return m_tx.m_amount;
 }
 
 QString TxObject::getStatus() const
@@ -94,7 +98,7 @@
 {
     if (m_tx.m_fee)
     {
-        return AmountToString(m_tx.m_fee, Currencies::Beam);
+        return AmountToUIString(m_tx.m_fee, Currencies::Beam);
     }
     return QString{};
 }
@@ -258,271 +262,4 @@
 bool TxObject::isExpired() const
 {
     return isFailed() && m_tx.m_failureReason == TxFailureReason::TransactionExpired;
-}
-=======
-// Copyright 2018 The Beam Team
-//
-// Licensed under the Apache License, Version 2.0 (the "License");
-// you may not use this file except in compliance with the License.
-// You may obtain a copy of the License at
-//
-//    http://www.apache.org/licenses/LICENSE-2.0
-//
-// Unless required by applicable law or agreed to in writing, software
-// distributed under the License is distributed on an "AS IS" BASIS,
-// WITHOUT WARRANTIES OR CONDITIONS OF ANY KIND, either express or implied.
-// See the License for the specific language governing permissions and
-// limitations under the License.
-#include "tx_object.h"
-#include "viewmodel/ui_helpers.h"
-#include "wallet/common.h"
-
-using namespace beam;
-using namespace beam::wallet;
-using namespace beamui;
-
-TxObject::TxObject(QObject* parent)
-        : QObject(parent)
-{
-}
-
-TxObject::TxObject(const TxDescription& tx, QObject* parent/* = nullptr*/)
-        : QObject(parent)
-        , m_tx(tx)
-        , m_type(*m_tx.GetParameter<TxType>(TxParameterID::TransactionType))
-{
-    auto kernelID = QString::fromStdString(to_hex(m_tx.m_kernelID.m_pData, m_tx.m_kernelID.nBytes));
-    setKernelID(kernelID);
-}
-
-auto TxObject::timeCreated() const -> beam::Timestamp
-{
-    return m_tx.m_createTime;
-}
-
-auto TxObject::getTxID() const -> beam::wallet::TxID
-{
-    return m_tx.m_txId;
-}
-
-bool TxObject::isIncome() const
-{
-    return m_tx.m_sender == false;
-}
-
-QString TxObject::getComment() const
-{
-    std::string str{ m_tx.m_message.begin(), m_tx.m_message.end() };
-    return QString(str.c_str()).trimmed();
-}
-
-QString TxObject::getAmountWithCurrency() const
-{
-    return AmountToUIString(m_tx.m_amount, Currencies::Beam);
-}
-
-QString TxObject::getAmount() const
-{
-    return AmountToUIString(m_tx.m_amount);
-}
-
-beam::Amount TxObject::getAmountValue() const
-{
-    return m_tx.m_amount;
-}
-
-QString TxObject::getStatus() const
-{
-    return m_tx.getStatusString().c_str();
-}
-
-bool TxObject::isCancelAvailable() const
-{
-    return m_tx.canCancel();
-}
-
-bool TxObject::isDeleteAvailable() const
-{
-    return m_tx.canDelete();
-}
-
-QString TxObject::getAddressFrom() const
-{
-    return toString(m_tx.m_sender ? m_tx.m_myId : m_tx.m_peerId);
-}
-
-QString TxObject::getAddressTo() const
-{
-    return toString(!m_tx.m_sender ? m_tx.m_myId : m_tx.m_peerId);
-}
-
-QString TxObject::getFee() const
-{
-    if (m_tx.m_fee)
-    {
-        return AmountToUIString(m_tx.m_fee, Currencies::Beam);
-    }
-    return QString{};
-}
-
-const beam::wallet::TxDescription& TxObject::getTxDescription() const
-{
-    return m_tx;
-}
-
-void TxObject::setStatus(beam::wallet::TxStatus status)
-{
-    if (m_tx.m_status != status)
-    {
-        m_tx.m_status = status;
-        emit statusChanged();
-    }
-}
-
-QString TxObject::getKernelID() const
-{
-    return m_kernelID;
-}
-
-void TxObject::setKernelID(const QString& value)
-{
-    if (m_kernelID != value)
-    {
-        m_kernelID = value;
-        emit kernelIDChanged();
-    }
-}
-
-QString TxObject::getTransactionID() const
-{
-    return QString::fromStdString(to_hex(m_tx.m_txId.data(), m_tx.m_txId.size()));
-}
-
-QString TxObject::getFailureReason() const
-{
-    // TODO: add support for other transactions
-    if (getTxDescription().m_status == TxStatus::Failed && getTxDescription().m_txType == beam::wallet::TxType::Simple)
-    {
-        QString Reasons[] =
-                {
-                        //% "Unexpected reason, please send wallet logs to Beam support"
-                        qtTrId("tx-failture-undefined"),
-                        //% "Transaction cancelled"
-                        qtTrId("tx-failture-cancelled"),
-                        //% "Receiver signature in not valid, please send wallet logs to Beam support"
-                        qtTrId("tx-failture-receiver-signature-invalid"),
-                        //% "Failed to register transaction with the blockchain, see node logs for details"
-                        qtTrId("tx-failture-not-registered-in-blockchain"),
-                        //% "Transaction is not valid, please send wallet logs to Beam support"
-                        qtTrId("tx-failture-not-valid"),
-                        //% "Invalid kernel proof provided"
-                        qtTrId("tx-failture-kernel-invalid"),
-                        //% "Failed to send Transaction parameters"
-                        qtTrId("tx-failture-parameters-not-sended"),
-                        //% "No inputs"
-                        qtTrId("tx-failture-no-inputs"),
-                        //% "Address is expired"
-                        qtTrId("tx-failture-addr-expired"),
-                        //% "Failed to get transaction parameters"
-                        qtTrId("tx-failture-parameters-not-readed"),
-                        //% "Transaction timed out"
-                        qtTrId("tx-failture-time-out"),
-                        //% "Payment not signed by the receiver, please send wallet logs to Beam support"
-                        qtTrId("tx-failture-not-signed-by-receiver"),
-                        //% "Kernel maximum height is too high"
-                        qtTrId("tx-failture-max-height-to-high"),
-                        //% "Transaction has invalid state"
-                        qtTrId("tx-failture-invalid-state"),
-                        //% "Subtransaction has failed"
-                        qtTrId("tx-failture-subtx-failed"),
-                        //% "Contract's amount is not valid"
-                        qtTrId("tx-failture-invalid-contract-amount"),
-                        //% "Side chain has invalid contract"
-                        qtTrId("tx-failture-invalid-sidechain-contract"),
-                        //% "Side chain bridge has internal error"
-                        qtTrId("tx-failture-sidechain-internal-error"),
-                        //% "Side chain bridge has network error"
-                        qtTrId("tx-failture-sidechain-network-error"),
-                        //% "Side chain bridge has response format error"
-                        qtTrId("tx-failture-invalid-sidechain-response-format"),
-                        //% "Invalid credentials of Side chain"
-                        qtTrId("tx-failture-invalid-side-chain-credentials"),
-                        //% "Not enough time to finish btc lock transaction"
-                        qtTrId("tx-failture-not-enough-time-btc-lock"),
-                        //% "Failed to create multi-signature"
-                        qtTrId("tx-failture-create-multisig"),
-                        //% "Fee is too small"
-                        qtTrId("tx-failture-fee-too-small")
-                };
-
-        return Reasons[getTxDescription().m_failureReason];
-    }
-
-    return QString();
-}
-
-void TxObject::setFailureReason(beam::wallet::TxFailureReason reason)
-{
-    if (m_tx.m_failureReason != reason)
-    {
-        m_tx.m_failureReason = reason;
-        emit failureReasonChanged();
-    }
-}
-
-bool TxObject::hasPaymentProof() const
-{
-    return !isIncome() && m_tx.m_status == TxStatus::Completed;
-}
-
-void TxObject::update(const beam::wallet::TxDescription& tx)
-{
-    setStatus(tx.m_status);
-    auto kernelID = QString::fromStdString(to_hex(tx.m_kernelID.m_pData, tx.m_kernelID.nBytes));
-    setKernelID(kernelID);
-    setFailureReason(tx.m_failureReason);
-}
-
-bool TxObject::isInProgress() const
-{
-    switch (m_tx.m_status)
-    {
-        case TxStatus::Pending:
-        case TxStatus::InProgress:
-        case TxStatus::Registering:
-            return true;
-        default:
-            return false;
-    }
-}
-
-bool TxObject::isPending() const
-{
-    return m_tx.m_status == TxStatus::Pending;
-}
-
-bool TxObject::isCompleted() const
-{
-    return m_tx.m_status == TxStatus::Completed;
-}
-
-bool TxObject::isSelfTx() const
-{
-    return m_tx.m_selfTx;
-}
-
-bool TxObject::isCanceled() const
-{
-    return m_tx.m_status == TxStatus::Canceled;
-}
-
-bool TxObject::isFailed() const
-{
-    return m_tx.m_status == TxStatus::Failed;
-}
-
-bool TxObject::isExpired() const
-{
-    return isFailed() && m_tx.m_failureReason == TxFailureReason::TransactionExpired;
-}
->>>>>>> 1515264a
+}