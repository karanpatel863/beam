// Copyright 2018 The Beam Team
//
// Licensed under the Apache License, Version 2.0 (the "License");
// you may not use this file except in compliance with the License.
// You may obtain a copy of the License at
//
//    http://www.apache.org/licenses/LICENSE-2.0
//
// Unless required by applicable law or agreed to in writing, software
// distributed under the License is distributed on an "AS IS" BASIS,
// WITHOUT WARRANTIES OR CONDITIONS OF ANY KIND, either express or implied.
// See the License for the specific language governing permissions and
// limitations under the License

#include "node_model.h"
#include "app_model.h"
#include "beam/node.h"

using namespace beam;
using namespace beam::io;
using namespace std;

NodeModel::NodeModel(const ECC::NoLeak<ECC::uintBig>& seed)
    : m_seed{seed}
{

}

NodeModel::~NodeModel()
{
    try
    {
        {
            auto r = m_reactor.lock();
            if (!r)
            {
                return;
            }
            r->stop();
            
        }
        wait();
    }
    catch (...)
    {

    }
}

void NodeModel::run()
{
    try
    {
        auto reactor = io::Reactor::create();
        m_reactor = reactor;// store weak ref
        io::Reactor::Scope scope(*reactor);

        auto& settings = AppModel::getInstance()->getSettings();

        Node node;
        node.m_Cfg.m_Listen.port(settings.getLocalNodePort());
        node.m_Cfg.m_Listen.ip(INADDR_ANY);
        node.m_Cfg.m_sPathLocal = settings.getLocalNodeStorage();
        node.m_Cfg.m_MiningThreads = settings.getLocalNodeMiningThreads();

        node.m_Cfg.m_VerificationThreads = settings.getLocalNodeVerificationThreads();

        node.m_Cfg.m_WalletKey = m_seed;

<<<<<<< HEAD
    auto qPeers = settings.getLocalNodePeers();

    for (const auto& qPeer : qPeers)
    {
        Address peer_addr;
        if (peer_addr.resolve(qPeer.toStdString().c_str()))
        {
            node.m_Cfg.m_Connect.emplace_back(peer_addr);
        }
    }

    LOG_INFO() << "starting a node on " << node.m_Cfg.m_Listen.port() << " port...";
=======
>>>>>>> 02f7b7f4

        node.m_Cfg.m_HistoryCompression.m_sPathOutput = settings.getTempDir();
        node.m_Cfg.m_HistoryCompression.m_sPathTmp = settings.getTempDir();

        LOG_INFO() << "starting a node on " << node.m_Cfg.m_Listen.port() << " port...";

        if (settings.getGenerateGenesys())
        {
            node.m_Cfg.m_vTreasury.resize(1);
            node.m_Cfg.m_vTreasury[0].ZeroInit();
        }

        node.Initialize();

        reactor->run();
    }
    catch (const runtime_error& ex)
    {
        LOG_ERROR() << ex.what();
        AppModel::getInstance()->getMessages().addMessage(tr("Failed to start node. Please check your node configuration"));
    }
    catch (...)
    {
        LOG_ERROR() << "Unhandled exception";
    }
}<|MERGE_RESOLUTION|>--- conflicted
+++ resolved
@@ -20,14 +20,14 @@
 using namespace beam::io;
 using namespace std;
 
-NodeModel::NodeModel(const ECC::NoLeak<ECC::uintBig>& seed)
-    : m_seed{seed}
-{
-
-}
-
-NodeModel::~NodeModel()
-{
+NodeModel::NodeModel(const ECC::NoLeak<ECC::uintBig>& seed)
+    : m_seed{seed}
+{
+
+}
+
+NodeModel::~NodeModel()
+{
     try
     {
         {
@@ -44,16 +44,16 @@
     catch (...)
     {
 
-    }
-}
-
-void NodeModel::run()
-{
-    try
-    {
+    }
+}
+
+void NodeModel::run()
+{
+    try
+    {
         auto reactor = io::Reactor::create();
         m_reactor = reactor;// store weak ref
-        io::Reactor::Scope scope(*reactor);
+        io::Reactor::Scope scope(*reactor);
 
         auto& settings = AppModel::getInstance()->getSettings();
 
@@ -67,44 +67,40 @@
 
         node.m_Cfg.m_WalletKey = m_seed;
 
-<<<<<<< HEAD
-    auto qPeers = settings.getLocalNodePeers();
-
-    for (const auto& qPeer : qPeers)
-    {
-        Address peer_addr;
-        if (peer_addr.resolve(qPeer.toStdString().c_str()))
-        {
-            node.m_Cfg.m_Connect.emplace_back(peer_addr);
-        }
-    }
-
-    LOG_INFO() << "starting a node on " << node.m_Cfg.m_Listen.port() << " port...";
-=======
->>>>>>> 02f7b7f4
 
         node.m_Cfg.m_HistoryCompression.m_sPathOutput = settings.getTempDir();
         node.m_Cfg.m_HistoryCompression.m_sPathTmp = settings.getTempDir();
 
+        auto qPeers = settings.getLocalNodePeers();
+
+        for (const auto& qPeer : qPeers)
+        {
+            Address peer_addr;
+            if (peer_addr.resolve(qPeer.toStdString().c_str()))
+            {
+                node.m_Cfg.m_Connect.emplace_back(peer_addr);
+            }
+        }
+
         LOG_INFO() << "starting a node on " << node.m_Cfg.m_Listen.port() << " port...";
 
-        if (settings.getGenerateGenesys())
-        {
-            node.m_Cfg.m_vTreasury.resize(1);
-            node.m_Cfg.m_vTreasury[0].ZeroInit();
-        }
+            if (settings.getGenerateGenesys())
+            {
+                node.m_Cfg.m_vTreasury.resize(1);
+                node.m_Cfg.m_vTreasury[0].ZeroInit();
+            }
 
         node.Initialize();
 
-        reactor->run();
-    }
-    catch (const runtime_error& ex)
-    {
-        LOG_ERROR() << ex.what();
-        AppModel::getInstance()->getMessages().addMessage(tr("Failed to start node. Please check your node configuration"));
-    }
-    catch (...)
-    {
-        LOG_ERROR() << "Unhandled exception";
-    }
+        reactor->run();
+    }
+    catch (const runtime_error& ex)
+    {
+        LOG_ERROR() << ex.what();
+        AppModel::getInstance()->getMessages().addMessage(tr("Failed to start node. Please check your node configuration"));
+    }
+    catch (...)
+    {
+        LOG_ERROR() << "Unhandled exception";
+    }
 }