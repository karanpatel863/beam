import QtQuick 2.3
import QtQuick.Controls 1.2
import QtQuick.Controls.Styles 1.2
import "controls"

Rectangle {

    anchors.fill: parent
    color: "#032e48"

    ConfirmationDialog {
        id: emergencyConfirmation
        text: "Do you really want to reset your wallet?"
        okButtonText: "reset"
        onAccepted: settingsViewModel.emergencyReset()
    }

	SFText {
        font.pixelSize: 36
        color: Style.white
        text: "Settings"
    }

	Rectangle {
        anchors.fill: parent
        anchors.topMargin: 97
        anchors.bottomMargin: 30

        radius: 10
        color: Style.dark_slate_blue

        SFText {
            anchors.top: parent.top
            anchors.right: parent.right
            anchors.topMargin: 30
            anchors.rightMargin: 30

            font.pixelSize: 14
            color: Style.white
            text: "Version: " + settingsViewModel.version
        }

        Column {
            width: 400

            anchors.top: parent.top
            anchors.left: parent.left
            anchors.topMargin: 30
<<<<<<< HEAD
			anchors.leftMargin: 30

            clip: true

            spacing: 10

            SFText {
                text: "Node IP address and port"
                color: Style.white
                font.pixelSize: 12
                font.weight: Font.Bold
            }

            SFTextInput {
                id: nodeAddress
                width: parent.width
				focus: true
				activeFocusOnTab: true
                font.pixelSize: 12
                color: Style.white
				onAccepted: settingsViewModel.applyChanges(nodeAddress.text)
            }

            Rectangle {
                width: parent.width
                height: 1

                color: Style.white
                opacity: 0.1
            }

            SFText {
                id: nodeAddressError
                color: Style.validator_color
                font.pixelSize: 10
            }
=======
            anchors.leftMargin: 30

            spacing: 30

    		Column {
                clip: true

                spacing: 10

                SFText {
                    text: "Node IP address and port"
                    color: Style.white
                    font.pixelSize: 12
                    font.weight: Font.Bold
                }

                SFTextInput {
                    id: nodeAddress
                    width: parent.width
    				focus: true
    				activeFocusOnTab: true
                    font.pixelSize: 12
                    color: Style.white
    				onAccepted: settingsViewModel.applyChanges(nodeAddress.text)
                }

                Rectangle {
                    width: parent.width
                    height: 1

                    color: Style.white
                    opacity: 0.1
                }

                SFText {
                    id: nodeAddressError
                    color: "#ff625c"
                    font.pixelSize: 10
                }
            }  

            PrimaryButton {
                text: "EMERGENCY RESET"
                palette.button : "red"
                palette.buttonText : "white"

                onClicked: emergencyConfirmation.open();
            }        
>>>>>>> c1598e22
        }

		Row {
			anchors.horizontalCenter: parent.horizontalCenter
			anchors.bottomMargin: 30
			anchors.bottom: parent.bottom
			spacing: 30

			CustomButton {
				text: "cancel"
				onClicked: {
					nodeAddress.text = settingsViewModel.nodeAddress
				}
			}

			PrimaryButton {		
				text: "apply changes"
				enabled: {nodeAddress.text != settingsViewModel.nodeAddress}
				onClicked: settingsViewModel.applyChanges(nodeAddress.text)
			}
		}
	}

	Component.onCompleted: {
        nodeAddress.text = settingsViewModel.nodeAddress
    }
}<|MERGE_RESOLUTION|>--- conflicted
+++ resolved
@@ -46,44 +46,6 @@
             anchors.top: parent.top
             anchors.left: parent.left
             anchors.topMargin: 30
-<<<<<<< HEAD
-			anchors.leftMargin: 30
-
-            clip: true
-
-            spacing: 10
-
-            SFText {
-                text: "Node IP address and port"
-                color: Style.white
-                font.pixelSize: 12
-                font.weight: Font.Bold
-            }
-
-            SFTextInput {
-                id: nodeAddress
-                width: parent.width
-				focus: true
-				activeFocusOnTab: true
-                font.pixelSize: 12
-                color: Style.white
-				onAccepted: settingsViewModel.applyChanges(nodeAddress.text)
-            }
-
-            Rectangle {
-                width: parent.width
-                height: 1
-
-                color: Style.white
-                opacity: 0.1
-            }
-
-            SFText {
-                id: nodeAddressError
-                color: Style.validator_color
-                font.pixelSize: 10
-            }
-=======
             anchors.leftMargin: 30
 
             spacing: 30
@@ -120,7 +82,7 @@
 
                 SFText {
                     id: nodeAddressError
-                    color: "#ff625c"
+                    color: Style.validator_color
                     font.pixelSize: 10
                 }
             }  
@@ -132,7 +94,6 @@
 
                 onClicked: emergencyConfirmation.open();
             }        
->>>>>>> c1598e22
         }
 
 		Row {
