import QtQuick 2.6
import QtQuick.Controls 1.2
import QtQuick.Controls 2.4
import QtQuick.Controls.Styles 1.2
import QtGraphicalEffects 1.0
import QtQuick.Layouts 1.3
import Beam.Wallet 1.0
import "controls"

Item {
    id: root
    anchors.fill: parent

    WalletViewModel {id: viewModel}
    AddressBookViewModel {id: addressBookViewModel}

    property bool toSend: false

    state: "wallet"

    ConfirmationDialog {
        id: confirmationDialog
        okButtonText: "send"
        onAccepted: {
            viewModel.sendMoney()
            root.state = "wallet"
        }
    }

    ConfirmationDialog {
        id: invalidAddressDialog
        okButtonText: "got it"
    }

    SFText {
        font.pixelSize: 36
        color: Style.white
        text: "Wallet"
    }

    Item {
        id: status_bar
        x: 5
        y: 53
        property string status: {
             if (viewModel.isisFailedStatus)
                "error"
             else if (viewModel.isOfflineStatus)
                "offline"
             else if(viewModel.isSyncInProgress)
                "updating"
             else
                "online"
        }

        state: "offline"

        property int indicator_radius: 5
        property Item indicator: online_indicator
        property string error_msg: viewModel.walletStatusErrorMsg

        Item {
            id: online_indicator
            anchors.top: parent.top
            anchors.left: parent.left
            width: childrenRect.width

            property color color: Style.bright_teal
            property int radius: status_bar.indicator_radius

            Rectangle {
                id: online_rect
                anchors.top: parent.top
                anchors.left: parent.left
                anchors.leftMargin: 0
                anchors.topMargin: 2

                width: status_bar.indicator_radius * 2
                height: status_bar.indicator_radius * 2
                radius: status_bar.indicator_radius
                color: parent.color
            }

            DropShadow {
                anchors.fill: online_rect
                radius: 5
                samples: 9
                source: online_rect
                color: parent.color
            }
        }

        Item {
            id: offline_indicator
            anchors.top: parent.top
            anchors.left: parent.left
            width: childrenRect.width

            property color color: Style.bluey_grey
            property int radius: status_bar.indicator_radius


            Rectangle {
                id: offline_rect
                anchors.top: parent.top
                anchors.left: parent.left
                anchors.leftMargin: 0
                anchors.topMargin: 2

                color: "transparent"
                width: parent.radius * 2
                height: parent.radius * 2
                radius: parent.radius
                border.color: parent.color
                border.width: 1
            }
        }

        Item {
            id: update_indicator
            anchors.top: parent.top
            anchors.left: parent.left
            visible: false

            property color color: Style.bright_teal
            property int circle_line_width: 2
            property int animation_duration: 2000

            width: 2 * status_bar.indicator_radius + circle_line_width
            height: 2 * status_bar.indicator_radius + circle_line_width

            Canvas {
                id: canvas_
                anchors.fill: parent
                onPaint: {
                    var context = getContext("2d");
                    context.arc(width/2, height/2, width/2 - parent.circle_line_width, 0, 1.6 * Math.PI);
                    context.strokeStyle = parent.color;
                    context.lineWidth = parent.circle_line_width;
                    context.stroke();
                }
            }

            RotationAnimator {
                target: update_indicator
                from: 0
                to: 360
                duration: update_indicator.animation_duration
                running: update_indicator.visible
                loops: Animation.Infinite
            }
        }

        SFText {
            id: status_text
            anchors.top: parent.top
            anchors.left: parent.indicator.right
            anchors.leftMargin: 5
            anchors.topMargin: -3
            color: Style.bluey_grey
            font.pixelSize: 14
        }

        states: [
            State {
                name: "online"
                when: (status_bar.status === "online")
                PropertyChanges {target: status_text; text: qsTr("online") + viewModel.branchName}
                PropertyChanges {target: status_bar; indicator: online_indicator}
                PropertyChanges {target: online_indicator; visible: true}
                PropertyChanges {target: offline_indicator; visible: false}
                PropertyChanges {target: update_indicator; visible: false}
            },
            State {
                name: "offline"
                when: (status_bar.status === "offline")
                PropertyChanges {target: status_text; text: qsTr("offline") + viewModel.branchName}
                PropertyChanges {target: status_bar; indicator: offline_indicator}
                PropertyChanges {target: online_indicator; visible: false}
                PropertyChanges {target: offline_indicator; visible: true}
                PropertyChanges {target: update_indicator; visible: false}
            },
            State {
                name: "updating"
                when: (status_bar.status === "updating")
                PropertyChanges {target: status_text; text: qsTr("updating...") + viewModel.branchName}
                PropertyChanges {target: status_bar; indicator: update_indicator}
                PropertyChanges {target: online_indicator; color: "red"}
                PropertyChanges {target: online_indicator; visible: false}
                PropertyChanges {target: offline_indicator; visible: false}
                PropertyChanges {target: update_indicator; visible: true}
            },
            State {
                name: "error"
                when: (status_bar.status === "error")
                PropertyChanges {target: status_bar; indicator: online_indicator}
                PropertyChanges {target: status_text; text: status_bar.error_msg + viewModel.branchName}
                PropertyChanges {target: status_text; color: "red"}
                PropertyChanges {target: online_indicator; color: "red"}
                PropertyChanges {target: online_indicator; visible: true}
                PropertyChanges {target: offline_indicator; visible: false}
                PropertyChanges {target: update_indicator; visible: false}
            }
        ]
    }

    /////////////////////////////////////////////////////////////
    /// Receive layout //////////////////////////////////////////
    /////////////////////////////////////////////////////////////

    Item {
        id: receive_layout
        visible: false
        anchors.fill: parent
        anchors.topMargin: 73
        anchors.bottomMargin: 30

        ColumnLayout {
            anchors.fill: parent
            spacing: 30

            SFText {
                Layout.alignment: Qt.AlignHCenter
                Layout.minimumHeight: 20
                font.pixelSize: 18
                font.weight: Font.Bold
                color: Style.white
                text: "Receive Beam"
            }

            SFText {
                font.pixelSize: 14
                Layout.minimumHeight: 16
                font.weight: Font.Bold
                color: Style.white
                text: qsTr("My address")
            }

            SFTextInput {
                id: myAddressID
                Layout.fillWidth: true
                font.pixelSize: 14
                Layout.minimumHeight: 20
                color: Style.disable_text_color
                readOnly: true
                activeFocusOnTab: false
                //text: viewModel.newOwnAddress.walletID
                text: viewModel.newReceiverAddr
            }

            SFText {
                font.pixelSize: 14
                Layout.minimumHeight: 16
                font.weight: Font.Bold
                color: Style.white
                text: qsTr("Comment")
            }

            SFTextInput {
                id: myAddressName
                Layout.fillWidth: true
                font.pixelSize: 14
                Layout.minimumHeight: 20
                color: Style.white
                text: viewModel.newReceiverName
            }

            Binding {
                target: viewModel
                property: "newReceiverName"
                value: myAddressName.text
            }

            SFText {
                Layout.alignment: Qt.AlignHCenter
                Layout.minimumHeight: 16
                font.pixelSize: 14
                font.weight: Font.Bold
                color: Style.white
                text: "Send this address to the sender over an external secure channel"
            }

            Row {
                Layout.alignment: Qt.AlignHCenter
                Layout.minimumHeight: 40

                spacing: 19

                CustomButton {
                    text: "cancel"
                    height: 38
                    width: 122
                    palette.buttonText: Style.white
                    onClicked: root.state = "wallet";
                }

                CustomButton {
                    text: "Copy && Close"
                    height: 38
                    width: 162
                    palette.buttonText: Style.white
                    icon.source: "qrc:///assets/icon-copy.svg"
                    icon.width: 16
                    icon.height: 16
                    onClicked: {
                        viewModel.copyToClipboard(myAddressID.text);
                        viewModel.saveNewAddress();
                        root.state = "wallet";
                    }
                }
            }

            Item {
                Layout.fillHeight: true
            }
        }
    }

    /////////////////////////////////////////////////////////////
    /// Send layout /////////////////////////////////////////////
    /////////////////////////////////////////////////////////////

    Item {
        id: send_layout
        anchors.fill: parent
        anchors.topMargin: 73
        anchors.bottomMargin: 30

        ColumnLayout {
            anchors.fill: parent

            spacing: 30

            SFText {
                Layout.alignment: Qt.AlignHCenter
                font.pixelSize: 18
                font.weight: Font.Bold
                color: Style.white
                text: "Send Beam"
            }

            RowLayout {
                Layout.fillWidth: true
                Layout.topMargin: 50

                spacing: 70

                Item {
                    Layout.fillWidth: true
                    Layout.alignment: Qt.AlignTop
                    height: childrenRect.height

                    ColumnLayout {
                        width: parent.width

                        spacing: 12

                        SFText {
                            font.pixelSize: 14
                            font.weight: Font.Bold
                            color: Style.white
                            text: qsTr("Send To:")
                        }

                        SFTextInput {
                            Layout.fillWidth: true

                            id: receiverAddrInput
                            font.pixelSize: 14
                            color: Style.white
                            text: viewModel.receiverAddr

                            validator: RegExpValidator { regExp: /[0-9a-fA-F]{1,64}/ }
                            selectByMouse: true

                            onTextChanged : {
                                receiverAddressError.visible = !viewModel.isValidReceiverAddress(receiverAddrInput.text)
                            }
                        }

                        SFText {
                            Layout.alignment: Qt.AlignTop
                            id: receiverAddressError
                            color: Style.validator_color
                            font.pixelSize: 10
<<<<<<< HEAD
                            //visible: !viewModel.validReceiverAddress
=======
>>>>>>> a2342095
                            text: "Invalid address"
                        }

                        Item {
                            Layout.minimumHeight: 16
                            Layout.fillWidth: true

                            SFText {
                                text: "Please specify contact"
                                color: Style.validator_color
                                font.pixelSize: 14
                                font.italic: true
                                visible: !receiverAddrInput.acceptableInput
                            }
                        }

                        SFText {
                            id: receiverName
                            color: Style.white
                            font.pixelSize: 14
                            font.weight: Font.Bold
                        }

                        Binding {
                            target: viewModel
                            property: "receiverAddr"
                            value: receiverAddrInput.text
                        }
                    }
                }

                Item {
                    Layout.fillWidth: true
                    Layout.alignment: Qt.AlignTop
                    height: childrenRect.height

                    ColumnLayout {
                        width: parent.width

                        spacing: 12

                        SFText {
                            font.pixelSize: 14
                            font.weight: Font.Bold
                            color: Style.white
                            text: qsTr("Transaction amount")
                        }

                        RowLayout {
                            Layout.fillWidth: true

                            ColumnLayout {
                                Layout.fillWidth: true

                                SFTextInput {
                                    Layout.fillWidth: true

                                    id: amount_input

                                    font.pixelSize: 36
                                    color: Style.heliotrope

                                    text: viewModel.sendAmount

                                    validator: RegExpValidator { regExp: /^(([1-9][0-9]{0,7})|(1[0-9]{8})|(2[0-4][0-9]{7})|(25[0-3][0-9]{6})|(0))(\.[0-9]{0,5}[1-9])?$/ }
                                    selectByMouse: true
                                }

                                Item {
                                    Layout.minimumHeight: 16
                                    Layout.fillWidth: true

                                    SFText {
                                        text: "Maximum available amount is " + viewModel.available + " B"
                                        color: Style.validator_color
                                        font.pixelSize: 14
                                        font.italic: true
                                        visible: viewModel.actualAvailable < 0
                                    }
                                }

                                Binding {
                                    target: viewModel
                                    property: "sendAmount"
                                    value: amount_input.text
                                }
                            }

                            SFText {
                                font.pixelSize: 24
                                color: Style.white
                                text: qsTr("BEAM")
                            }
                        }
                    }
                }
            }

            RowLayout {
                Layout.fillWidth: true

                spacing: 70

                Item {
                    Layout.fillWidth: true
                    Layout.alignment: Qt.AlignTop
                    height: childrenRect.height

                    ColumnLayout {
                        width: parent.width

                        spacing: 12

                        SFText {
                            font.pixelSize: 14
                            font.weight: Font.Bold
                            color: Style.white
                            text: qsTr("Comment")
                        }

                        SFTextInput {
                            id: comment_input
                            Layout.fillWidth: true

                            font.pixelSize: 14
                            color: Style.white

                            // TODO: here should be proper validator (max text length 200)
                            selectByMouse: true
                        }

                        Binding {
                            target: viewModel
                            property: "comment"
                            value: comment_input.text
                        }
                    }
                }

                Item {
                    Layout.fillWidth: true
                    Layout.alignment: Qt.AlignTop
                    height: childrenRect.height

                    ColumnLayout {
                        width: parent.width

                        spacing: 12

                        SFText {
                            font.pixelSize: 14
                            font.weight: Font.Bold
                            color: Style.white
                            text: qsTr("Transaction fee")
                        }

                        FeeSlider {
                            id: feeSlider
                            Layout.fillWidth: true

                            to: 0.000010
                            stepSize: 0.000001
                            value: 0.0
                        }

                        Binding {
                            target: viewModel
                            property: "feeMils"
                            value: feeSlider.value
                        }

                        Item {
                            Layout.fillWidth: true
                            Layout.alignment: Qt.AlignTop
                            Layout.topMargin: 30
                            height: 96

                            Item {
                                anchors.fill: parent

                                RowLayout {
                                    anchors.fill: parent
                                    readonly property int margin: 15
                                    anchors.leftMargin: margin
                                    anchors.rightMargin: margin
                                    spacing: margin

                                    Item {
                                        Layout.fillWidth: true
                                        Layout.alignment: Qt.AlignCenter
                                        height: childrenRect.height

                                        ColumnLayout {
                                            width: parent.width
                                            spacing: 10

                                            SFText {
                                                Layout.alignment: Qt.AlignHCenter
                                                font.pixelSize: 18
                                                font.weight: Font.Bold
                                                color: Style.bluey_grey
                                                text: qsTr("Remaining")
                                            }

                                            RowLayout
                                            {
                                                Layout.alignment: Qt.AlignHCenter
                                                spacing: 6
                                                clip: true

                                                SFText {
                                                    font.pixelSize: 24
                                                    font.weight: Font.ExtraLight
                                                    color: Style.bluey_grey
                                                    text: viewModel.actualAvailable
                                                }

                                                SvgImage {
                                                    Layout.topMargin: 4
                                                    sourceSize: Qt.size(16, 24)
                                                    source: "qrc:///assets/b-grey.svg"
                                                }
                                            }
                                        }
                                    }

                                    Rectangle {
                                        id: separator
                                        Layout.fillHeight: true
                                        Layout.topMargin: 10
                                        Layout.bottomMargin: 10
                                        width: 1
                                        color: Style.bluey_grey
                                    }

                                    Item {
                                        Layout.fillWidth: true
                                        Layout.alignment: Qt.AlignCenter
                                        height: childrenRect.height

                                        ColumnLayout {
                                            width: parent.width
                                            spacing: 10

                                            SFText {
                                                Layout.alignment: Qt.AlignHCenter
                                                font.pixelSize: 18
                                                font.weight: Font.Bold
                                                color: Style.bluey_grey
                                                text: qsTr("Change")
                                            }

                                            RowLayout
                                            {
                                                Layout.alignment: Qt.AlignHCenter
                                                spacing: 6
                                                clip: true

                                                SFText {
                                                    font.pixelSize: 24
                                                    font.weight: Font.ExtraLight
                                                    color: Style.bluey_grey
                                                    text: viewModel.change
                                                }

                                                SvgImage {
                                                    Layout.topMargin: 4
                                                    sourceSize: Qt.size(16, 24)
                                                    source: "qrc:///assets/b-grey.svg"
                                                }
                                            }
                                        }
                                    }
                                }
                            }
                            Rectangle {
                                anchors.fill: parent
                                radius: 10
                                color: Style.white
                                opacity: 0.1
                            }
                        }
                    }
                }
            }

            Row {
                Layout.alignment: Qt.AlignHCenter
                Layout.topMargin: 30

                spacing: 30

                CustomButton {
                    width: 122
                    text: qsTr("cancel")
                    palette.buttonText: Style.white
                    icon.source: "qrc:///assets/icon-cancel.svg"
                    onClicked: root.state = "wallet"
                }

                CustomButton {
                    width: 122
                    text: qsTr("send")
                    palette.buttonText: Style.marine
                    palette.button: Style.heliotrope
                    icon.source: "qrc:///assets/icon-send.svg"
                    // TODO actualAvailable is string
                    //enabled: {viewModel.actualAvailable >= 0 && amount_input.acceptableInput && receiverAddrInput.acceptableInput}
                    enabled: {amount_input.acceptableInput && receiverAddrInput.acceptableInput }
                    onClicked: {
                        if (viewModel.isValidReceiverAddress(viewModel.receiverAddr)) {
                            var message = "You are about to send %1 to address %2";
                            var beams = (viewModel.sendAmount*1 + viewModel.feeMils*1) + " " + qsTr("BEAM");

                            confirmationDialog.text = message.arg(beams).arg(viewModel.receiverAddr);
                            confirmationDialog.open();
                        } else {
                            var message = "Address %1 is invalid";
                            invalidAddressDialog.text = message.arg(viewModel.receiverAddr);
                            invalidAddressDialog.open();
                        }
<<<<<<< HEAD

=======
>>>>>>> a2342095
                    }
                }
            }

            Item {
                Layout.fillHeight: true
            }
        }

        visible: false
    }

    Item {

        id: wallet_layout
        anchors.fill: parent
        state: "wide"

        Row{
            anchors.top: parent.top
            anchors.right: parent.right
            spacing: 19

            CustomButton {
                palette.button: Style.bright_sky_blue
                palette.buttonText: Style.marine
                height: 38
                width: 122
                icon.source: "qrc:///assets/icon-receive-blue.svg"
                icon.height: 16
                icon.width: 16
                text: qsTr("receive")

                onClicked: {
                    viewModel.generateNewAddress();
                    root.state = "receive"
                }
            }

            CustomButton {
                palette.button: Style.heliotrope
                palette.buttonText: Style.marine
                icon.source: "qrc:///assets/icon-send-blue.svg"
                icon.height: 16
                icon.width: 16
                height: 38
                width: 122
                text: qsTr("send")

                onClicked: root.state = "send"
            }


        }

        Item {
            y: 97
            height: 206

            anchors.left: parent.left
            anchors.right: parent.right

            RowLayout {

                id: wide_panels

                anchors.left: parent.left
                anchors.right: parent.right
                height: parent.height

                spacing: 30

                AvailablePanel {
                    Layout.maximumWidth: 700
                    Layout.minimumWidth: 350
                    Layout.fillHeight: true
                    Layout.fillWidth: true

                    value: viewModel.available
                }

                SecondaryPanel {
                    Layout.minimumWidth: 350
                    Layout.fillHeight: true
                    Layout.fillWidth: true
                    title: qsTr("Unconfirmed")
                    amountColor: Style.white
                    value: viewModel.unconfirmed
                }
            }
        }

        Item
        {
            y: 320

            anchors.left: parent.left
            anchors.right: parent.right

            SFText {
                x: 30

                font {
                    pixelSize: 18
                    weight: Font.Bold
                }

                color: Style.white

                text: qsTr("Transactions")
            }

//            Row {
//
//                anchors.right: parent.right
//                spacing: 20
//                state: "all"
//
//                TxFilter{
//                    id: all
//                    label: "ALL"
//                    onClicked: parent.state = "all"
//                }
//
//                TxFilter{
//                    id: sent
//                    label: "SENT"
//                    onClicked: parent.state = "sent"
//                }
//
//                TxFilter{
//                    id: received
//                    label: "RECEIVED"
//                    onClicked: parent.state = "received"
//                }
//
//                TxFilter{
//                    id: in_progress
//                    label: "IN PROGRESS"
//                    onClicked: parent.state = "in_progress"
//                }
//
//                states: [
//                    State {
//                        name: "all"
//                        PropertyChanges {target: all; state: "active"}
//                    },
//                    State {
//                        name: "sent"
//                        PropertyChanges {target: sent; state: "active"}
//                    },
//                    State {
//                        name: "received"
//                        PropertyChanges {target: received; state: "active"}
//                    },
//                    State {
//                        name: "in_progress"
//                        PropertyChanges {target: in_progress; state: "active"}
//                    }
//                ]
//            }
        }

        Rectangle {
            anchors.fill: parent;
            anchors.topMargin: 394+46-33

            color: "#0a344d"
        }



        CustomTableView {

            id: transactionsView

            anchors.fill: parent;
            anchors.topMargin: 394-33
            Layout.bottomMargin: 9

            property int rowHeight: 69

            frameVisible: false
            selectionMode: SelectionMode.NoSelection
            backgroundVisible: false

            property int resizableWidth: parent.width - incomeColumn.width - actionsColumn.width - commentColumn.width

            TableViewColumn {
                id: incomeColumn
                role: "income"
                width: 40
                elideMode: Text.ElideRight
                movable: false
                resizable: false
                delegate: Item {

                    Item {
                        width: parent.width
                        height: transactionsView.rowHeight

                        clip:true

                        SvgImage {
                            anchors.verticalCenter: parent.verticalCenter
                            anchors.horizontalCenter: parent.horizontalCenter
                            source: styleData.value ? "qrc:///assets/icon-received.svg" : "qrc:///assets/icon-sent.svg"
                        }
                    }
                }
            }

            TableViewColumn {
                role: "date"
                title: qsTr("Date | Time")
                width: 160 * transactionsView.resizableWidth / 870
                elideMode: Text.ElideRight
                resizable: false
                movable: false
            }

            TableViewColumn {
                role: "displayName"
                title: qsTr("Recipient / Sender ID")
                width: 400 * transactionsView.resizableWidth / 870
                elideMode: Text.ElideMiddle
                resizable: false
                movable: false
                delegate: Item {
                    Item {
                        width: parent.width
                        height: transactionsView.rowHeight
                        clip:true

                        SFText {
                            font.pixelSize: 12
                            anchors.left: parent.left
                            anchors.right: parent.right
                            anchors.leftMargin: 20
                            elide: Text.ElideMiddle
                            anchors.verticalCenter: parent.verticalCenter
                            text: styleData.value
                            color: Style.white
                        }
                    }
                }
            }


            TableViewColumn {
                id: commentColumn
                role: "comment"
                title: qsTr("Comment")
                width: 100
                elideMode: Text.ElideRight
                movable: false
                resizable: false
                delegate: Item {
                    Item {
                        width: parent.width
                        height: transactionsView.rowHeight
                        clip:true

                        SvgImage {
                            anchors.verticalCenter: parent.verticalCenter
                            anchors.horizontalCenter: parent.horizontalCenter
                            source: "qrc:///assets/icon-comment.svg"
                            visible: styleData.value !== null && styleData.value !== ""
                            ToolTip {
                                id: comment_tooltip
                                visible: mouseArea.containsMouse
                                delay: 500
                                timeout: 4000
                                text: styleData.value

                                contentItem: Text {
                                    text: comment_tooltip.text
                                    font: comment_tooltip.font
                                    color: Style.white
                                }

                                background: Rectangle {
                                    border.color: Style.white
                                    opacity: 0
                                }
                            }
                            MouseArea {
                                id: mouseArea
                                anchors.fill: parent
                                acceptedButtons: Qt.NoButton
                                hoverEnabled: true
                            }
                        }
                    }
                }
            }

            TableViewColumn {
                role: "amount"
                title: qsTr("Amount, BEAM")
                width: 200 * transactionsView.resizableWidth / 870
                elideMode: Text.ElideRight
                movable: false
                resizable: false
                delegate: Item {
                    Item {
                        width: parent.width
                        height: transactionsView.rowHeight
                        property bool income: (styleData.row >= 0) ? viewModel.tx[styleData.row].income : false
                        SFText {
                            anchors.leftMargin: 20
                            anchors.right: parent.right
                            anchors.left: parent.left
                            color: parent.income ? Style.bright_sky_blue : Style.heliotrope
                            elide: Text.ElideRight
                            anchors.verticalCenter: parent.verticalCenter
                            text: "<font size='6'>" + (parent.income ? "+ " : "- ") + styleData.value + "</font>"
                            textFormat: Text.StyledText
                        }
                    }
                }
            }

            TableViewColumn {
                role: "status"
                title: qsTr("Status")
                width: 110 * transactionsView.resizableWidth / 870
                elideMode: Text.ElideRight
                movable: false
                resizable: false
                delegate: Item {
                    Item {
                        width: parent.width
                        height: transactionsView.rowHeight

                        clip:true

                        SFText {
                            font.pixelSize: 12
                            anchors.left: parent.left
                            anchors.right: parent.right
                            anchors.leftMargin: 20
                            color: {
                                if(styleData.value === "sent")
                                    Style.heliotrope
                                else if(styleData.value === "received")
                                    Style.bright_sky_blue
                                else Style.white
                            }
                            elide: Text.ElideRight
                            anchors.verticalCenter: parent.verticalCenter
                            text: styleData.value
                        }
                    }
                }
            }

            TableViewColumn {
                id: actionsColumn
                role: "status"
                title: ""
                width: 40
                movable: false
                resizable: false
                delegate: txActions
            }

            model: viewModel.tx

            Component {
                id: txActions
                Item {
                    Item {
                        width: parent.width
                        height: transactionsView.rowHeight

                        Row{
                            anchors.right: parent.right
                            anchors.rightMargin: 12
                            anchors.verticalCenter: parent.verticalCenter
                            spacing: 10
                        /*	CustomToolButton {
                                visible: styleData.row >= 0 && viewModel.tx[styleData.row].canCancel
                                icon.source: "qrc:///assets/icon-cancel.svg"
                                ToolTip.text: qsTr("Cancel transaction")
                                onClicked: {
                                    viewModel.cancelTx(styleData.row);
                                }
                            }
                            */
                            CustomToolButton {
                                icon.source: "qrc:///assets/icon-actions.svg"
                                ToolTip.text: qsTr("Actions")
                                onClicked: {
                                    txContextMenu.index = styleData.row;
                                    txContextMenu.transaction = viewModel.tx[styleData.row];
                                    txContextMenu.popup();
                                }
                            }
                        }
                    }
                }
            }

            headerDelegate: Rectangle {
                height: 46

                color: Style.dark_slate_blue

                SFText {
                    anchors.verticalCenter: parent.verticalCenter
                    anchors.left: parent.left
                    anchors.leftMargin: 20
                    font.pixelSize: 12
                    color: Style.bluey_grey

                    text: styleData.value
                }
            }

            ContextMenu {
                id: txContextMenu
                modal: true
                dim: false
                property TxObject transaction
                property int index;
                Action {
                    text: qsTr("copy address")
                    icon.source: "qrc:///assets/icon-copy.svg"
                    onTriggered: {
                        if (!!txContextMenu.transaction)
                        {
                            addressBookViewModel.copyToClipboard(txContextMenu.transaction.user);
                        }
                    }
                }
                Action {
                    text: qsTr("cancel")
                    onTriggered: {
                       viewModel.cancelTx(txContextMenu.index);
                    }
                    enabled: !!txContextMenu.transaction && txContextMenu.transaction.canCancel
                    icon.source: "qrc:///assets/icon-cancel.svg"
                }
            }

            rowDelegate: Item {
                height: transactionsView.rowHeight
                id: rowItem
                property bool collapsed: true

                width: parent.width

                Column {
                    id: rowColumn
                    width: parent.width
                    Rectangle {
                        height: transactionsView.rowHeight
                        width: parent.width
                        color: styleData.alternate ? "transparent" : Style.light_navy
                    }
                    Item {
                        visible: !rowItem.collapsed
                        width: parent.width
                        height: 200
                        Rectangle {
                            anchors.fill: parent
                            color: Style.bright_sky_blue
                            opacity: 0.1
                        }
                        RowLayout {
                            Layout.fillWidth: true
                            Layout.fillHeight: true

                            GridLayout {
                                Layout.fillWidth: true
                                Layout.fillHeight: true
                                Layout.margins: 30
                                columns: 2
                                columnSpacing: 44
                                rowSpacing: 14

                                SFText {
                                    font.pixelSize: 14
                                    color: Style.white
                                    text: qsTr("General transaction info")
                                    font.bold: true
                                    Layout.columnSpan: 2
                                }

                                SFText {
                                    Layout.row: 1
                                    font.pixelSize: 14
                                    color: Style.bluey_grey
                                    text: qsTr("Sending address:")
                                }
                                SFText {
                                    font.pixelSize: 14
                                    color: Style.white
                                    text: {
                                        if(!!viewModel.tx[styleData.row])
                                        {
                                            return viewModel.tx[styleData.row].sendingAddress;
                                        }
                                        return "";
                                    }
                                }

                                SFText {
                                    Layout.row: 2
                                    font.pixelSize: 14
                                    color: Style.bluey_grey
                                    text: qsTr("Receiving address:")
                                }
                                SFText {
                                    font.pixelSize: 14
                                    color: Style.white
                                    text: {
                                        if(!!viewModel.tx[styleData.row])
                                        {
                                            return viewModel.tx[styleData.row].receivingAddress;
                                        }
                                        return "";
                                    }
                                }

                                SFText {
                                    Layout.row: 3
                                    font.pixelSize: 14
                                    color: Style.bluey_grey
                                    text: qsTr("Transaction fee:")
                                }
                                SFText {
                                    font.pixelSize: 14
                                    color: Style.white
                                    text:{
                                        if(!!viewModel.tx[styleData.row])
                                        {
                                            return viewModel.tx[styleData.row].fee;
                                        }
                                        return "";
                                    }
                                }

                                SFText {
                                   Layout.row: 4
                                    font.pixelSize: 14
                                    color: Style.bluey_grey
                                    text: qsTr("Comment:")
                                }
                                SFText {
                                    font.pixelSize: 14
                                    color: Style.white
                                    text: {
                                        if(!!viewModel.tx[styleData.row])
                                        {
                                            return viewModel.tx[styleData.row].comment;
                                        }
                                        return "";
                                    }
                                    font.italic: true
                                }
                            }
                            ColumnLayout {
                                Layout.fillWidth: true
                                Layout.fillHeight: true
                            }
                        }
                    }
                }


                MouseArea {
                    anchors.fill: parent
                    acceptedButtons: Qt.LeftButton | Qt.RightButton
                    onClicked: {
                        if (mouse.button === Qt.RightButton && styleData.row !== undefined && styleData.row >=0)
                        {
                            txContextMenu.index = styleData.row;
                            txContextMenu.transaction = viewModel.tx[styleData.row];
                            txContextMenu.popup();
                        }
                        else if (mouse.button === Qt.LeftButton && !!viewModel.tx[styleData.row])
                        {
                            parent.collapsed = !parent.collapsed;
                            parent.height = parent.collapsed? transactionsView.rowHeight : transactionsView.rowHeight + 200;
                        }
                    }
                }
            }

            itemDelegate: Item {
                Item {
                    width: parent.width
                    height: transactionsView.rowHeight
                    TableItem {
                        text: styleData.value
                        elide: styleData.elideMode
                    }
                }
            }
        }

        states: [
            State {
                name: "wide"
            },

            State {
                when: wallet_layout.visible && wallet_layout.width < (1440-70-2*30)
                name: "medium"
                // PropertyChanges {target: wide_panels; visible: false}
                // PropertyChanges {target: medium_panels; visible: true}
            },

            State {
                when: wallet_layout.visible && wallet_layout.width < (1440-70-2*30)
                name: "small"
                // PropertyChanges {target: wide_panels; visible: false}
                // PropertyChanges {target: medium_panels; visible: true}
            }
        ]
    }

    Component.onCompleted: {
        if (root.toSend) {
            root.state = "send"
            root.toSend = false
        }
    }

    states: [
        State {
            name: "wallet"
        },

        State {
            name: "send"
            PropertyChanges {target: wallet_layout; visible: false}
            PropertyChanges {target: send_layout; visible: true}
            PropertyChanges {target: amount_input; text: ""}
             StateChangeScript {
                script: receiverAddrInput.forceActiveFocus(Qt.TabFocusReason);
            }
        },

        State {
            name: "receive"
            PropertyChanges {target: wallet_layout; visible: false}
            PropertyChanges {target: receive_layout; visible: true}
            PropertyChanges {target: myAddressName; text: ""}
        }
    ]
}<|MERGE_RESOLUTION|>--- conflicted
+++ resolved
@@ -383,10 +383,6 @@
                             id: receiverAddressError
                             color: Style.validator_color
                             font.pixelSize: 10
-<<<<<<< HEAD
-                            //visible: !viewModel.validReceiverAddress
-=======
->>>>>>> a2342095
                             text: "Invalid address"
                         }
 
@@ -708,10 +704,6 @@
                             invalidAddressDialog.text = message.arg(viewModel.receiverAddr);
                             invalidAddressDialog.open();
                         }
-<<<<<<< HEAD
-
-=======
->>>>>>> a2342095
                     }
                 }
             }
