import QtQuick 2.6
import QtQuick.Controls 1.2
import QtQuick.Controls 2.4
import QtQuick.Controls.Styles 1.2
import QtGraphicalEffects 1.0
import QtQuick.Layouts 1.3
import "controls"

Item {
    id: root
    anchors.fill: parent

    state: "wallet"

    SFText {
        font.pixelSize: 36
        color: Style.white
        text: "Wallet"
    }

    Rectangle {
        id: user_led
        y: 55

        width: 10
        height: 10

        radius: 5

        color: Style.bright_teal
    }

    DropShadow {
        anchors.fill: user_led
        radius: 5
        samples: 9
        color: Style.bright_teal
        source: user_led
    }

    SFText {
		id: linkBtn
        x: 20
        y: 53

        font.pixelSize: 12
        color: Style.bluey_grey
        linkColor: Style.white

        text: {
            if(walletViewModel.syncProgress < 0)
                "Last update time: " + walletViewModel.syncTime + " (<a href=\"update\">update</a>)"
            else
                "Updating, please wait... [" + walletViewModel.syncProgress + "%]"
        }

        onLinkActivated: {
			if(link == "update")
			{
				walletViewModel.syncWithNode()
			}
		}

        MouseArea {
            anchors.fill: parent
            acceptedButtons: Qt.NoButton
            cursorShape: parent.hoveredLink ? Qt.PointingHandCursor : Qt.ArrowCursor
        }
    }

    /////////////////////////////////////////////////////////////
    /// Send layout /////////////////////////////////////////////
    /////////////////////////////////////////////////////////////

    Rectangle {
        id: send_layout
        anchors.fill: parent
        anchors.topMargin: 97
        anchors.bottomMargin: 30

        radius: 10
        color: Style.dark_slate_blue

        ColumnLayout {
            anchors.fill: parent
            anchors.topMargin: 30
            anchors.bottomMargin: 30
            anchors.leftMargin: 30
            anchors.rightMargin: 30

            clip: true

			RowLayout {
				Layout.fillWidth: true
		        Layout.fillHeight: true
				Layout.minimumHeight: 300
				Item {
					Layout.fillWidth: true
				    Layout.fillHeight: true
                
					clip: true

                    SFText {
                        font.pixelSize: 18
                        font.weight: Font.Bold
                        color: Style.white
                        text: qsTr("Send BEAM")
                    }

					ColumnLayout {
						anchors.fill: parent
						Layout.rightMargin: 30
						clip: true

						SFText {
							Layout.topMargin: 71
							Layout.minimumHeight: 14
							Layout.maximumHeight: 14

                            font.pixelSize: 12
                            font.weight: Font.Bold
                            color: Style.white
                            text: qsTr("Recipient address")
                        }

					    AddressComboBox {
						    id: receiverAddrCombo
						    Layout.fillWidth: true
						    Layout.minimumHeight: 18
						    Layout.maximumHeight: 18
						    editable: true
						    currentIndex: -1
						    model: addressBookViewModel.peerAddresses
                            color: Style.white
							font.pixelSize: 12
					    }
					
						SFText {
							Layout.minimumHeight: 14
							Layout.maximumHeight: 14
                            Layout.topMargin: 30

                            font.pixelSize: 12
                            font.weight: Font.Bold
                            color: Style.white
                            text: qsTr("Sending address")
                        }                    

					    AddressComboBox {
						    id: senderAddrCombo
						    Layout.fillWidth: true
						    Layout.minimumHeight: 18
						    Layout.maximumHeight: 18
						    editable: true
						    model: addressBookViewModel.ownAddresses
						    currentIndex: -1
                            color: Style.white
						    font.pixelSize: 12
						}

                        Binding {
                             target: walletViewModel
                             property: "senderAddr"
                             value: senderAddrCombo.editText
                        }

					    Binding {
                             target: senderAddrCombo
                             property: "editText"
                             value: walletViewModel.senderAddr
                        }

					    Binding {
                             target: walletViewModel
                             property: "receiverAddr"
                             value: receiverAddrCombo.editText
                        }

					    Binding {
                             target: receiverAddrCombo
                             property: "editText"
                             value: walletViewModel.receiverAddr
                        }

						Item {
							Layout.fillHeight: true;
						}
					}
				}

				Item {
					id: sendLeftPanel
					Layout.fillWidth: true
				    Layout.fillHeight: true

					SFText {
						id: amount_text
						y: 41

						font.pixelSize: 12
						font.weight: Font.Bold
						color: Style.white
						text: "Transaction amount"
					}

					SFTextInput {
						id: amount_input
						y: 93-30
						width: 300

						font.pixelSize: 48
						color: Style.heliotrope

						text: walletViewModel.sendAmount

						validator: IntValidator{bottom: 0; top: 210000000;}
						selectByMouse: true
					}

					Binding {
						target: walletViewModel
						property: "sendAmount"
						value: amount_input.text
					}

					Rectangle {
						y: 153-30
						width: 337
						height: 1

						color: Style.separator_color
					}

					SFText {
						x: 204+140
						y: 117-30

						font.pixelSize: 24
						color: Style.white
						text: "BEAM"
					}

					SFTextInput {
						id: mils_amount_input
						y: 93+30
						width: 300

						font.pixelSize: 48

						color: Style.heliotrope

						text: walletViewModel.sendAmountMils

						validator: IntValidator{bottom: 0; top: 999999;}
					}

					Binding {
						target: walletViewModel
						property: "sendAmountMils"
						value: mils_amount_input.text
					}

					Rectangle {
						y: 153+30
						width: 337
						height: 1

						color: Style.separator_color
					}

					SFText {
						x: 204+140
						y: 117+30

						font.pixelSize: 24
						color: Style.white
						text: "MIL"
					}

					/////////////////////////////////////////////////////////////
					/// Transaction fee /////////////////////////////////////////
					/////////////////////////////////////////////////////////////

					Column {
						id: fee_input
						anchors {
							top: mils_amount_input.bottom
							left: amount_text.left
							right: parent.right
							topMargin: 20
						}

						SFText {

							font.pixelSize: 12
							font.weight: Font.Bold
							color: Style.white
							text: "Transaction fee"
						}

						RowLayout {
							anchors {
								left: parent.left
							}
							SFTextInput {
								id: mils_fee_input
								Layout.minimumWidth: 337
								Layout.maximumWidth: 337

								font.pixelSize: 48

								color: Style.heliotrope

								text: walletViewModel.feeMils

								validator: IntValidator{bottom: 0; top: 999999;}
							}
							SFText {
								Layout.alignment: Qt.AlignBottom
								Layout.leftMargin: 0
								font.pixelSize: 24
								color: Style.white
								text: "MIL"
							}
						}

						Rectangle {
							width: 337
							height: 1

							color: Style.separator_color
						}

						Binding {
							target: walletViewModel
							property: "feeMils"
							value: mils_fee_input.text
						}
					}
					Item {
						id: total_amount
						anchors {
							top: fee_input.bottom
							left: parent.left
							right: parent.right
							topMargin: 20
							rightMargin: 30
						}
						height: 40

						SFText {
							opacity: 0.5
							font.pixelSize: 24
							font.weight: Font.ExtraLight
							color: Style.white
							text: (walletViewModel.sendAmount*1 + (walletViewModel.sendAmountMils*1 + walletViewModel.feeMils*1)/1000000) + " USD"
						}
					}
				}
<<<<<<< HEAD
=======

>>>>>>> 96617bdb
			}

			RowLayout {
				Layout.fillWidth: true
				Layout.fillHeight: true
				Layout.minimumHeight: 180
				Item {
					Layout.fillWidth: true
					Layout.fillHeight: true
				}
				AvailablePanel {
				    color: "transparent"
					Layout.fillWidth: true
					Layout.fillHeight: true
					Layout.leftMargin:-27
					Layout.topMargin: -15
					value: walletViewModel.actualAvailable
				}
			}
			

            Row {
				Layout.alignment: Qt.AlignCenter
				Layout.fillWidth: false
		        Layout.fillHeight: true
				Layout.minimumHeight: 40

                spacing: 30

                Rectangle {
                    width: 130
                    height: 40

                    radius: 20

                    color: Style.separator_color

                    SFText {
                        anchors.horizontalCenter: parent.horizontalCenter
                        anchors.verticalCenter: parent.verticalCenter
                        font.pixelSize: 18
                        font.weight: Font.Bold
                        color: Style.white
                        text: "CANCEL"

                    }

                    MouseArea {
                        anchors.fill: parent
                        cursorShape: Qt.PointingHandCursor
                        onClicked: root.state = "wallet"
                    }
                }

                Rectangle {
                    width: 108
                    height: 40

                    radius: 20

                    color: Style.heliotrope

                    SFText {
                        anchors.horizontalCenter: parent.horizontalCenter
                        anchors.verticalCenter: parent.verticalCenter
                        font.pixelSize: 18
                        font.weight: Font.Bold
                        color: Style.white
                        text: "SEND"
                    }

                    MouseArea {
                        anchors.fill: parent
                        cursorShape: Qt.PointingHandCursor
                        onClicked: {
                            walletViewModel.sendMoney()
                            root.state = "wallet"
                        }
                    }
                }                
            }
        }

        visible: false
    }

    Item {

        id: wallet_layout
        anchors.fill: parent
        state: "wide"

        CuteButton {
            anchors.top: parent.top
            anchors.right: parent.right

            label: "SEND"

            onClicked: root.state = "send"
        }

        Item {
            y: 97
            height: 206

            anchors.left: parent.left
            anchors.right: parent.right

            Row {

                id: wide_panels

                anchors.left: parent.left
                anchors.right: parent.right
                height: parent.height

                spacing: 30

                AvailablePanel {
                    width: (parent.width - 30)*500/1220
                    height: parent.height
                    model: walletViewModel.utxos
                    value: walletViewModel.available
                }

                SecondaryPanel {
                    width: (parent.width - 30)*240*3/1220
                    height: parent.height
                    title: "Unconfirmed"
                    amountColor: Style.white
                    value: walletViewModel.unconfirmed
                }
            }
        }

        Item
        {
            y: 320

            anchors.left: parent.left
            anchors.right: parent.right

            SFText {
                x: 30

                font {
                    pixelSize: 18
                    weight: Font.Bold
                }

                color: Style.white

                text: "Transactions"
            }

//            Row {
//
//                anchors.right: parent.right
//                spacing: 20
//                state: "all"
//
//                TxFilter{
//                    id: all
//                    label: "ALL"
//                    onClicked: parent.state = "all"
//                }
//
//                TxFilter{
//                    id: sent
//                    label: "SENT"
//                    onClicked: parent.state = "sent"
//                }
//
//                TxFilter{
//                    id: received
//                    label: "RECEIVED"
//                    onClicked: parent.state = "received"
//                }
//
//                TxFilter{
//                    id: in_progress
//                    label: "IN PROGRESS"
//                    onClicked: parent.state = "in_progress"
//                }
//
//                states: [
//                    State {
//                        name: "all"
//                        PropertyChanges {target: all; state: "active"}
//                    },
//                    State {
//                        name: "sent"
//                        PropertyChanges {target: sent; state: "active"}
//                    },
//                    State {
//                        name: "received"
//                        PropertyChanges {target: received; state: "active"}
//                    },
//                    State {
//                        name: "in_progress"
//                        PropertyChanges {target: in_progress; state: "active"}
//                    }
//                ]
//            }
        }

	    Rectangle {
            anchors.fill: parent;
            anchors.topMargin: 394+46-33

            color: "#0a344d"
        }

        TableView {

            id: tx_view

            anchors.fill: parent;
            anchors.topMargin: 394-33

            frameVisible: false
            selectionMode: SelectionMode.NoSelection
            backgroundVisible: false

            TableViewColumn {
                role: "income"
                width: 72*parent.width/1310

                movable: false

                delegate: Item {

                    anchors.fill: parent

                    clip:true

                    SvgImage {
                        anchors.verticalCenter: parent.verticalCenter
                        anchors.horizontalCenter: parent.horizontalCenter
                        source: styleData.value ? "qrc:///assets/icon-received.svg" : "qrc:///assets/icon-sent.svg"
                    }
                }
            }

            TableViewColumn {
                role: "date"
                title: "Date | Time"
                width: 200*parent.width/1310

                movable: false
            }

            TableViewColumn {
                role: "user"
                title: "Recipient / Sender ID"
                width: 200*parent.width/1310

                movable: false
            }

            TableViewColumn {
                role: "comment"
                title: "Comment"
                width: 120*parent.width/1310

                movable: false

                delegate: Item {

                    anchors.fill: parent

                    clip:true

                    SvgImage {
                        anchors.verticalCenter: parent.verticalCenter
                        x: 20
                        source: "qrc:///assets/icon-comment.svg"
                        visible: styleData.value !== null
                    }
                }
            }

            TableViewColumn {
                role: "amount"
                title: "Amount, BEAM"
                width: 200*parent.width/1310

                movable: false

                delegate: Row {
                    anchors.fill: parent
                    spacing: 6

                    clip:true

                    property bool income: (styleData.row >= 0) ? walletViewModel.tx[styleData.row].income : false

                    SFText {
                        font.pixelSize: 24

                        color: parent.income ? Style.bright_sky_blue : Style.heliotrope

                        anchors.verticalCenter: parent.verticalCenter
                        text: (parent.income ? "+ " : "- ") + styleData.value
                    }

                    SFText {
                        font.pixelSize: 12

                        color: parent.income ? Style.bright_sky_blue : Style.heliotrope

                        anchors.verticalCenter: parent.verticalCenter
                        anchors.verticalCenterOffset: 4
                        text: "BEAM"
                    }
                }
            }

            TableViewColumn {
                role: "amountUsd"
                title: "Amount, USD"
                width: 200*parent.width/1310

                movable: false
            }

            TableViewColumn {
                role: "change"
                title: "Change, BEAM"
                width: 200*parent.width/1310

                movable: false
            }

            TableViewColumn {
                role: "status"
                title: "Status"
                width: 96*parent.width/1310

                movable: false

                delegate: Item {

                    anchors.fill: parent

                    clip:true

                    SFText {
                        font.pixelSize: 12

                        color: {
                            if(styleData.value === "sent")
                                Style.heliotrope
                            else if(styleData.value === "received")
                                Style.bright_sky_blue
                            else Style.white
                        }

                        anchors.verticalCenter: parent.verticalCenter
                        text: styleData.value
                    }
                }
            }

            model: walletViewModel.tx

            headerDelegate: Rectangle {
                height: 46

                color: Style.dark_slate_blue

                SFText {
                    anchors.verticalCenter: parent.verticalCenter

                    font.pixelSize: 12
                    color: Style.bluey_grey

                    text: styleData.value
                }
            }

            ContextMenu {
                id: txContextMenu
                property int txIndex;
                Action {
                    text: qsTr("cancel")
                    onTriggered: {
                       walletViewModel.cancelTx(txContextMenu.txIndex);
                    }
					icon.source: "qrc:///assets/icon-cancel.svg"
                }
            }

            rowDelegate: Item {
                height: 69

                anchors.left: parent.left
                anchors.right: parent.right

                Rectangle {
                    anchors.fill: parent

                    color: Style.light_navy
                    visible: styleData.alternate
                }

                MouseArea {
                    anchors.fill: parent
                    acceptedButtons: Qt.LeftButton | Qt.RightButton
                    onClicked: {
                        if (mouse.button === Qt.RightButton && styleData.row !== undefined)
                        {
                            txContextMenu.txIndex = styleData.row;
                            var tx = walletViewModel.getTxAt(styleData.row);
                            if (tx.canCancel)
                            {
                                txContextMenu.popup();
                            }
                        }
                    }
                }
            }

            itemDelegate: Item {

                anchors.fill: parent

                SFText {
                    anchors.verticalCenter: parent.verticalCenter

                    font.pixelSize: 12
                    color: Style.white

                    font.weight: Font.Normal

                    text: styleData.value
                }

                clip:true
            }
        }
        
        states: [
            State {
                name: "wide"
            },

            State {
                when: wallet_layout.visible && wallet_layout.width < (1440-70-2*30)
                name: "medium"
                // PropertyChanges {target: wide_panels; visible: false}
                // PropertyChanges {target: medium_panels; visible: true}
            },

            State {
                when: wallet_layout.visible && wallet_layout.width < (1440-70-2*30)
                name: "small"
                // PropertyChanges {target: wide_panels; visible: false}
                // PropertyChanges {target: medium_panels; visible: true}
            }
        ]
    }    

    states: [
        State {
            name: "wallet"
        },

        State {
            name: "send"
            PropertyChanges {target: wallet_layout; visible: false}
            PropertyChanges {target: send_layout; visible: true}
        }
    ]
}<|MERGE_RESOLUTION|>--- conflicted
+++ resolved
@@ -357,10 +357,6 @@
 						}
 					}
 				}
-<<<<<<< HEAD
-=======
-
->>>>>>> 96617bdb
 			}
 
 			RowLayout {
