import QtQuick 2.6
import QtQuick.Controls 1.2
import QtQuick.Controls 2.4
import QtQuick.Controls.Styles 1.2
import QtGraphicalEffects 1.0
import QtQuick.Layouts 1.3
import Beam.Wallet 1.0
import "controls"

Item {
    id: root
    anchors.fill: parent

    WalletViewModel {id: viewModel}
    AddressBookViewModel {id: addressBookViewModel}

    property bool toSend: false

    state: "wallet"

    ConfirmationDialog {
        id: confirmationDialog
        okButtonText: "send"
        onAccepted: {
            viewModel.sendMoney()
            root.state = "wallet"
        }
    }

    ConfirmationDialog {
        id: invalidAddressDialog
        okButtonText: "got it"
    }

    ConfirmationDialog {
        id: deleteTransactionDialog
        okButtonText: "delete"
    }

    SFText {
        font.pixelSize: 36
        color: Style.white
        text: "Wallet"
    }

    Item {
        id: status_bar
        x: 5
        y: 53
        property string status: {
             if (viewModel.isisFailedStatus)
                "error"
             else if (viewModel.isOfflineStatus)
                "offline"
             else if(viewModel.isSyncInProgress)
                "updating"
             else
                "online"
        }

        state: "offline"

        property int indicator_radius: 5
        property Item indicator: online_indicator
        property string error_msg: viewModel.walletStatusErrorMsg

        Item {
            id: online_indicator
            anchors.top: parent.top
            anchors.left: parent.left
            width: childrenRect.width

            property color color: Style.bright_teal
            property int radius: status_bar.indicator_radius

            Rectangle {
                id: online_rect
                anchors.top: parent.top
                anchors.left: parent.left
                anchors.leftMargin: 0
                anchors.topMargin: 2

                width: status_bar.indicator_radius * 2
                height: status_bar.indicator_radius * 2
                radius: status_bar.indicator_radius
                color: parent.color
            }

            DropShadow {
                anchors.fill: online_rect
                radius: 5
                samples: 9
                source: online_rect
                color: parent.color
            }
        }

        Item {
            id: offline_indicator
            anchors.top: parent.top
            anchors.left: parent.left
            width: childrenRect.width

            property color color: Style.bluey_grey
            property int radius: status_bar.indicator_radius


            Rectangle {
                id: offline_rect
                anchors.top: parent.top
                anchors.left: parent.left
                anchors.leftMargin: 0
                anchors.topMargin: 2

                color: "transparent"
                width: parent.radius * 2
                height: parent.radius * 2
                radius: parent.radius
                border.color: parent.color
                border.width: 1
            }
        }

        Item {
            id: update_indicator
            anchors.top: parent.top
            anchors.left: parent.left
            visible: false

            property color color: Style.bright_teal
            property int circle_line_width: 2
            property int animation_duration: 2000

            width: 2 * status_bar.indicator_radius + circle_line_width
            height: 2 * status_bar.indicator_radius + circle_line_width

            Canvas {
                id: canvas_
                anchors.fill: parent
                onPaint: {
                    var context = getContext("2d");
                    context.arc(width/2, height/2, width/2 - parent.circle_line_width, 0, 1.6 * Math.PI);
                    context.strokeStyle = parent.color;
                    context.lineWidth = parent.circle_line_width;
                    context.stroke();
                }
            }

            RotationAnimator {
                target: update_indicator
                from: 0
                to: 360
                duration: update_indicator.animation_duration
                running: update_indicator.visible
                loops: Animation.Infinite
            }
        }

        SFText {
            id: status_text
            anchors.top: parent.top
            anchors.left: parent.indicator.right
            anchors.leftMargin: 5
            anchors.topMargin: -3
            color: Style.bluey_grey
            font.pixelSize: 14
        }
        SFText {
            id: progressText
            anchors.top: parent.top
            anchors.left: status_text.right
            anchors.leftMargin: 5
            anchors.topMargin: -3
            color: Style.bluey_grey
            font.pixelSize: 14
            text: "(" + viewModel.nodeSyncProgress + "%)"
            visible: viewModel.nodeSyncProgress > 0 && update_indicator.visible
        }

        states: [
            State {
                name: "online"
                when: (status_bar.status === "online")
                PropertyChanges {target: status_text; text: qsTr("online") + viewModel.branchName}
                PropertyChanges {target: status_bar; indicator: online_indicator}
                PropertyChanges {target: online_indicator; visible: true}
                PropertyChanges {target: offline_indicator; visible: false}
                PropertyChanges {target: update_indicator; visible: false}
            },
            State {
                name: "offline"
                when: (status_bar.status === "offline")
                PropertyChanges {target: status_text; text: qsTr("offline") + viewModel.branchName}
                PropertyChanges {target: status_bar; indicator: offline_indicator}
                PropertyChanges {target: online_indicator; visible: false}
                PropertyChanges {target: offline_indicator; visible: true}
                PropertyChanges {target: update_indicator; visible: false}
            },
            State {
                name: "updating"
                when: (status_bar.status === "updating")
                PropertyChanges {target: status_text; text: qsTr("updating...") + viewModel.branchName}
                PropertyChanges {target: status_bar; indicator: update_indicator}
                PropertyChanges {target: online_indicator; color: "red"}
                PropertyChanges {target: online_indicator; visible: false}
                PropertyChanges {target: offline_indicator; visible: false}
                PropertyChanges {target: update_indicator; visible: true}
            },
            State {
                name: "error"
                when: (status_bar.status === "error")
                PropertyChanges {target: status_bar; indicator: online_indicator}
                PropertyChanges {target: status_text; text: status_bar.error_msg + viewModel.branchName}
                PropertyChanges {target: status_text; color: "red"}
                PropertyChanges {target: online_indicator; color: "red"}
                PropertyChanges {target: online_indicator; visible: true}
                PropertyChanges {target: offline_indicator; visible: false}
                PropertyChanges {target: update_indicator; visible: false}
            }
        ]
    }

    /////////////////////////////////////////////////////////////
    /// Receive layout //////////////////////////////////////////
    /////////////////////////////////////////////////////////////

    Item {
        id: receive_layout
        visible: false
        anchors.fill: parent
        anchors.topMargin: 73
        anchors.bottomMargin: 30

        ColumnLayout {
            anchors.fill: parent
            spacing: 30

            SFText {
                Layout.alignment: Qt.AlignHCenter
                Layout.minimumHeight: 20
                font.pixelSize: 18
                font.weight: Font.Bold
                color: Style.white
                text: "Receive Beam"
            }

            SFText {
                font.pixelSize: 14
                Layout.minimumHeight: 16
                font.weight: Font.Bold
                color: Style.white
                text: qsTr("My address")
            }

            SFTextInput {
                id: myAddressID
                Layout.fillWidth: true
                font.pixelSize: 14
                Layout.minimumHeight: 20
                color: Style.disable_text_color
                readOnly: true
                activeFocusOnTab: false
                //text: viewModel.newOwnAddress.walletID
                text: viewModel.newReceiverAddr
            }

            SFText {
                font.pixelSize: 14
                Layout.minimumHeight: 16
                font.weight: Font.Bold
                color: Style.white
                text: qsTr("Comment")
            }

            SFTextInput {
                id: myAddressName
                Layout.fillWidth: true
                font.pixelSize: 14
                Layout.minimumHeight: 20
                color: Style.white
                text: viewModel.newReceiverName
            }

            Binding {
                target: viewModel
                property: "newReceiverName"
                value: myAddressName.text
            }

            SFText {
                Layout.alignment: Qt.AlignHCenter
                Layout.minimumHeight: 16
                font.pixelSize: 14
                font.weight: Font.Bold
                color: Style.white
                text: "Send this address to the sender over an external secure channel"
            }

            Row {
                Layout.alignment: Qt.AlignHCenter
                Layout.minimumHeight: 40

                spacing: 19

                CustomButton {
                    text: "cancel"
                    height: 38
                    width: 122
                    palette.buttonText: Style.white
                    onClicked: root.state = "wallet";
                }

                CustomButton {
                    text: "Copy && Close"
                    height: 38
                    width: 162
                    palette.buttonText: Style.white
                    icon.source: "qrc:///assets/icon-copy.svg"
                    icon.width: 16
                    icon.height: 16
                    onClicked: {
                        viewModel.copyToClipboard(myAddressID.text);
                        viewModel.saveNewAddress();
                        root.state = "wallet";
                    }
                }
            }

            Item {
                Layout.fillHeight: true
            }
        }
    }

    /////////////////////////////////////////////////////////////
    /// Send layout /////////////////////////////////////////////
    /////////////////////////////////////////////////////////////

    Item {
        id: send_layout
        anchors.fill: parent
        anchors.topMargin: 73
        anchors.bottomMargin: 30

        ColumnLayout {
            anchors.fill: parent

            spacing: 30

            SFText {
                Layout.alignment: Qt.AlignHCenter
                font.pixelSize: 18
                font.weight: Font.Bold
                color: Style.white
                text: "Send Beam"
            }

            RowLayout {
                Layout.fillWidth: true
                Layout.topMargin: 50

                spacing: 70

                Item {
                    Layout.fillWidth: true
                    Layout.alignment: Qt.AlignTop
                    height: childrenRect.height

                    ColumnLayout {
                        width: parent.width

                        spacing: 12

                        SFText {
                            font.pixelSize: 14
                            font.weight: Font.Bold
                            color: Style.white
                            text: qsTr("Send To:")
                        }

                        SFTextInput {
                            Layout.fillWidth: true

                            id: receiverAddrInput
                            font.pixelSize: 14
                            color: Style.white
                            text: viewModel.receiverAddr

                            validator: RegExpValidator { regExp: /[0-9a-fA-F]{1,64}/ }
                            selectByMouse: true

                            placeholderText: qsTr("Please specify contact")

                            onTextChanged : {
                                receiverAddressError.visible = receiverAddrInput.text.length > 0 && !viewModel.isValidReceiverAddress(receiverAddrInput.text)
                            }
                        }

                        SFText {
                            Layout.alignment: Qt.AlignTop
                            id: receiverAddressError
                            color: Style.validator_color
                            font.pixelSize: 10
                            text: qsTr("Invalid address")
                            visible: false
                        }

                        SFText {
                            id: receiverName
                            color: Style.white
                            font.pixelSize: 14
                            font.weight: Font.Bold
                        }

                        Binding {
                            target: viewModel
                            property: "receiverAddr"
                            value: receiverAddrInput.text
                        }
                    }
                }

                Item {
                    Layout.fillWidth: true
                    Layout.alignment: Qt.AlignTop
                    height: childrenRect.height

                    ColumnLayout {
                        width: parent.width

                        spacing: 12

                        SFText {
                            font.pixelSize: 14
                            font.weight: Font.Bold
                            color: Style.white
                            text: qsTr("Transaction amount")
                        }

                        RowLayout {
                            Layout.fillWidth: true

                            ColumnLayout {
                                Layout.fillWidth: true

                                SFTextInput {
                                    Layout.fillWidth: true

                                    id: amount_input

                                    font.pixelSize: 36
                                    color: Style.heliotrope

                                    text: viewModel.sendAmount

                                    validator: RegExpValidator { regExp: /^(([1-9][0-9]{0,7})|(1[0-9]{8})|(2[0-4][0-9]{7})|(25[0-3][0-9]{6})|(0))(\.[0-9]{0,5}[1-9])?$/ }
                                    selectByMouse: true
                                }

                                Item {
                                    Layout.minimumHeight: 16
                                    Layout.fillWidth: true

                                    SFText {
                                        text: "Maximum available amount is " + viewModel.available + " B"
                                        color: Style.validator_color
                                        font.pixelSize: 14
                                        font.italic: true
                                        visible: !viewModel.isEnoughMoney
                                    }
                                }

                                Binding {
                                    target: viewModel
                                    property: "sendAmount"
                                    value: amount_input.text
                                }
                            }

                            SFText {
                                font.pixelSize: 24
                                color: Style.white
                                text: qsTr("BEAM")
                            }
                        }
                    }
                }
            }

            RowLayout {
                Layout.fillWidth: true

                spacing: 70

                Item {
                    Layout.fillWidth: true
                    Layout.alignment: Qt.AlignTop
                    height: childrenRect.height

                    ColumnLayout {
                        width: parent.width

                        spacing: 12

                        SFText {
                            font.pixelSize: 14
                            font.weight: Font.Bold
                            color: Style.white
                            text: qsTr("Comment")
                        }

                        SFTextInput {
                            id: comment_input
                            Layout.fillWidth: true

                            font.pixelSize: 14
                            color: Style.white

                            maximumLength: 200
                            selectByMouse: true
                        }

                        Binding {
                            target: viewModel
                            property: "comment"
                            value: comment_input.text
                        }
                    }
                }

                Item {
                    Layout.fillWidth: true
                    Layout.alignment: Qt.AlignTop
                    height: childrenRect.height

                    ColumnLayout {
                        width: parent.width

                        spacing: 12

                        SFText {
                            font.pixelSize: 14
                            font.weight: Font.Bold
                            color: Style.white
                            text: qsTr("Transaction fee")
                        }

                        FeeSlider {
                            id: feeSlider
                            Layout.fillWidth: true

                            to: 0.000010
                            stepSize: 0.000001
                            value: 0.0
                        }

                        Binding {
                            target: viewModel
                            property: "feeMils"
                            value: feeSlider.value
                        }

                        Item {
                            Layout.fillWidth: true
                            Layout.alignment: Qt.AlignTop
                            Layout.topMargin: 30
                            height: 96

                            Item {
                                anchors.fill: parent

                                RowLayout {
                                    anchors.fill: parent
                                    readonly property int margin: 15
                                    anchors.leftMargin: margin
                                    anchors.rightMargin: margin
                                    spacing: margin

                                    Item {
                                        Layout.fillWidth: true
                                        Layout.alignment: Qt.AlignCenter
                                        height: childrenRect.height

                                        ColumnLayout {
                                            width: parent.width
                                            spacing: 10

                                            SFText {
                                                Layout.alignment: Qt.AlignHCenter
                                                font.pixelSize: 18
                                                font.weight: Font.Bold
                                                color: Style.bluey_grey
                                                text: qsTr("Remaining")
                                            }

                                            RowLayout
                                            {
                                                Layout.alignment: Qt.AlignHCenter
                                                spacing: 6
                                                clip: true

                                                SFText {
                                                    font.pixelSize: 24
                                                    font.weight: Font.ExtraLight
                                                    color: Style.bluey_grey
                                                    text: viewModel.actualAvailable
                                                }

                                                SvgImage {
                                                    Layout.topMargin: 4
                                                    sourceSize: Qt.size(16, 24)
                                                    source: "qrc:///assets/b-grey.svg"
                                                }
                                            }
                                        }
                                    }

                                    Rectangle {
                                        id: separator
                                        Layout.fillHeight: true
                                        Layout.topMargin: 10
                                        Layout.bottomMargin: 10
                                        width: 1
                                        color: Style.bluey_grey
                                    }

                                    Item {
                                        Layout.fillWidth: true
                                        Layout.alignment: Qt.AlignCenter
                                        height: childrenRect.height

                                        ColumnLayout {
                                            width: parent.width
                                            spacing: 10

                                            SFText {
                                                Layout.alignment: Qt.AlignHCenter
                                                font.pixelSize: 18
                                                font.weight: Font.Bold
                                                color: Style.bluey_grey
                                                text: qsTr("Change")
                                            }

                                            RowLayout
                                            {
                                                Layout.alignment: Qt.AlignHCenter
                                                spacing: 6
                                                clip: true

                                                SFText {
                                                    font.pixelSize: 24
                                                    font.weight: Font.ExtraLight
                                                    color: Style.bluey_grey
                                                    text: viewModel.change
                                                }

                                                SvgImage {
                                                    Layout.topMargin: 4
                                                    sourceSize: Qt.size(16, 24)
                                                    source: "qrc:///assets/b-grey.svg"
                                                }
                                            }
                                        }
                                    }
                                }
                            }
                            Rectangle {
                                anchors.fill: parent
                                radius: 10
                                color: Style.white
                                opacity: 0.1
                            }
                        }
                    }
                }
            }

            Row {
                Layout.alignment: Qt.AlignHCenter
                Layout.topMargin: 30

                spacing: 30

                CustomButton {
                    width: 122
                    text: qsTr("cancel")
                    palette.buttonText: Style.white
                    icon.source: "qrc:///assets/icon-cancel.svg"
                    onClicked: root.state = "wallet"
                }

                CustomButton {
                    width: 122
                    text: qsTr("send")
                    palette.buttonText: Style.marine
                    palette.button: Style.heliotrope
                    icon.source: "qrc:///assets/icon-send.svg"
                    enabled: {viewModel.isEnoughMoney && amount_input.acceptableInput && receiverAddrInput.acceptableInput }
                    onClicked: {
                        if (viewModel.isValidReceiverAddress(viewModel.receiverAddr)) {
                            var message = "You are about to send %1 to address %2";
                            var beams = (viewModel.sendAmount*1 + viewModel.feeMils*1) + " " + qsTr("BEAM");

                            confirmationDialog.text = message.arg(beams).arg(viewModel.receiverAddr);
                            confirmationDialog.open();
                        } else {
                            var message = "Address %1 is invalid";
                            invalidAddressDialog.text = message.arg(viewModel.receiverAddr);
                            invalidAddressDialog.open();
                        }
                    }
                }
            }

            Item {
                Layout.fillHeight: true
            }
        }

        visible: false
    }

    Item {

        id: wallet_layout
        anchors.fill: parent
        state: "wide"

        Row{
            anchors.top: parent.top
            anchors.right: parent.right
            spacing: 19

            CustomButton {
                palette.button: Style.bright_sky_blue
                palette.buttonText: Style.marine
                height: 38
                width: 122
                icon.source: "qrc:///assets/icon-receive-blue.svg"
                icon.height: 16
                icon.width: 16
                text: qsTr("receive")

                onClicked: {
                    viewModel.generateNewAddress();
                    root.state = "receive"
                }
            }

            CustomButton {
                palette.button: Style.heliotrope
                palette.buttonText: Style.marine
                icon.source: "qrc:///assets/icon-send-blue.svg"
                icon.height: 16
                icon.width: 16
                height: 38
                width: 122
                text: qsTr("send")

                onClicked: root.state = "send"
            }


        }

        Item {
            y: 97
            height: 206

            anchors.left: parent.left
            anchors.right: parent.right

            RowLayout {

                id: wide_panels

                anchors.left: parent.left
                anchors.right: parent.right
                height: parent.height

                spacing: 30

                AvailablePanel {
                    Layout.maximumWidth: 700
                    Layout.minimumWidth: 350
                    Layout.fillHeight: true
                    Layout.fillWidth: true

                    value: viewModel.available
                }

                SecondaryPanel {
                    Layout.minimumWidth: 350
                    Layout.fillHeight: true
                    Layout.fillWidth: true
                    title: qsTr("Unconfirmed")
                    amountColor: Style.white
                    value: viewModel.unconfirmed
                }
            }
        }

        Item
        {
            y: 320

            anchors.left: parent.left
            anchors.right: parent.right

            SFText {
                x: 30

                font {
                    pixelSize: 18
                    weight: Font.Bold
                }

                color: Style.white

                text: qsTr("Transactions")
            }

//            Row {
//
//                anchors.right: parent.right
//                spacing: 20
//                state: "all"
//
//                TxFilter{
//                    id: all
//                    label: "ALL"
//                    onClicked: parent.state = "all"
//                }
//
//                TxFilter{
//                    id: sent
//                    label: "SENT"
//                    onClicked: parent.state = "sent"
//                }
//
//                TxFilter{
//                    id: received
//                    label: "RECEIVED"
//                    onClicked: parent.state = "received"
//                }
//
//                TxFilter{
//                    id: in_progress
//                    label: "IN PROGRESS"
//                    onClicked: parent.state = "in_progress"
//                }
//
//                states: [
//                    State {
//                        name: "all"
//                        PropertyChanges {target: all; state: "active"}
//                    },
//                    State {
//                        name: "sent"
//                        PropertyChanges {target: sent; state: "active"}
//                    },
//                    State {
//                        name: "received"
//                        PropertyChanges {target: received; state: "active"}
//                    },
//                    State {
//                        name: "in_progress"
//                        PropertyChanges {target: in_progress; state: "active"}
//                    }
//                ]
//            }
        }

        Rectangle {
            anchors.fill: parent;
            anchors.topMargin: 394+46-33

            color: "#0a344d"
        }



        CustomTableView {

            id: transactionsView

            anchors.fill: parent;
            anchors.topMargin: 394-33
            Layout.bottomMargin: 9

            property int rowHeight: 69

            frameVisible: false
            selectionMode: SelectionMode.NoSelection
            backgroundVisible: false

            property int resizableWidth: parent.width - incomeColumn.width - actionsColumn.width - commentColumn.width

            TableViewColumn {
                id: incomeColumn
                role: "income"
                width: 40
                elideMode: Text.ElideRight
                movable: false
                resizable: false
                delegate: Item {

                    Item {
                        width: parent.width
                        height: transactionsView.rowHeight

                        clip:true

                        SvgImage {
                            anchors.verticalCenter: parent.verticalCenter
                            anchors.horizontalCenter: parent.horizontalCenter
                            source: styleData.value ? "qrc:///assets/icon-received.svg" : "qrc:///assets/icon-sent.svg"
                        }
                    }
                }
            }

            TableViewColumn {
                role: "date"
                title: qsTr("Date | Time")
                width: 160 * transactionsView.resizableWidth / 870
                elideMode: Text.ElideRight
                resizable: false
                movable: false
            }

            TableViewColumn {
                role: "displayName"
                title: qsTr("Recipient / Sender ID")
                width: 400 * transactionsView.resizableWidth / 870
                elideMode: Text.ElideMiddle
                resizable: false
                movable: false
                delegate: Item {
                    Item {
                        width: parent.width
                        height: transactionsView.rowHeight
                        clip:true

                        SFText {
                            font.pixelSize: 12
                            anchors.left: parent.left
                            anchors.right: parent.right
                            anchors.leftMargin: 20
                            elide: Text.ElideMiddle
                            anchors.verticalCenter: parent.verticalCenter
                            text: styleData.value
                            color: Style.white
                        }
                    }
                }
            }


            TableViewColumn {
                id: commentColumn
                role: "comment"
                title: qsTr("Comment")
                width: 100
                elideMode: Text.ElideRight
                movable: false
                resizable: false
                delegate: Item {
                    Item {
                        width: parent.width
                        height: transactionsView.rowHeight
                        clip:true

                        SvgImage {
                            anchors.verticalCenter: parent.verticalCenter
                            anchors.horizontalCenter: parent.horizontalCenter
                            source: "qrc:///assets/icon-comment.svg"
                            visible: styleData.value !== null && styleData.value !== ""
                            ToolTip {
                                id: comment_tooltip
                                visible: mouseArea.containsMouse
                                delay: 500
                                timeout: 4000
                                text: styleData.value

                                contentItem: Text {
                                    text: comment_tooltip.text
                                    font: comment_tooltip.font
                                    color: Style.white
                                }

                                background: Rectangle {
                                    border.color: Style.white
                                    opacity: 0
                                }
                            }
                            MouseArea {
                                id: mouseArea
                                anchors.fill: parent
                                acceptedButtons: Qt.NoButton
                                hoverEnabled: true
                            }
                        }
                    }
                }
            }

            TableViewColumn {
                role: "amount"
                title: qsTr("Amount")
                width: 200 * transactionsView.resizableWidth / 870
                elideMode: Text.ElideRight
                movable: false
                resizable: false
                delegate: Item {
                    Item {
                        width: parent.width
                        height: transactionsView.rowHeight
                        property bool income: (styleData.row >= 0) ? viewModel.transactions[styleData.row].income : false
                        SFText {
                            anchors.leftMargin: 20
                            anchors.right: parent.right
                            anchors.left: parent.left
                            color: parent.income ? Style.bright_sky_blue : Style.heliotrope
                            elide: Text.ElideRight
                            anchors.verticalCenter: parent.verticalCenter
                            text: "<font size='6'>" + (parent.income ? "+ " : "- ") + styleData.value + "</font>"
                            textFormat: Text.StyledText
                        }
                    }
                }
            }

            TableViewColumn {
                role: "status"
                title: qsTr("Status")
                width: 110 * transactionsView.resizableWidth / 870
                elideMode: Text.ElideRight
                movable: false
                resizable: false
                delegate: Item {
                    Item {
                        width: parent.width
                        height: transactionsView.rowHeight

                        clip:true

                        SFText {
                            font.pixelSize: 12
                            anchors.left: parent.left
                            anchors.right: parent.right
                            anchors.leftMargin: 20
                            color: {
                                if(styleData.value === "sent")
                                    Style.heliotrope
                                else if(styleData.value === "received")
                                    Style.bright_sky_blue
                                else Style.white
                            }
                            elide: Text.ElideRight
                            anchors.verticalCenter: parent.verticalCenter
                            text: styleData.value
                        }
                    }
                }
            }

            TableViewColumn {
                id: actionsColumn
                role: "status"
                title: ""
                width: 40
                movable: false
                resizable: false
                delegate: txActions
            }

            model: viewModel.transactions

            Component {
                id: txActions
                Item {
                    Item {
                        width: parent.width
                        height: transactionsView.rowHeight

                        Row{
                            anchors.right: parent.right
                            anchors.rightMargin: 12
                            anchors.verticalCenter: parent.verticalCenter
                            spacing: 10
                        /*    CustomToolButton {
                                visible: styleData.row >= 0 && viewModel.transactions[styleData.row].canCancel
                                icon.source: "qrc:///assets/icon-cancel.svg"
                                ToolTip.text: qsTr("Cancel transaction")
                                onClicked: {
                                    viewModel.cancelTx(styleData.row);
                                }
                            }
                            */
                            CustomToolButton {
                                icon.source: "qrc:///assets/icon-actions.svg"
                                ToolTip.text: qsTr("Actions")
                                onClicked: {
                                    txContextMenu.index = styleData.row;
                                    txContextMenu.transaction = viewModel.transactions[styleData.row];
                                    txContextMenu.popup();
                                }
                            }
                        }
                    }
                }
            }

            headerDelegate: Rectangle {
                height: 46

                color: Style.dark_slate_blue

                SFText {
                    anchors.verticalCenter: parent.verticalCenter
                    anchors.left: parent.left
                    anchors.leftMargin: 20
                    font.pixelSize: 12
                    color: Style.bluey_grey

                    text: styleData.value
                }
            }

            ContextMenu {
                id: txContextMenu
                modal: true
                dim: false
                property TxObject transaction
                property int index;
                Action {
                    text: qsTr("copy address")
                    icon.source: "qrc:///assets/icon-copy.svg"
                    onTriggered: {
                        if (!!txContextMenu.transaction)
                        {
                            addressBookViewModel.copyToClipboard(txContextMenu.transaction.user);
                        }
                    }
                }
                Action {
                    text: qsTr("cancel")
                    onTriggered: {
                       viewModel.cancelTx(txContextMenu.index);
                    }
                    enabled: !!txContextMenu.transaction && txContextMenu.transaction.canCancel
                    icon.source: "qrc:///assets/icon-cancel.svg"
                }
                Action {
                    text: qsTr("delete")
                    icon.source: "qrc:///assets/icon-delete.svg"
                    enabled: !!txContextMenu.transaction && txContextMenu.transaction.canDelete
                    onTriggered: {
                        deleteTransactionDialog.text = qsTr("The transaction will be deleted. This operation can not be undone");
                        deleteTransactionDialog.open();
                    }
                }
                Connections {
                    target: deleteTransactionDialog
                    onAccepted: {
                        viewModel.deleteTx(txContextMenu.index);
                    }
                }
            }

            rowDelegate: Item {
                height: transactionsView.rowHeight
                id: rowItem
                property bool collapsed: true

                width: parent.width

                Column {
                    id: rowColumn
                    width: parent.width
                    Rectangle {
                        height: transactionsView.rowHeight
                        width: parent.width
                        color: styleData.alternate ? "transparent" : Style.light_navy
                    }
                    Item {
                        id: txDetails
                        height: 0
                        visible: height > 0
                        width: parent.width
                        clip: true

                        property int maximumHeight: 200

                        Rectangle {
                            anchors.fill: parent
                            color: Style.bright_sky_blue
                            opacity: 0.1
                        }
                        RowLayout {
                            Layout.fillWidth: true
                            Layout.fillHeight: true

                            GridLayout {
                                Layout.fillWidth: true
                                Layout.fillHeight: true
                                Layout.margins: 30
                                columns: 2
                                columnSpacing: 44
                                rowSpacing: 14

                                SFText {
                                    font.pixelSize: 14
                                    color: Style.white
                                    text: qsTr("General transaction info")
                                    font.bold: true
                                    Layout.columnSpan: 2
                                }

                                SFText {
                                    Layout.row: 1
                                    font.pixelSize: 14
                                    color: Style.bluey_grey
                                    text: qsTr("Sending address:")
                                }
                                SFText {
                                    font.pixelSize: 14
                                    color: Style.white
                                    text: {
                                        if(!!viewModel.transactions[styleData.row])
                                        {
                                            return viewModel.transactions[styleData.row].sendingAddress;
                                        }
                                        return "";
                                    }
                                }

                                SFText {
                                    Layout.row: 2
                                    font.pixelSize: 14
                                    color: Style.bluey_grey
                                    text: qsTr("Receiving address:")
                                }
                                SFText {
                                    font.pixelSize: 14
                                    color: Style.white
                                    text: {
                                        if(!!viewModel.transactions[styleData.row])
                                        {
                                            return viewModel.transactions[styleData.row].receivingAddress;
                                        }
                                        return "";
                                    }
                                }

                                SFText {
                                    Layout.row: 3
                                    font.pixelSize: 14
                                    color: Style.bluey_grey
                                    text: qsTr("Transaction fee:")
                                }
                                SFText {
                                    font.pixelSize: 14
                                    color: Style.white
                                    text:{
                                        if(!!viewModel.transactions[styleData.row])
                                        {
                                            return viewModel.transactions[styleData.row].fee;
                                        }
                                        return "";
                                    }
                                }

                                SFText {
                                   Layout.row: 4
                                    font.pixelSize: 14
                                    color: Style.bluey_grey
                                    text: qsTr("Comment:")
                                }
                                SFText {
                                    font.pixelSize: 14
                                    color: Style.white
                                    text: {
                                        if(!!viewModel.transactions[styleData.row])
                                        {
                                            return viewModel.transactions[styleData.row].comment;
                                        }
                                        return "";
                                    }
                                    font.italic: true
                                }
                            }
                            ColumnLayout {
                                Layout.fillWidth: true
                                Layout.fillHeight: true
                            }
                        }
                    }
                }


<<<<<<< HEAD
                MouseArea {
                    anchors.fill: parent
                    acceptedButtons: Qt.LeftButton | Qt.RightButton
                    onClicked: {
                        if (mouse.button === Qt.RightButton && styleData.row !== undefined && styleData.row >=0)
                        {
                            txContextMenu.index = styleData.row;
                            txContextMenu.transaction = viewModel.transactions[styleData.row];
                            txContextMenu.popup();
                        }
                        else if (mouse.button === Qt.LeftButton && !!viewModel.transactions[styleData.row])
                        {
                            if (parent.collapsed)
                            {
                                expand.start()
                            }
                            else 
                            {
                                collapse.start()
                            }
                            parent.collapsed = !parent.collapsed;
                        }
                    }
                }

                ParallelAnimation {
                    id: expand
                    running: false

                    property int expandDuration: 200

                    NumberAnimation {
                        target: rowItem
                        easing.type: Easing.Linear
                        property: "height"
                        to: transactionsView.rowHeight + txDetails.maximumHeight
                        duration: expand.expandDuration
                    }

                    NumberAnimation {
                        target: txDetails
                        easing.type: Easing.Linear
                        property: "height"
                        to: txDetails.maximumHeight
                        duration: expand.expandDuration
                    }
                }

                ParallelAnimation {
                    id: collapse
                    running: false

                    property int collapseDuration: 200

                    NumberAnimation {
                        target: rowItem
                        easing.type: Easing.Linear
                        property: "height"
                        to: transactionsView.rowHeight
                        duration: collapse.collapseDuration
                    }

                    NumberAnimation {
                        target: txDetails
                        easing.type: Easing.Linear
                        property: "height"
                        to: 0
                        duration: collapse.collapseDuration
=======
                MouseArea {
                    anchors.fill: parent
                    acceptedButtons: Qt.LeftButton | Qt.RightButton
                    onClicked: {
                        if (styleData.row === undefined 
                         || styleData.row < 0
                         || styleData.row >= viewModel.transactions.length)
                        {
                            return;
                        }
                        if (mouse.button === Qt.RightButton )
                        {
                            txContextMenu.index = styleData.row;
                            txContextMenu.transaction = viewModel.transactions[styleData.row];
                            txContextMenu.popup();
                        }
                        else if (mouse.button === Qt.LeftButton && !!viewModel.transactions[styleData.row])
                        {
                            parent.collapsed = !parent.collapsed;
                            parent.height = parent.collapsed? transactionsView.rowHeight : transactionsView.rowHeight + 200;
                        }
>>>>>>> fb9c9cf5
                    }
                }
            }

            itemDelegate: Item {
                Item {
                    width: parent.width
                    height: transactionsView.rowHeight
                    TableItem {
                        text: styleData.value
                        elide: styleData.elideMode
                    }
                }
            }
        }

        states: [
            State {
                name: "wide"
            },

            State {
                when: wallet_layout.visible && wallet_layout.width < (1440-70-2*30)
                name: "medium"
                // PropertyChanges {target: wide_panels; visible: false}
                // PropertyChanges {target: medium_panels; visible: true}
            },

            State {
                when: wallet_layout.visible && wallet_layout.width < (1440-70-2*30)
                name: "small"
                // PropertyChanges {target: wide_panels; visible: false}
                // PropertyChanges {target: medium_panels; visible: true}
            }
        ]
    }

    Component.onCompleted: {
        if (root.toSend) {
            root.state = "send"
            root.toSend = false
        }
    }

    states: [
        State {
            name: "wallet"
        },

        State {
            name: "send"
            PropertyChanges {target: wallet_layout; visible: false}
            PropertyChanges {target: send_layout; visible: true}
            PropertyChanges {target: amount_input; text: ""}
             StateChangeScript {
                script: receiverAddrInput.forceActiveFocus(Qt.TabFocusReason);
            }
        },

        State {
            name: "receive"
            PropertyChanges {target: wallet_layout; visible: false}
            PropertyChanges {target: receive_layout; visible: true}
            PropertyChanges {target: myAddressName; text: ""}
        }
    ]
}<|MERGE_RESOLUTION|>--- conflicted
+++ resolved
@@ -1162,10 +1162,10 @@
                     }
                 }
                 Connections {
-                    target: deleteTransactionDialog
-                    onAccepted: {
-                        viewModel.deleteTx(txContextMenu.index);
-                    }
+                    target: deleteTransactionDialog
+                    onAccepted: {
+                        viewModel.deleteTx(txContextMenu.index);
+                    }
                 }
             }
 
@@ -1300,98 +1300,80 @@
                 }
 
 
-<<<<<<< HEAD
-                MouseArea {
-                    anchors.fill: parent
-                    acceptedButtons: Qt.LeftButton | Qt.RightButton
-                    onClicked: {
-                        if (mouse.button === Qt.RightButton && styleData.row !== undefined && styleData.row >=0)
-                        {
-                            txContextMenu.index = styleData.row;
-                            txContextMenu.transaction = viewModel.transactions[styleData.row];
-                            txContextMenu.popup();
-                        }
-                        else if (mouse.button === Qt.LeftButton && !!viewModel.transactions[styleData.row])
-                        {
-                            if (parent.collapsed)
-                            {
-                                expand.start()
-                            }
-                            else 
-                            {
-                                collapse.start()
-                            }
-                            parent.collapsed = !parent.collapsed;
-                        }
-                    }
-                }
-
-                ParallelAnimation {
-                    id: expand
-                    running: false
-
-                    property int expandDuration: 200
-
-                    NumberAnimation {
-                        target: rowItem
-                        easing.type: Easing.Linear
-                        property: "height"
-                        to: transactionsView.rowHeight + txDetails.maximumHeight
-                        duration: expand.expandDuration
-                    }
-
-                    NumberAnimation {
-                        target: txDetails
-                        easing.type: Easing.Linear
-                        property: "height"
-                        to: txDetails.maximumHeight
-                        duration: expand.expandDuration
-                    }
-                }
-
-                ParallelAnimation {
-                    id: collapse
-                    running: false
-
-                    property int collapseDuration: 200
-
-                    NumberAnimation {
-                        target: rowItem
-                        easing.type: Easing.Linear
-                        property: "height"
-                        to: transactionsView.rowHeight
-                        duration: collapse.collapseDuration
-                    }
-
-                    NumberAnimation {
-                        target: txDetails
-                        easing.type: Easing.Linear
-                        property: "height"
-                        to: 0
-                        duration: collapse.collapseDuration
-=======
-                MouseArea {
-                    anchors.fill: parent
-                    acceptedButtons: Qt.LeftButton | Qt.RightButton
-                    onClicked: {
+                MouseArea {
+                    anchors.fill: parent
+                    acceptedButtons: Qt.LeftButton | Qt.RightButton
+                    onClicked: {
                         if (styleData.row === undefined 
                          || styleData.row < 0
                          || styleData.row >= viewModel.transactions.length)
-                        {
-                            return;
+                        {
+                            return;
                         }
                         if (mouse.button === Qt.RightButton )
                         {
-                            txContextMenu.index = styleData.row;
-                            txContextMenu.transaction = viewModel.transactions[styleData.row];
-                            txContextMenu.popup();
-                        }
-                        else if (mouse.button === Qt.LeftButton && !!viewModel.transactions[styleData.row])
-                        {
-                            parent.collapsed = !parent.collapsed;
-                            parent.height = parent.collapsed? transactionsView.rowHeight : transactionsView.rowHeight + 200;
-                        }
->>>>>>> fb9c9cf5
+                            txContextMenu.index = styleData.row;
+                            txContextMenu.transaction = viewModel.transactions[styleData.row];
+                            txContextMenu.popup();
+                        }
+                        else if (mouse.button === Qt.LeftButton && !!viewModel.transactions[styleData.row])
+                        {
+                            if (parent.collapsed)
+                            {
+                                expand.start()
+                            }
+                            else 
+                            {
+                                collapse.start()
+                            }
+                            parent.collapsed = !parent.collapsed;
+                        }
+                    }
+                }
+
+                ParallelAnimation {
+                    id: expand
+                    running: false
+
+                    property int expandDuration: 200
+
+                    NumberAnimation {
+                        target: rowItem
+                        easing.type: Easing.Linear
+                        property: "height"
+                        to: transactionsView.rowHeight + txDetails.maximumHeight
+                        duration: expand.expandDuration
+                    }
+
+                    NumberAnimation {
+                        target: txDetails
+                        easing.type: Easing.Linear
+                        property: "height"
+                        to: txDetails.maximumHeight
+                        duration: expand.expandDuration
+                    }
+                }
+
+                ParallelAnimation {
+                    id: collapse
+                    running: false
+
+                    property int collapseDuration: 200
+
+                    NumberAnimation {
+                        target: rowItem
+                        easing.type: Easing.Linear
+                        property: "height"
+                        to: transactionsView.rowHeight
+                        duration: collapse.collapseDuration
+                    }
+
+                    NumberAnimation {
+                        target: txDetails
+                        easing.type: Easing.Linear
+                        property: "height"
+                        to: 0
+                        duration: collapse.collapseDuration
                     }
                 }
             }
