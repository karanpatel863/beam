--- conflicted
+++ resolved
@@ -22,30 +22,6 @@
     return parentHeight * (parentHeight < 768 ? 0.13 : 0.18)
 }
 
-<<<<<<< HEAD
-function calcDisplayRate(ail, air) {
-    // ai[X] = amount input control
-    var cl = ail.currency
-    var cr = air.currency
-    if (cl == cr) return 1;
-
-    var al = ail.amount
-    var ar = air.amount
-    if (al == 0 || ar == 0) return "?"
-
-    var rounder = 100000000
-    return Math.round(ar / al * rounder) / rounder
-}
-
-function currenciesList() {
-    return ["BEAM", "BTC", "LTC", "QTUM"]
-}
-
-const symbolBeam  = '\uEAFB'
-const symbolBtc   = '\u20BF'
-const symbolLtc   = '\u0141'
-const symbolQtum  = '\uFFFD' // TODO:SWAP change when available
-=======
 function handleMousePointer(mouse, element) {
     element.cursorShape = element.parent.linkAt(mouse.x, mouse.y).length
         ? element.cursorShape = Qt.PointingHandCursor
@@ -80,4 +56,26 @@
         settings.isAllowedBeamMWLinks = !settings.isAllowedBeamMWLinks;
     }
 }
->>>>>>> 98a98880
+
+function calcDisplayRate(ail, air) {
+    // ai[X] = amount input control
+    var cl = ail.currency
+    var cr = air.currency
+    if (cl == cr) return 1;
+
+    var al = ail.amount
+    var ar = air.amount
+    if (al == 0 || ar == 0) return "?"
+
+    var rounder = 100000000
+    return Math.round(ar / al * rounder) / rounder
+}
+
+function currenciesList() {
+    return ["BEAM", "BTC", "LTC", "QTUM"]
+}
+
+const symbolBeam  = '\uEAFB'
+const symbolBtc   = '\u20BF'
+const symbolLtc   = '\u0141'
+const symbolQtum  = '\uFFFD' // TODO:SWAP change when available