--- conflicted
+++ resolved
@@ -666,11 +666,7 @@
 	return pPeer;
 }
 
-<<<<<<< HEAD
-void Node::Initialize(IExternalPOW* externalPOW)
-=======
 void Node::Keys::InitSingleKey(const ECC::uintBig& seed)
->>>>>>> dacef114
 {
 	Key::IKdf::Ptr pKdf;
 	ECC::HKdf::Create(pKdf, seed);
@@ -686,7 +682,7 @@
 	m_vMonitored.push_back(Viewer(m_MinerIdx, pKdf));
 }
 
-void Node::Initialize()
+void Node::Initialize(IExternalPOW* externalPOW)
 {
 	if (!m_Keys.m_pGeneric)
 	{
@@ -3102,12 +3098,8 @@
 
 	for (size_t i = 0; i < m_vThreads.size(); i++)
 		m_vThreads[i].m_pEvt->post();
-<<<<<<< HEAD
 
 	OnRefreshExternal();
-	return true;
-=======
->>>>>>> dacef114
 }
 
 void Node::Miner::OnRefreshExternal()
