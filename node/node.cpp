// Copyright 2018 The Beam Team
//
// Licensed under the Apache License, Version 2.0 (the "License");
// you may not use this file except in compliance with the License.
// You may obtain a copy of the License at
//
//    http://www.apache.org/licenses/LICENSE-2.0
//
// Unless required by applicable law or agreed to in writing, software
// distributed under the License is distributed on an "AS IS" BASIS,
// WITHOUT WARRANTIES OR CONDITIONS OF ANY KIND, either express or implied.
// See the License for the specific language governing permissions and
// limitations under the License.

#include "node.h"
#include "../core/serialization_adapters.h"
#include "../core/proto.h"
#include "../core/ecc_native.h"

#include "../p2p/protocol.h"
#include "../p2p/connection.h"

#include "../utility/io/tcpserver.h"
#include "../utility/logger.h"
#include "../utility/logger_checkpoints.h"

#include "pow/external_pow.h"

namespace beam {

bool Node::SyncStatus::operator == (const SyncStatus& x) const
{
	return
		(m_Done == x.m_Done) &&
		(m_Total == x.m_Total);
}

void Node::RefreshCongestions()
{
	for (TaskSet::iterator it = m_setTasks.begin(); m_setTasks.end() != it; it++)
		it->m_bNeeded = false;

    m_Processor.EnumCongestions();

    for (TaskList::iterator it = m_lstTasksUnassigned.begin(); m_lstTasksUnassigned.end() != it; )
    {
        Task& t = *(it++);
        if (!t.m_bNeeded)
            DeleteUnassignedTask(t);
    }
}

void Node::UpdateSyncStatus()
{
	SyncStatus stat = m_SyncStatus;
	UpdateSyncStatusRaw();

	if (!(m_SyncStatus == stat) && m_UpdatedFromPeers)
	{
		if (!m_PostStartSynced && (m_SyncStatus.m_Done == m_SyncStatus.m_Total) && !m_Processor.IsFastSync())
		{
			m_PostStartSynced = true;

			LOG_INFO() << "Tx replication is ON";

			for (PeerList::iterator it = m_lstPeers.begin(); m_lstPeers.end() != it; it++)
			{
				Peer& peer = *it;
				if (Peer::Flags::Connected & peer.m_Flags)
					peer.SendLogin();
			}

		}

		if (m_Cfg.m_Observer)
			m_Cfg.m_Observer->OnSyncProgress();
	}
}

void Node::UpdateSyncStatusRaw()
{
	Height hTotal = m_Processor.m_Cursor.m_ID.m_Height;
	Height hDoneBlocks = hTotal;
	Height hDoneHdrs = hTotal;

	if (m_Processor.IsFastSync())
		hTotal = m_Processor.m_SyncData.m_Target.m_Height;

	for (TaskSet::iterator it = m_setTasks.begin(); m_setTasks.end() != it; it++)
	{
		const Task& t = *it;
		if (!t.m_bNeeded)
			continue;
		if (m_Processor.m_Cursor.m_ID.m_Height >= t.m_sidTrg.m_Height)
			continue;

		bool bBlock = t.m_Key.second;
		if (bBlock)
		{
			assert(t.m_Key.first.m_Height);
			// all the blocks up to this had been dloaded
			hTotal = std::max(hTotal, t.m_sidTrg.m_Height);
			hDoneHdrs = std::max(hDoneHdrs, t.m_sidTrg.m_Height);
			hDoneBlocks = std::max(hDoneBlocks, t.m_Key.first.m_Height - 1);
		}
		else
		{
			if (!t.m_pOwner)
				continue; // don't account for unowned

			hTotal = std::max(hTotal, t.m_sidTrg.m_Height);
			if (t.m_sidTrg.m_Height > t.m_Key.first.m_Height)
				hDoneHdrs = std::max(hDoneHdrs, m_Processor.m_Cursor.m_ID.m_Height + t.m_sidTrg.m_Height - t.m_Key.first.m_Height);
		}
	}

	// account for treasury
	hTotal++;

	if (m_Processor.IsTreasuryHandled())
	{
		hDoneBlocks++;
		hDoneHdrs++;
	}

	// corrections
	hDoneHdrs = std::max(hDoneHdrs, hDoneBlocks);
	hTotal = std::max(hTotal, hDoneHdrs);

	// consider the timestamp of the tip, upon successful sync it should not be too far in the past
	if (m_Processor.m_Cursor.m_ID.m_Height < Rules::HeightGenesis)
		hTotal++;
	else
	{
		Timestamp ts0_s = m_Processor.m_Cursor.m_Full.m_TimeStamp;
		Timestamp ts1_s = getTimestamp();

		const Timestamp tolerance_s = 60 * 60 * 24 * 2; // 2 days tolerance. In case blocks not created for some reason (mining turned off on testnet or etc.) we still don't want to get stuck in sync mode
		ts0_s += tolerance_s;

		if (ts1_s > ts0_s)
		{
			ts1_s -= ts0_s;

			hTotal++;

			const uint32_t& trg_s = Rules::get().DA.Target_s;
			if (trg_s)
				hTotal = std::max(hTotal, m_Processor.m_Cursor.m_ID.m_Height + ts1_s / trg_s);
		}

	}

	m_SyncStatus.m_Total = hTotal * (SyncStatus::s_WeightHdr + SyncStatus::s_WeightBlock);
	m_SyncStatus.m_Done = hDoneHdrs * SyncStatus::s_WeightHdr + hDoneBlocks * SyncStatus::s_WeightBlock;
}

void Node::DeleteUnassignedTask(Task& t)
{
    assert(!t.m_pOwner && !t.m_nCount);
    m_lstTasksUnassigned.erase(TaskList::s_iterator_to(t));
    m_setTasks.erase(TaskSet::s_iterator_to(t));
    delete &t;
}

uint32_t Node::WantedTx::get_Timeout_ms()
{
    return get_ParentObj().m_Cfg.m_Timeout.m_GetTx_ms;
}

void Node::WantedTx::OnExpired(const KeyType& key)
{
    proto::GetTransaction msg;
    msg.m_ID = key;

    for (PeerList::iterator it = get_ParentObj().m_lstPeers.begin(); get_ParentObj().m_lstPeers.end() != it; it++)
    {
        Peer& peer = *it;
        if (peer.m_LoginFlags & proto::LoginFlags::SpreadingTransactions)
            peer.Send(msg);
    }
}

void Node::Bbs::CalcMsgKey(NodeDB::WalkerBbs::Data& d)
{
    ECC::Hash::Processor()
        << d.m_Message
        << d.m_Channel
        >> d.m_Key;
}

uint32_t Node::Bbs::WantedMsg::get_Timeout_ms()
{
    return get_ParentObj().get_ParentObj().m_Cfg.m_Timeout.m_GetBbsMsg_ms;
}

void Node::Bbs::WantedMsg::OnExpired(const KeyType& key)
{
    proto::BbsGetMsg msg;
    msg.m_Key = key;

    for (PeerList::iterator it = get_ParentObj().get_ParentObj().m_lstPeers.begin(); get_ParentObj().get_ParentObj().m_lstPeers.end() != it; it++)
    {
        Peer& peer = *it;
        if (peer.m_LoginFlags & proto::LoginFlags::Bbs)
            peer.Send(msg);
    }

    get_ParentObj().MaybeCleanup();
}

void Node::Wanted::Clear()
{
    while (!m_lst.empty())
        DeleteInternal(m_lst.back());
}

void Node::Wanted::DeleteInternal(Item& n)
{
    m_lst.erase(List::s_iterator_to(n));
    m_set.erase(Set::s_iterator_to(n));
    delete &n;
}

void Node::Wanted::Delete(Item& n)
{
    bool bFront = (&m_lst.front() == &n);
    DeleteInternal(n);

    if (bFront)
        SetTimer();
}

bool Node::Wanted::Delete(const KeyType& key)
{
    Item n;
    n.m_Key = key;

    Set::iterator it = m_set.find(n);
    if (m_set.end() == it)
        return false;

    Delete(*it);
    return true;
}

bool Node::Wanted::Add(const KeyType& key)
{
    Item n;
    n.m_Key = key;
    Set::iterator it = m_set.find(n);
    if (m_set.end() != it)
        return false; // already waiting for it

    bool bEmpty = m_lst.empty();

    Item* p = new Item;
    p->m_Key = key;
    p->m_Advertised_ms = GetTime_ms();

    m_set.insert(*p);
    m_lst.push_back(*p);

    if (bEmpty)
        SetTimer();

    return true;
}

void Node::Wanted::SetTimer()
{
    if (m_lst.empty())
    {
        if (m_pTimer)
            m_pTimer->cancel();
    }
    else
    {
        if (!m_pTimer)
            m_pTimer = io::Timer::create(io::Reactor::get_Current());

        uint32_t dt = GetTime_ms() - m_lst.front().m_Advertised_ms;
        const uint32_t timeout_ms = get_Timeout_ms();

        m_pTimer->start((timeout_ms > dt) ? (timeout_ms - dt) : 0, false, [this]() { OnTimer(); });
    }
}

void Node::Wanted::OnTimer()
{
    uint32_t t_ms = GetTime_ms();
    const uint32_t timeout_ms = get_Timeout_ms();

    while (!m_lst.empty())
    {
        Item& n = m_lst.front();
        if (t_ms - n.m_Advertised_ms < timeout_ms)
            break;

        OnExpired(n.m_Key); // should not invalidate our structure
        Delete(n); // will also reschedule the timer
    }
}

void Node::TryAssignTask(Task& t, const PeerID* pPeerID)
{
	// prefer to request data from nodes supporting latest protocol
	for (uint32_t iCycle = 0; iCycle < 2; iCycle++)
	{
		if (pPeerID)
		{
			bool bCreate = false;
			PeerMan::PeerInfoPlus* pInfo = Cast::Up<PeerMan::PeerInfoPlus>(m_PeerMan.Find(*pPeerID, bCreate));

			if (pInfo && pInfo->m_pLive && TryAssignTask(t, *pInfo->m_pLive, !iCycle))
				return;
		}

		for (PeerList::iterator it = m_lstPeers.begin(); m_lstPeers.end() != it; it++)
		{
			Peer& p = *it;
			if (TryAssignTask(t, p, !iCycle))
				return;
		}
	}
}

bool Node::TryAssignTask(Task& t, Peer& p, bool bMustSupportLatestProto)
{
	if (bMustSupportLatestProto && !(proto::LoginFlags::Extension2 & p.m_LoginFlags))
		return false;

	return TryAssignTask(t, p);
}

bool Node::TryAssignTask(Task& t, Peer& p)
{
    if (!p.ShouldAssignTasks())
        return false;

    if (p.m_Tip.m_Height < t.m_Key.first.m_Height)
        return false;

    if (p.m_Tip.m_Height == t.m_Key.first.m_Height)
    {
        if (t.m_Key.first.m_Height)
        {
            Merkle::Hash hv;
            p.m_Tip.get_Hash(hv);

            if (hv != t.m_Key.first.m_Hash)
                return false;
        }
        else
        {
            // treasury
            if (!(Peer::Flags::HasTreasury & p.m_Flags))
                return false;
        }
    }

    if (p.m_setRejected.end() != p.m_setRejected.find(t.m_Key))
        return false;

    // check if the peer currently transfers a block
    uint32_t nBlocks = 0;
    for (TaskList::iterator it = p.m_lstTasks.begin(); p.m_lstTasks.end() != it; it++)
        if (it->m_Key.second)
            nBlocks++;

    // assign
    if (t.m_Key.second)
    {
		if (m_nTasksPackBody >= m_Cfg.m_MaxConcurrentBlocksRequest)
			return false; // too many blocks requested

		Height hCountExtra = t.m_sidTrg.m_Height - t.m_Key.first.m_Height;

		if (proto::LoginFlags::Extension2 & p.m_LoginFlags)
		{
			proto::GetBodyPack msg;

			if (t.m_Key.first.m_Height <= m_Processor.m_SyncData.m_Target.m_Height)
			{
				// fast-sync mode, diluted blocks request.
				msg.m_Top.m_Height = m_Processor.m_SyncData.m_Target.m_Height;
				if (m_Processor.IsFastSync())
					m_Processor.get_DB().get_StateHash(m_Processor.m_SyncData.m_Target.m_Row, msg.m_Top.m_Hash);
				else
					msg.m_Top.m_Hash = Zero; // treasury

				msg.m_CountExtra = m_Processor.m_SyncData.m_Target.m_Height - t.m_Key.first.m_Height;
				msg.m_Height0 = m_Processor.m_SyncData.m_h0;
				msg.m_HorizonLo1 = m_Processor.m_SyncData.m_TxoLo;
				msg.m_HorizonHi1 = m_Processor.m_SyncData.m_Target.m_Height;
			}
			else
			{
				// std blocks request
				msg.m_Top.m_Height = t.m_sidTrg.m_Height;
				m_Processor.get_DB().get_StateHash(t.m_sidTrg.m_Row, msg.m_Top.m_Hash);
				msg.m_CountExtra = hCountExtra;
			}

			p.Send(msg);

			t.m_nCount = std::min(static_cast<uint32_t>(msg.m_CountExtra), m_Cfg.m_BandwidthCtl.m_MaxBodyPackCount) + 1; // just an estimate, the actual num of blocks can be smaller
			m_nTasksPackBody += t.m_nCount;
		}
		else
		{
			// old peer
			if (m_Processor.IsFastSync())
				return false; // incompatible

			for (const uint64_t* pPtr = nullptr; ; )
			{
				proto::GetBody msg;
				msg.m_ID = t.m_Key.first;
				p.Send(msg);

				if (++nBlocks >= m_Cfg.m_MaxConcurrentBlocksRequest)
					break;

				if (msg.m_ID.m_Height >= t.m_sidTrg.m_Height)
					break;

				// request more blocks, if applicable
				if (!pPtr)
				{
					pPtr = m_Processor.get_CachedRows(t.m_sidTrg, hCountExtra);
					if (!pPtr)
						break;
				}

				Task* pTask = new Task;
				pTask->m_Key = t.m_Key;
				m_setTasks.insert(*pTask);

				pTask->m_pOwner = &p;
				p.m_lstTasks.push_back(*pTask);

				pTask->m_sidTrg = t.m_sidTrg;
				pTask->m_bNeeded = false;
				pTask->m_nCount = 1;
				m_nTasksPackBody++;

				t.m_Key.first.m_Height++;
				uint64_t rowid = pPtr[t.m_sidTrg.m_Height - t.m_Key.first.m_Height];
				m_Processor.get_DB().get_StateHash(rowid, t.m_Key.first.m_Hash);

				m_setTasks.erase(TaskSet::s_iterator_to(t));
				m_setTasks.insert(t);

			}
		}
    }
    else
    {
		if (m_nTasksPackHdr >= proto::g_HdrPackMaxSize)
			return false; // too many hdrs requested

        if (nBlocks)
            return false; // don't requests headers from the peer that transfers a block

		uint32_t nPackSize = (proto::LoginFlags::Extension2 & p.m_LoginFlags) ?
			proto::g_HdrPackMaxSize :
			proto::g_HdrPackMaxSizeV0;

		// make sure we're not dealing with overlaps
		Height h0 = m_Processor.get_DB().get_HeightBelow(t.m_Key.first.m_Height);
		assert(h0 < t.m_Key.first.m_Height);
		Height dh = t.m_Key.first.m_Height - h0;

		if (nPackSize > dh)
			nPackSize = (uint32_t) dh;

		nPackSize = std::min(nPackSize, proto::g_HdrPackMaxSize - m_nTasksPackHdr);

        proto::GetHdrPack msg;
        msg.m_Top = t.m_Key.first;
        msg.m_Count = nPackSize;
        p.Send(msg);

        t.m_nCount = nPackSize;
        m_nTasksPackHdr += nPackSize;
    }

    bool bEmpty = p.m_lstTasks.empty();

    assert(!t.m_pOwner);
    t.m_pOwner = &p;

    m_lstTasksUnassigned.erase(TaskList::s_iterator_to(t));
    p.m_lstTasks.push_back(t);

    if (bEmpty)
        p.SetTimerWrtFirstTask();

    return true;
}

void Node::Peer::SetTimerWrtFirstTask()
{
    if (m_lstTasks.empty())
        KillTimer();
    else
        SetTimer(m_lstTasks.front().m_Key.second ? m_This.m_Cfg.m_Timeout.m_GetBlock_ms : m_This.m_Cfg.m_Timeout.m_GetState_ms);
}

void Node::Processor::RequestData(const Block::SystemState::ID& id, bool bBlock, const PeerID* pPreferredPeer, const NodeDB::StateID& sidTrg)
{
	Node::Task tKey;
    tKey.m_Key.first = id;
    tKey.m_Key.second = bBlock;

    TaskSet::iterator it = get_ParentObj().m_setTasks.find(tKey);
    if (get_ParentObj().m_setTasks.end() == it)
    {
        LOG_INFO() << "Requesting " << (bBlock ? "block" : "header") << " " << id;

		Node::Task* pTask = new Node::Task;
        pTask->m_Key = tKey.m_Key;
        pTask->m_sidTrg = sidTrg;
		pTask->m_bNeeded = true;
        pTask->m_nCount = 0;
        pTask->m_pOwner = NULL;

        get_ParentObj().m_setTasks.insert(*pTask);
        get_ParentObj().m_lstTasksUnassigned.push_back(*pTask);

        get_ParentObj().TryAssignTask(*pTask, pPreferredPeer);

	}
	else
	{
		Node::Task& t = *it;
		t.m_bNeeded = true;

		if (!t.m_pOwner)
		{
			if (t.m_sidTrg.m_Height < sidTrg.m_Height)
				t.m_sidTrg = sidTrg;

			get_ParentObj().TryAssignTask(t, pPreferredPeer);
		}
	}
}

void Node::Processor::OnPeerInsane(const PeerID& peerID)
{
    // Deleting the insane peer in-place is dangerous, because we may be invoked in its context.
    // Use "async-delete mechanism
    if (!m_pAsyncPeerInsane)
    {
        io::AsyncEvent::Callback cb = [this]() { FlushInsanePeers(); };
        m_pAsyncPeerInsane = io::AsyncEvent::create(io::Reactor::get_Current(), std::move(cb));
    }

    m_lstInsanePeers.push_back(peerID);
    m_pAsyncPeerInsane->get_trigger()();
}

void Node::Processor::FlushInsanePeers()
{
    for (; !m_lstInsanePeers.empty(); m_lstInsanePeers.pop_front())
    {
        bool bCreate = false;
        PeerMan::PeerInfoPlus* pInfo = Cast::Up<PeerMan::PeerInfoPlus>(get_ParentObj().m_PeerMan.Find(m_lstInsanePeers.front(), bCreate));

        if (pInfo)
        {
            Peer* pPeer = pInfo->m_pLive;
            if (pPeer)
                pPeer->DeleteSelf(true, proto::NodeConnection::ByeReason::Ban);
            else
                get_ParentObj().m_PeerMan.Ban(*pInfo);

        }
    }
}

void Node::Processor::OnNewState()
{
    m_Cwp.Reset();

	if (!IsTreasuryHandled())
        return;

    LOG_INFO() << "My Tip: " << m_Cursor.m_ID << ", Work = " << Difficulty::ToFloat(m_Cursor.m_Full.m_ChainWork);

	if (IsFastSync())
		return;

    //get_ParentObj().m_TxPool.DeleteOutOfBound(m_Cursor.m_Sid.m_Height + 1);
    get_ParentObj().m_Processor.DeleteOutdated(get_ParentObj().m_TxPool); // Better to delete all irrelevant txs explicitly, even if the node is supposed to mine
    // because in practice mining could be OFF (for instance, if miner key isn't defined, and owner wallet is offline).

    if (get_ParentObj().m_Miner.IsEnabled())
    {
        get_ParentObj().m_Miner.HardAbortSafe();
        get_ParentObj().m_Miner.SetTimer(0, true); // async start mining
    }

    proto::NewTip msg;
    msg.m_Description = m_Cursor.m_Full;

    for (PeerList::iterator it = get_ParentObj().m_lstPeers.begin(); get_ParentObj().m_lstPeers.end() != it; it++)
    {
        Peer& peer = *it;
        if (!(Peer::Flags::Connected & peer.m_Flags))
            continue;

		if (msg.m_Description.m_Height >= Rules::HeightGenesis)
		{
			if (!NodeProcessor::IsRemoteTipNeeded(msg.m_Description, peer.m_Tip))
				continue;
		}
		else
		{
			if (Peer::Flags::HasTreasury & peer.m_Flags)
				continue;
		}

        peer.Send(msg);
    }

    get_ParentObj().RefreshCongestions();

	IObserver* pObserver = get_ParentObj().m_Cfg.m_Observer;
	if (pObserver)
		pObserver->OnStateChanged();
}

void Node::Processor::OnRolledBack()
{
    LOG_INFO() << "Rolled back to: " << m_Cursor.m_ID;

	IObserver* pObserver = get_ParentObj().m_Cfg.m_Observer;
	if (pObserver)
		pObserver->OnRolledBack(m_Cursor.m_ID);
}

uint32_t Node::Processor::TaskProcessor::get_Threads()
{
	Config& cfg = get_ParentObj().get_ParentObj().m_Cfg; // alias

	if (cfg.m_VerificationThreads < 0)
		// use all the cores, don't subtract 'mining threads'. Verification has higher priority
		cfg.m_VerificationThreads = std::thread::hardware_concurrency();

	uint32_t nThreads = cfg.m_VerificationThreads;
	return std::max(nThreads, 1U);
}

void Node::Processor::TaskProcessor::InitSafe()
{
	if (!m_vThreads.empty())
		return;

	m_Run = true;
	m_pCtl = nullptr;
	m_InProgress = 0;
	m_FlushTarget = static_cast<uint32_t>(-1);

	uint32_t nThreads = get_Threads();
	m_vThreads.resize(nThreads);

	for (uint32_t i = 0; i < nThreads; i++)
		m_vThreads[i] = std::thread(&TaskProcessor::Thread, this, i);
}

void Node::Processor::TaskProcessor::Push(Task::Ptr&& pTask)
{
	assert(pTask);
	InitSafe();

	std::unique_lock<std::mutex> scope(m_Mutex);

	m_queTasks.push_back(std::move(pTask));
	m_InProgress++;

	m_NewTask.notify_one();
}

uint32_t Node::Processor::TaskProcessor::Flush(uint32_t nMaxTasks)
{
	InitSafe();

	std::unique_lock<std::mutex> scope(m_Mutex);
	FlushLocked(scope, nMaxTasks);

	return m_InProgress;
}

void Node::Processor::TaskProcessor::FlushLocked(std::unique_lock<std::mutex>& scope, uint32_t nMaxTasks)
{
	m_FlushTarget = nMaxTasks;

	while (m_InProgress > nMaxTasks)
		m_Flushed.wait(scope);

	m_FlushTarget = static_cast<uint32_t>(-1);
}

void Node::Processor::TaskProcessor::ExecAll(Task& t)
{
	InitSafe();

	std::unique_lock<std::mutex> scope(m_Mutex);
	FlushLocked(scope, 0);

	assert(!m_pCtl && !m_InProgress);
	m_pCtl = &t;
	m_InProgress = get_Threads();

	m_NewTask.notify_all();

	FlushLocked(scope, 0);
	assert(!m_pCtl);
}

void Node::Processor::TaskProcessor::Stop()
{
	if (m_vThreads.empty())
		return;

	{
		std::unique_lock<std::mutex> scope(m_Mutex);
		m_Run = false;
		m_NewTask.notify_all();
	}

	for (size_t i = 0; i < m_vThreads.size(); i++)
		if (m_vThreads[i].joinable())
			m_vThreads[i].join();

	m_vThreads.clear();
	m_queTasks.clear();
}

void Node::Processor::TaskProcessor::Thread(uint32_t)
{
	std::unique_ptr<MyBatch> p(new MyBatch);
	p->m_bEnableBatch = true;
	MyBatch::Scope scopeBatch(*p);

	while (true)
	{
		Task::Ptr pGuard;
		Task* pTask;

		{
			std::unique_lock<std::mutex> scope(m_Mutex);
			while (true)
			{
				if (!m_Run)
					return;

				if (!m_queTasks.empty())
				{
					pGuard = std::move(m_queTasks.front());
					pTask = pGuard.get();
					m_queTasks.pop_front();
					break;
				}

				if (m_pCtl)
				{
					pTask = m_pCtl;
					break;
				}

				m_NewTask.wait(scope);
			}
		}

		assert(pTask && m_InProgress);
		pTask->Exec();

		std::unique_lock<std::mutex> scope(m_Mutex);

		assert(m_InProgress);
		m_InProgress--;

		if (pGuard)
		{
			// standard task
			if (m_InProgress == m_FlushTarget)
				m_Flushed.notify_one();
		}
		else
		{
			// control task
			if (m_InProgress)
				m_Flushed.wait(scope); // make sure we give other threads opportuinty to execute the control task
			else
			{
				m_pCtl = nullptr;
				m_Flushed.notify_all();
			}
		}

	}
}

void Node::Processor::OnModified()
{
    if (!m_bFlushPending)
    {
        if (!m_pFlushTimer)
            m_pFlushTimer = io::Timer::create(io::Reactor::get_Current());

        m_pFlushTimer->start(50, false, [this]() { OnFlushTimer(); });

        m_bFlushPending = true;
    }
}

void Node::Processor::TryGoUpAsync()
{
	if (!m_bGoUpPending)
	{
		if (!m_pGoUpTimer)
			m_pGoUpTimer = io::Timer::create(io::Reactor::get_Current());

		m_pGoUpTimer->start(0, false, [this]() { OnGoUpTimer(); });

		m_bGoUpPending = true;
	}
}

void Node::Processor::OnGoUpTimer()
{
	m_bGoUpPending = false;
	TryGoUp();
	get_ParentObj().RefreshCongestions();
	get_ParentObj().UpdateSyncStatus();
}

bool Node::Processor::EnumViewerKeys(IKeyWalker& w)
{
    const Keys& keys = get_ParentObj().m_Keys;

    // according to current design - a single master viewer key is enough
	if (keys.m_pOwner && !w.OnKey(*keys.m_pOwner, 0)) {
		// stupid compiler insists on parentheses here!
		return false;
	}

    return true;
}

void Node::Processor::OnUtxoEvent(const UtxoEvent::Value& evt)
{
	if (get_ParentObj().m_Cfg.m_LogUtxos)
	{
		ECC::Key::IDV kidv;
		kidv = evt.m_Kidv;

		Height h;
		evt.m_Maturity.Export(h);

		LOG_INFO() << "Utxo " << kidv << ", Maturity=" << h << ", Added=" << static_cast<uint32_t>(evt.m_Added);
	}
}

void Node::Processor::OnDummy(const Key::ID& kid, Height)
{
	NodeDB& db = get_DB();
	if (db.GetDummyHeight(kid) != MaxHeight)
		return;

	// recovered
	Height h = get_ParentObj().SampleDummySpentHeight();
	h += get_ParentObj().m_Cfg.m_Dandelion.m_DummyLifetimeHi * 2; // add some factor, to make sure the original creator node will spent it before us (if it's still running)

	db.InsertDummy(h, kid);
}

void Node::Processor::OnFlushTimer()
{
    m_bFlushPending = false;
    CommitDB();
}

void Node::Processor::FlushDB()
{
    if (m_bFlushPending)
    {
        assert(m_pFlushTimer);
        m_pFlushTimer->cancel();

        OnFlushTimer();
    }
}

Node::Peer* Node::AllocPeer(const beam::io::Address& addr)
{
    Peer* pPeer = new Peer(*this);
    m_lstPeers.push_back(*pPeer);

	pPeer->m_UnsentHiMark = m_Cfg.m_BandwidthCtl.m_Drown;
    pPeer->m_pInfo = NULL;
    pPeer->m_Flags = 0;
    pPeer->m_Port = 0;
    ZeroObject(pPeer->m_Tip);
    pPeer->m_RemoteAddr = addr;
    pPeer->m_LoginFlags = 0;
	pPeer->m_CursorBbs = std::numeric_limits<int64_t>::max();
	pPeer->m_pCursorTx = nullptr;

    LOG_INFO() << "+Peer " << addr;

    return pPeer;
}

void Node::Keys::InitSingleKey(const ECC::uintBig& seed)
{
    Key::IKdf::Ptr pKdf;
    ECC::HKdf::Create(pKdf, seed);
    SetSingleKey(pKdf);
}

void Node::Keys::SetSingleKey(const Key::IKdf::Ptr& pKdf)
{
    m_nMinerSubIndex = 0;
    m_pMiner = pKdf;
    m_pGeneric = pKdf;
    m_pOwner = pKdf;
}

void Node::Initialize(IExternalPOW* externalPOW)
{
    m_Processor.m_Horizon = m_Cfg.m_Horizon;
    m_Processor.Initialize(m_Cfg.m_sPathLocal.c_str(), m_Cfg.m_ProcessorParams);

	if (m_Cfg.m_ProcessorParams.m_EraseSelfID)
	{
		m_Processor.get_DB().ParamSet(NodeDB::ParamID::MyID, nullptr, nullptr);
		LOG_INFO() << "Node ID erased";

		io::Reactor::get_Current().stop();
		return;
	}

    InitKeys();
    InitIDs();

    LOG_INFO() << "Node ID=" << m_MyPublicID;
    LOG_INFO() << "Initial Tip: " << m_Processor.m_Cursor.m_ID;
	LOG_INFO() << "Tx replication is OFF";

	if (!m_Cfg.m_Treasury.empty() && !m_Processor.IsTreasuryHandled()) {
		// stupid compiler insists on parentheses here!
		m_Processor.OnTreasury(Blob(m_Cfg.m_Treasury));
	}

	RefreshOwnedUtxos();

	ZeroObject(m_SyncStatus);
    RefreshCongestions();

    if (m_Cfg.m_Listen.port())
    {
        m_Server.Listen(m_Cfg.m_Listen);
        if (m_Cfg.m_BeaconPeriod_ms)
            m_Beacon.Start();
    }

    m_PeerMan.Initialize();
    m_Miner.Initialize(externalPOW);
    m_Bbs.Cleanup();
	m_Bbs.m_HighestPosted_s = m_Processor.get_DB().get_BbsMaxTime();

	m_Processor.OnHorizonChanged(); // invoke it once again, after the Compressor initialized and maybe deleted some of backlog, perhaps fossil height may go up
}

uint32_t Node::get_AcessiblePeerCount() const
{
	return static_cast<uint32_t>(m_PeerMan.get_Addrs().size());
}

void Node::InitKeys()
{
    if (!m_Keys.m_pOwner)
        m_Keys.m_pMiner = NULL; // can't mine without owner view key, because it's used for Tagging

    if (!m_Keys.m_pGeneric)
    {
        if (m_Keys.m_pMiner)
            m_Keys.m_pGeneric = m_Keys.m_pMiner;
        else
        {
            // use arbitrary, inited from system random. Needed for misc things, such as secure channel, decoys and etc.
            ECC::NoLeak<ECC::uintBig> seed;
            ECC::GenRandom(seed.V);
            ECC::HKdf::Create(m_Keys.m_pGeneric, seed.V);
        }
    }
}

void Node::InitIDs()
{
    ECC::GenRandom(m_NonceLast.V);

    ECC::NoLeak<ECC::Scalar> s;
    Blob blob(s.V.m_Value);
    bool bNewID =
		m_Cfg.m_ProcessorParams.m_ResetSelfID ||
		!m_Processor.get_DB().ParamGet(NodeDB::ParamID::MyID, NULL, &blob);

    if (bNewID)
    {
        NextNonce(m_MyPrivateID);
        s.V = m_MyPrivateID;
        m_Processor.get_DB().ParamSet(NodeDB::ParamID::MyID, NULL, &blob);
    }
    else
        m_MyPrivateID = s.V;

    proto::Sk2Pk(m_MyPublicID, m_MyPrivateID);
}

void Node::RefreshOwnedUtxos()
{
	ECC::Hash::Processor hp;

	if (m_Keys.m_pOwner)
	{
		ECC::uintBig hv;
		hv = m_Keys.m_nMinerSubIndex; // rescan also when miner subkey changes, to recover possible decoys that were rejected earlier
		ECC::Scalar::Native sk;
		m_Keys.m_pOwner->DerivePKey(sk, hv);
		hp << sk;
	}

	ECC::Hash::Value hv0, hv1(Zero);
	hp >> hv0;

	Blob blob(hv1);
	m_Processor.get_DB().ParamGet(NodeDB::ParamID::DummyID, NULL, &blob);

	if (hv0 == hv1)
		return; // unchaged

	m_Processor.RescanOwnedTxos();

	blob = Blob(hv0);
	m_Processor.get_DB().ParamSet(NodeDB::ParamID::DummyID, NULL, &blob);
}

void Node::Bbs::Cleanup()
{
    get_ParentObj().m_Processor.get_DB().BbsDelOld(getTimestamp() - get_ParentObj().m_Cfg.m_Timeout.m_BbsMessageTimeout_s);
}

void Node::Bbs::MaybeCleanup()
{
    uint32_t dt_ms = GetTime_ms() - m_LastCleanup_ms;
    if (dt_ms >= get_ParentObj().m_Cfg.m_Timeout.m_BbsCleanupPeriod_ms)
        Cleanup();
}

Node::~Node()
{
    LOG_INFO() << "Node stopping...";

    m_Miner.HardAbortSafe();
	if (m_Miner.m_External.m_pSolver)
		m_Miner.m_External.m_pSolver->stop();

    for (size_t i = 0; i < m_Miner.m_vThreads.size(); i++)
    {
        PerThread& pt = m_Miner.m_vThreads[i];
        if (pt.m_pReactor)
            pt.m_pReactor->stop();

        if (pt.m_Thread.joinable())
            pt.m_Thread.join();
    }
    m_Miner.m_vThreads.clear();

    for (PeerList::iterator it = m_lstPeers.begin(); m_lstPeers.end() != it; it++)
        it->m_LoginFlags = 0; // prevent re-assigning of tasks in the next loop

    while (!m_lstPeers.empty())
        m_lstPeers.front().DeleteSelf(false, proto::NodeConnection::ByeReason::Stopping);

    while (!m_lstTasksUnassigned.empty())
        DeleteUnassignedTask(m_lstTasksUnassigned.front());

    assert(m_setTasks.empty());

	m_Processor.m_TaskProcessor.Stop();

	if (!std::uncaught_exceptions())
		m_PeerMan.OnFlush();

    LOG_INFO() << "Node stopped";
}

void Node::Peer::SetTimer(uint32_t timeout_ms)
{
    if (!m_pTimer)
        m_pTimer = io::Timer::create(io::Reactor::get_Current());

    m_pTimer->start(timeout_ms, false, [this]() { OnTimer(); });
}

void Node::Peer::KillTimer()
{
    assert(m_pTimer);
    m_pTimer->cancel();
}

void Node::Peer::OnTimer()
{
    if (Flags::Connected & m_Flags)
    {
        assert(!m_lstTasks.empty());

        LOG_WARNING() << "Peer " << m_RemoteAddr << " request timeout";

        if (m_pInfo)
            m_This.m_PeerMan.ModifyRating(*m_pInfo, PeerMan::Rating::PenaltyTimeout, false); // task (request) wasn't handled in time.

        DeleteSelf(false, ByeReason::Timeout);
    }
    else
        // Connect didn't finish in time
        DeleteSelf(true, 0);
}

void Node::Peer::OnResendPeers()
{
    PeerMan& pm = m_This.m_PeerMan;
    const PeerMan::RawRatingSet& rs = pm.get_Ratings();
    uint32_t nRemaining = pm.m_Cfg.m_DesiredHighest;

    for (PeerMan::RawRatingSet::const_iterator it = rs.begin(); nRemaining && (rs.end() != it); it++)
    {
        const PeerMan::PeerInfo& pi = it->get_ParentObj();
        if ((Flags::PiRcvd & m_Flags) && (&pi == m_pInfo))
            continue; // skip

		if (!pi.m_RawRating.m_Value)
			continue; // banned

		if (!pi.m_LastSeen)
			continue; // recommend only verified peers

        proto::PeerInfo msg;
        msg.m_ID = pi.m_ID.m_Key;
        msg.m_LastAddr = pi.m_Addr.m_Value;
        Send(msg);

		nRemaining--;
    }
}

void Node::Peer::GenerateSChannelNonce(ECC::Scalar::Native& nonce)
{
    m_This.NextNonce(nonce);
}

void Node::Peer::OnConnectedSecure()
{
    LOG_INFO() << "Peer " << m_RemoteAddr << " Connected";

    m_Flags |= Flags::Connected;

    if (m_Port && m_This.m_Cfg.m_Listen.port())
    {
        // we've connected to the peer, let it now know our port
        proto::PeerInfoSelf msgPi;
        msgPi.m_Port = m_This.m_Cfg.m_Listen.port();
        Send(msgPi);
    }

    ProveID(m_This.m_MyPrivateID, proto::IDType::Node);

	SendLogin();

    if (m_This.m_Processor.IsTreasuryHandled() && !m_This.m_Processor.IsFastSync())
    {
        proto::NewTip msg;
        msg.m_Description = m_This.m_Processor.m_Cursor.m_Full;
        Send(msg);
    }
}

void Node::Peer::SetupLogin(proto::Login& msg)
{
	msg.m_Flags |= proto::LoginFlags::SendPeers; // request a another node to periodically send a list of recommended peers

	if (m_This.m_PostStartSynced)
		msg.m_Flags |= proto::LoginFlags::SpreadingTransactions; // indicate ability to receive and broadcast transactions

	if (m_This.m_Cfg.m_Bbs)
		msg.m_Flags |= proto::LoginFlags::Bbs; // indicate ability to receive and broadcast BBS messages
}

Height Node::Peer::get_MinPeerFork()
{
	return m_This.m_Processor.m_Cursor.m_ID.m_Height + 1;
}

void Node::Peer::OnMsg(proto::Authentication&& msg)
{
    proto::NodeConnection::OnMsg(std::move(msg));
    LOG_INFO() << "Peer " << m_RemoteAddr << " Auth. Type=" << msg.m_IDType << ", ID=" << msg.m_ID;

    if (proto::IDType::Owner == msg.m_IDType)
    {
        bool b = ShouldFinalizeMining();

        Key::IPKdf* pOwner = m_This.m_Keys.m_pOwner.get();
        if (pOwner && IsKdfObscured(*pOwner, msg.m_ID))
        {
            m_Flags |= Flags::Owner;
            ProvePKdfObscured(*pOwner, proto::IDType::Viewer);
        }

        if (!b && ShouldFinalizeMining())
            m_This.m_Miner.OnFinalizerChanged(this);
    }

    if (proto::IDType::Node != msg.m_IDType)
        return;

    if ((Flags::PiRcvd & m_Flags) || (msg.m_ID == Zero))
        ThrowUnexpected();

    m_Flags |= Flags::PiRcvd;
    LOG_INFO() << m_RemoteAddr << " received PI";

    PeerMan& pm = m_This.m_PeerMan; // alias

    if (m_pInfo)
    {
        // probably we connected by the address
        if (m_pInfo->m_ID.m_Key == msg.m_ID)
        {
            pm.OnSeen(*m_pInfo);
            TakeTasks();
            return; // all settled (already)
        }

        // detach from it
        m_pInfo->m_pLive = NULL;

        if (m_pInfo->m_ID.m_Key == Zero)
        {
            LOG_INFO() << "deleted anonymous PI";
            pm.Delete(*m_pInfo); // it's anonymous.
        }
        else
        {
            LOG_INFO() << "PeerID is different";
            pm.OnActive(*m_pInfo, false);
            pm.RemoveAddr(*m_pInfo); // turned-out to be wrong
        }

        m_pInfo = NULL;
    }

    if (msg.m_ID == m_This.m_MyPublicID)
    {
        LOG_WARNING() << "Loopback connection";
        DeleteSelf(false, ByeReason::Loopback);
        return;
    }

    io::Address addr;

    bool bAddrValid = (m_Port > 0);
    if (bAddrValid)
    {
        addr = m_RemoteAddr;
        addr.port(m_Port);
    } else
        LOG_INFO() << "No PI port"; // doesn't accept incoming connections?


    PeerMan::PeerInfoPlus* pPi = Cast::Up<PeerMan::PeerInfoPlus>(pm.OnPeer(msg.m_ID, addr, bAddrValid));
    assert(pPi);

    if (pPi->m_pLive)
    {
        LOG_INFO() << "Duplicate connection with the same PI.";
        // Duplicate connection. In this case we have to choose wether to terminate this connection, or the previous. The best is to do it asymmetrically.
        // We decide this based on our Node IDs.
        // In addition, if the older connection isn't completed yet (i.e. it's our connect attempt) - it's prefered for deletion, because such a connection may be impossible (firewalls and friends).
		Peer* pDup = pPi->m_pLive;

        if (!pDup->IsSecureOut() || (m_This.m_MyPublicID > msg.m_ID))
        {
			// detach from that peer
			assert(pPi == pDup->m_pInfo);
			pDup->m_pInfo = nullptr;
			pPi->m_pLive = nullptr;

            pDup->DeleteSelf(false, ByeReason::Duplicate);
            assert(!pPi->m_pLive);
        }
        else
        {
            DeleteSelf(false, ByeReason::Duplicate);
            return;
        }
    }

    if (!pPi->m_RawRating.m_Value)
    {
        LOG_INFO() << "Banned PI. Ignoring";
        DeleteSelf(false, ByeReason::Ban);
        return;
    }

    // attach to it
    pPi->m_pLive = this;
    m_pInfo = pPi;
    pm.OnActive(*pPi, true);
    pm.OnSeen(*pPi);

    LOG_INFO() << *m_pInfo << " connected, info updated";

    TakeTasks();
}

bool Node::Peer::ShouldAssignTasks()
{
    // Current design: don't ask anything from non-authenticated peers
    if (!((Peer::Flags::PiRcvd & m_Flags) && m_pInfo))
        return false;

    return true;
}

bool Node::Peer::ShouldFinalizeMining()
{
    return
        (Flags::Owner & m_Flags) &&
        (proto::LoginFlags::MiningFinalization & m_LoginFlags);
}

void Node::Peer::OnMsg(proto::Bye&& msg)
{
    LOG_INFO() << "Peer " << m_RemoteAddr << " Received Bye." << msg.m_Reason;
	NodeConnection::OnMsg(std::move(msg));
}

void Node::Peer::OnDisconnect(const DisconnectReason& dr)
{
    LOG_WARNING() << m_RemoteAddr << ": " << dr;

    bool bIsErr = true;
    uint8_t nByeReason = 0;

    switch (dr.m_Type)
    {
    default: assert(false);

    case DisconnectReason::Io:
	case DisconnectReason::Drown:
		break;

    case DisconnectReason::Bye:
        bIsErr = false;
        break;

    case DisconnectReason::ProcessingExc:
        if (dr.m_ExceptionDetails.m_ExceptionType == proto::NodeProcessingException::Type::TimeOutOfSync)
        {
            m_This.m_Cfg.m_Observer->OnSyncError(IObserver::Error::TimeDiffToLarge);
        }
        // no break;
    case DisconnectReason::Protocol:
        nByeReason = ByeReason::Ban;
        break;
    }

    DeleteSelf(bIsErr, nByeReason);
}

void Node::Peer::ReleaseTasks()
{
    while (!m_lstTasks.empty())
        ReleaseTask(m_lstTasks.front());
}

void Node::Peer::ReleaseTask(Task& t)
{
    assert(this == t.m_pOwner);
    t.m_pOwner = NULL;

    if (t.m_nCount)
    {
        uint32_t& nCounter = t.m_Key.second ? m_This.m_nTasksPackBody : m_This.m_nTasksPackHdr;
        assert(nCounter >= t.m_nCount);

        nCounter -= t.m_nCount;
		t.m_nCount = 0;
    }

    m_lstTasks.erase(TaskList::s_iterator_to(t));
    m_This.m_lstTasksUnassigned.push_back(t);

    if (t.m_bNeeded)
        m_This.TryAssignTask(t, NULL);
    else
        m_This.DeleteUnassignedTask(t);
}

void Node::Peer::DeleteSelf(bool bIsError, uint8_t nByeReason)
{
    LOG_INFO() << "-Peer " << m_RemoteAddr;

    if (nByeReason && (Flags::Connected & m_Flags))
    {
        proto::Bye msg;
        msg.m_Reason = nByeReason;
        Send(msg);
    }

    if (this == m_This.m_Miner.m_pFinalizer)
    {
        m_Flags &= ~Flags::Owner;
        m_LoginFlags &= proto::LoginFlags::MiningFinalization;

        assert(!ShouldFinalizeMining());
        m_This.m_Miner.OnFinalizerChanged(NULL);
    }

    m_Tip.m_Height = 0; // prevent reassigning the tasks
    m_Flags &= ~Flags::HasTreasury;

    ReleaseTasks();
    Unsubscribe();

    if (m_pInfo)
    {
        // detach
        assert(this == m_pInfo->m_pLive);
        m_pInfo->m_pLive = NULL;

        m_This.m_PeerMan.OnActive(*m_pInfo, false);

        if (bIsError)
            m_This.m_PeerMan.OnRemoteError(*m_pInfo, ByeReason::Ban == nByeReason);

		if (m_This.m_PeerMan.get_Ratings().size() > m_This.m_PeerMan.m_Cfg.m_DesiredTotal)
		{
			bool bDelete =
				!m_pInfo->m_LastSeen || // never seen
				((1 == m_pInfo->m_RawRating.m_Value) && m_This.m_PeerMan.IsOutdated(*m_pInfo)); // lowest rating, not seen for a while

			if (bDelete)
			{
				LOG_INFO() << *m_pInfo << " Deleted";
				m_This.m_PeerMan.Delete(*m_pInfo);
			}
		}
	}

	SetTxCursor(nullptr);

<<<<<<< HEAD
    m_This.m_lstPeers.erase(PeerList::s_iterator_to(*this));
   
=======
	Node& node = m_This;

    m_This.m_lstPeers.erase(PeerList::s_iterator_to(*this));
>>>>>>> 6ba4711d
    delete this;

	// raise an error if the node banned all the peers while synchronizing
	if (node.m_lstPeers.empty() && (nByeReason == ByeReason::Ban) && node.m_Cfg.m_Observer)
		node.m_Cfg.m_Observer->OnSyncError(IObserver::Error::EmptyPeerList);
}

void Node::Peer::Unsubscribe(Bbs::Subscription& s)
{
    m_This.m_Bbs.m_Subscribed.erase(Bbs::Subscription::BbsSet::s_iterator_to(s.m_Bbs));
    m_Subscriptions.erase(Bbs::Subscription::PeerSet::s_iterator_to(s.m_Peer));
    delete &s;
}

void Node::Peer::Unsubscribe()
{
    while (!m_Subscriptions.empty())
        Unsubscribe(m_Subscriptions.begin()->get_ParentObj());
}

void Node::Peer::TakeTasks()
{
    if (!ShouldAssignTasks())
        return;

    for (TaskList::iterator it = m_This.m_lstTasksUnassigned.begin(); m_This.m_lstTasksUnassigned.end() != it; )
        m_This.TryAssignTask(*it++, *this);
}

void Node::Peer::OnMsg(proto::Pong&&)
{
	if (!(Flags::Chocking & m_Flags))
		ThrowUnexpected();

	m_Flags &= ~Flags::Chocking;

	// not chocking - continue broadcast
	BroadcastTxs();
	BroadcastBbs();

	for (Bbs::Subscription::PeerSet::iterator it = m_Subscriptions.begin(); m_Subscriptions.end() != it; it++)
		BroadcastBbs(it->get_ParentObj());
}

void Node::Peer::OnMsg(proto::NewTip&& msg)
{
    if (msg.m_Description.m_ChainWork < m_Tip.m_ChainWork)
        ThrowUnexpected();

    m_Tip = msg.m_Description;
    m_setRejected.clear();
    m_Flags |= Flags::HasTreasury;

    Block::SystemState::ID id;
    m_Tip.get_ID(id);

    LOG_INFO() << "Peer " << m_RemoteAddr << " Tip: " << id;

    if (!m_pInfo)
        return;

    Processor& p = m_This.m_Processor;

    if (NodeProcessor::IsRemoteTipNeeded(m_Tip, p.m_Cursor.m_Full))
    {
        switch (p.OnState(m_Tip, m_pInfo->m_ID.m_Key))
        {
        case NodeProcessor::DataStatus::Invalid:
            m_Tip.m_TimeStamp > getTimestamp() ?
                m_This.m_Cfg.m_Observer->OnSyncError(IObserver::Error::TimeDiffToLarge):
                ThrowUnexpected();
            // no break;

        case NodeProcessor::DataStatus::Accepted:
            m_This.m_PeerMan.ModifyRating(*m_pInfo, PeerMan::Rating::RewardHeader, true);
            m_This.RefreshCongestions();
            break; // since we made OnPeerInsane handling asynchronous - no need to return rapidly

        case NodeProcessor::DataStatus::Unreachable:
            LOG_WARNING() << id << " Tip unreachable!";
            break;

        default:
            break; // suppress warning
        }
    }

	TakeTasks();

	if (!m_This.m_UpdatedFromPeers)
	{
		m_This.m_UpdatedFromPeers = true; // at least 1 peer reported actual tip

		ZeroObject(m_This.m_SyncStatus);
		m_This.UpdateSyncStatus();
	}
}

Node::Task& Node::Peer::get_FirstTask()
{
    if (m_lstTasks.empty())
        ThrowUnexpected();
    return m_lstTasks.front();
}

void Node::Peer::OnFirstTaskDone()
{
    ReleaseTask(get_FirstTask());
    SetTimerWrtFirstTask();

	// Refrain from using TakeTasks(), it will only try to assign tasks to this peer
	m_This.RefreshCongestions();
	m_This.m_Processor.TryGoUpAsync();
}

void Node::Peer::OnMsg(proto::DataMissing&&)
{
    Task& t = get_FirstTask();
    m_setRejected.insert(t.m_Key);

    OnFirstTaskDone();
}

void Node::Peer::OnMsg(proto::GetHdr&& msg)
{
    uint64_t rowid = m_This.m_Processor.get_DB().StateFindSafe(msg.m_ID);
    if (rowid)
    {
        proto::Hdr msgHdr;
        m_This.m_Processor.get_DB().get_State(rowid, msgHdr.m_Description);
        Send(msgHdr);
    } else
    {
        proto::DataMissing msgMiss(Zero);
        Send(msgMiss);
    }
}

void Node::Peer::OnMsg(proto::Hdr&& msg)
{
    Task& t = get_FirstTask();

    if (t.m_Key.second || (t.m_nCount != 1))
        ThrowUnexpected();

    Block::SystemState::ID id;
    msg.m_Description.get_ID(id);
    if (id != t.m_Key.first)
        ThrowUnexpected();

    assert((Flags::PiRcvd & m_Flags) && m_pInfo);
    m_This.m_PeerMan.ModifyRating(*m_pInfo, PeerMan::Rating::RewardHeader, true);

    NodeProcessor::DataStatus::Enum eStatus = m_This.m_Processor.OnState(msg.m_Description, m_pInfo->m_ID.m_Key);
    OnFirstTaskDone(eStatus);
}

void Node::Peer::OnMsg(proto::GetHdrPack&& msg)
{
    proto::HdrPack msgOut;

    if (msg.m_Count)
    {
		// don't throw unexpected if pack size is bigger than max. In case it'll be increased in future versions - just truncate it.
		msg.m_Count = std::min(msg.m_Count, proto::g_HdrPackMaxSize);

        NodeDB& db = m_This.m_Processor.get_DB();
        uint64_t rowid = db.StateFindSafe(msg.m_Top);
        if (rowid)
        {
            msgOut.m_vElements.reserve(msg.m_Count);

            Block::SystemState::Full s;
            for (uint32_t n = 0; ; )
            {
                db.get_State(rowid, s);
                msgOut.m_vElements.push_back(s);

                if (++n == msg.m_Count)
                    break;

                if (!db.get_Prev(rowid))
                    break;
            }

            msgOut.m_Prefix = s;
        }
    }

    if (msgOut.m_vElements.empty())
        Send(proto::DataMissing(Zero));
    else
        Send(msgOut);
}

void Node::Peer::OnMsg(proto::HdrPack&& msg)
{
    Task& t = get_FirstTask();

    if (t.m_Key.second || !t.m_nCount)
        ThrowUnexpected();

    if (msg.m_vElements.empty() || (msg.m_vElements.size() > proto::g_HdrPackMaxSize))
        ThrowUnexpected();

    Block::SystemState::Full s;
    Cast::Down<Block::SystemState::Sequence::Prefix>(s) = msg.m_Prefix;
    Cast::Down<Block::SystemState::Sequence::Element>(s) = msg.m_vElements.back();

    uint32_t nAccepted = 0;
    bool bInvalid = false;

	Block::SystemState::ID idLast;

    for (size_t i = msg.m_vElements.size(); ; )
    {
        NodeProcessor::DataStatus::Enum eStatus = m_This.m_Processor.OnStateSilent(s, m_pInfo->m_ID.m_Key, idLast);
        switch (eStatus)
        {
        case NodeProcessor::DataStatus::Invalid:
            bInvalid = true;
            break;

        case NodeProcessor::DataStatus::Accepted:
            nAccepted++;

        default:
            break; // suppress warning
        }

        if (! --i)
            break;

        s.NextPrefix();
        Cast::Down<Block::SystemState::Sequence::Element>(s) = msg.m_vElements[i - 1];
        s.m_ChainWork += s.m_PoW.m_Difficulty;
    }

    // just to be pedantic
    if (idLast != t.m_Key.first)
        bInvalid = true;

	LOG_INFO() << "Hdr pack received " << msg.m_Prefix.m_Height << "-" << idLast;

    OnFirstTaskDone(NodeProcessor::DataStatus::Accepted);

    if (nAccepted)
    {
        assert((Flags::PiRcvd & m_Flags) && m_pInfo);
        m_This.m_PeerMan.ModifyRating(*m_pInfo, PeerMan::Rating::RewardHeader * nAccepted, true);
    }
    else
    {
		if (bInvalid)
			ThrowUnexpected();
    }

	m_This.UpdateSyncStatus();
}

void Node::Peer::OnMsg(proto::GetBody&& msg)
{
	proto::GetBodyPack msg2;
	msg2.m_Top = msg.m_ID;
	OnMsg(std::move(msg2));
}

void Node::Peer::OnMsg(proto::GetBodyPack&& msg)
{
	Processor& p = m_This.m_Processor; // alias

    if (msg.m_Top.m_Height)
    {
		NodeDB::StateID sid;
		sid.m_Row = p.get_DB().StateFindSafe(msg.m_Top);
		if (sid.m_Row)
		{
			sid.m_Height = msg.m_Top.m_Height;

			if (msg.m_CountExtra)
			{
				if (sid.m_Height - Rules::HeightGenesis < msg.m_CountExtra)
					ThrowUnexpected();

				if (NodeDB::StateFlags::Active & p.get_DB().GetStateFlags(sid.m_Row))
				{
					// functionality only supported for active states
					proto::BodyPack msgBody;
					size_t nSize = 0;

					sid.m_Height -= msg.m_CountExtra;
					Height hMax = std::min(msg.m_Top.m_Height, sid.m_Height + m_This.m_Cfg.m_BandwidthCtl.m_MaxBodyPackCount);

					for (; sid.m_Height <= hMax; sid.m_Height++)
					{
						sid.m_Row = p.FindActiveAtStrict(sid.m_Height);

						proto::BodyBuffers bb;
						if (!p.GetBlock(sid,
							msg.m_ExcludeE ? nullptr : &bb.m_Eternal,
							msg.m_ExcludeP ? nullptr : &bb.m_Perishable,
							msg.m_Height0, msg.m_HorizonLo1, msg.m_HorizonHi1))
							break;

						nSize += bb.m_Eternal.size() + bb.m_Perishable.size();
						msgBody.m_Bodies.push_back(std::move(bb));

						if (nSize >= m_This.m_Cfg.m_BandwidthCtl.m_MaxBodyPackSize)
							break;
					}

					if (msgBody.m_Bodies.size())
					{
						Send(msgBody);
						return;
					}
				}
			}
			else
			{
				proto::Body msgBody;
				if (p.GetBlock(sid,
					msg.m_ExcludeE ? nullptr : &msgBody.m_Body.m_Eternal,
					msg.m_ExcludeP ? nullptr : &msgBody.m_Body.m_Perishable,
					msg.m_Height0, msg.m_HorizonLo1, msg.m_HorizonHi1))
				{
					Send(msgBody);
					return;
				}
			}
		}
    }
    else
    {
        if ((msg.m_Top.m_Hash == Zero) && p.IsTreasuryHandled())
        {
            proto::Body msgBody;
            if (p.get_DB().ParamGet(NodeDB::ParamID::Treasury, NULL, NULL, &msgBody.m_Body.m_Eternal))
            {
                Send(msgBody);
                return;
            }
        }
    }

    proto::DataMissing msgMiss(Zero);
    Send(msgMiss);
}

void Node::Peer::OnMsg(proto::Body&& msg)
{
	Task& t = get_FirstTask();

	if (!t.m_Key.second)
		ThrowUnexpected();

	assert((Flags::PiRcvd & m_Flags) && m_pInfo);
	m_This.m_PeerMan.ModifyRating(*m_pInfo, PeerMan::Rating::RewardBlock, true);

	const Block::SystemState::ID& id = t.m_Key.first;
	Height h = id.m_Height;

	Processor& p = m_This.m_Processor; // alias

	NodeProcessor::DataStatus::Enum eStatus = h ?
		p.OnBlock(id, msg.m_Body.m_Perishable, msg.m_Body.m_Eternal, m_pInfo->m_ID.m_Key) :
		p.OnTreasury(msg.m_Body.m_Eternal);

	p.TryGoUpAsync();
	OnFirstTaskDone(eStatus);
}

void Node::Peer::OnMsg(proto::BodyPack&& msg)
{
	Task& t = get_FirstTask();

	if (!t.m_Key.second || !t.m_nCount)
		ThrowUnexpected();

	const Block::SystemState::ID& id = t.m_Key.first;
	Processor& p = m_This.m_Processor;

	assert(t.m_sidTrg.m_Height >= id.m_Height);
	Height hCountExtra = t.m_sidTrg.m_Height - id.m_Height;

	if (msg.m_Bodies.size() > hCountExtra + 1)
		ThrowUnexpected();

	assert((Flags::PiRcvd & m_Flags) && m_pInfo);
	m_This.m_PeerMan.ModifyRating(*m_pInfo, PeerMan::Rating::RewardBlock, true);

	NodeProcessor::DataStatus::Enum eStatus = NodeProcessor::DataStatus::Rejected;
	if (!msg.m_Bodies.empty())
	{
		const uint64_t* pPtr = p.get_CachedRows(t.m_sidTrg, hCountExtra);
		if (pPtr)
		{
			LOG_INFO() << id << " Block pack received " << id.m_Height << "-" << (id.m_Height + msg.m_Bodies.size() - 1);

			eStatus = NodeProcessor::DataStatus::Accepted;

			for (Height h = 0; h < msg.m_Bodies.size(); h++)
			{
				NodeDB::StateID sid;
				sid.m_Row = pPtr[hCountExtra - h];
				sid.m_Height = id.m_Height + h;

				const proto::BodyBuffers& bb = msg.m_Bodies[h];

				NodeProcessor::DataStatus::Enum es2 = p.OnBlock(sid, bb.m_Perishable, bb.m_Eternal, m_pInfo->m_ID.m_Key);
				if (NodeProcessor::DataStatus::Invalid == es2)
				{
					p.OnPeerInsane(m_pInfo->m_ID.m_Key);
					break;
				}
			}
		}
	}

	p.TryGoUpAsync();
	OnFirstTaskDone(eStatus);
}

void Node::Peer::OnFirstTaskDone(NodeProcessor::DataStatus::Enum eStatus)
{
    if (NodeProcessor::DataStatus::Invalid == eStatus)
        ThrowUnexpected();

    get_FirstTask().m_bNeeded = false;
    OnFirstTaskDone();
}

void Node::Peer::OnMsg(proto::NewTransaction&& msg)
{
    if (!msg.m_Transaction)
        ThrowUnexpected(); // our deserialization permits NULL Ptrs.
    // However the transaction body must have already been checked for NULLs

    if (msg.m_Fluff)
        m_This.OnTransactionFluff(std::move(msg.m_Transaction), this, NULL);
    else
    {
        proto::Status msgOut;
		msgOut.m_Value = m_This.OnTransactionStem(std::move(msg.m_Transaction), this);

		if (!(proto::LoginFlags::Extension3 & m_LoginFlags) && (proto::TxStatus::Ok != msgOut.m_Value))
			msgOut.m_Value = proto::TxStatus::Unspecified; // legacy client

        Send(msgOut);
    }
}

uint8_t Node::ValidateTx(Transaction::Context& ctx, const Transaction& tx)
{
	if (!(m_Processor.ValidateAndSummarize(ctx, tx, tx.get_Reader()) && ctx.IsValidTransaction()))
		return proto::TxStatus::Invalid;

	if (!m_Processor.ValidateTxContext(tx))
		return proto::TxStatus::InvalidContext;

	if (ctx.m_Height.m_Min >= Rules::get().pForks[1].m_Height)
	{
		Transaction::FeeSettings feeSettings;
		AmountBig::Type fees = feeSettings.Calculate(tx);

		if (ctx.m_Fee < fees)
			return proto::TxStatus::LowFee;
	}

	return proto::TxStatus::Ok;
}

void Node::LogTx(const Transaction& tx, uint8_t nStatus, const Transaction::KeyType& key)
{
    std::ostringstream os;

    os << "Tx " << key;

    for (size_t i = 0; i < tx.m_vInputs.size(); i++)
        os << "\n\tI: " << tx.m_vInputs[i]->m_Commitment;

    for (size_t i = 0; i < tx.m_vOutputs.size(); i++)
    {
        const Output& outp = *tx.m_vOutputs[i];
        os << "\n\tO: " << outp.m_Commitment;

        if (outp.m_Incubation)
            os << ", Incubation +" << outp.m_Incubation;

        if (outp.m_pPublic)
            os << ", Sum=" << outp.m_pPublic->m_Value;
    }

    for (size_t i = 0; i < tx.m_vKernels.size(); i++)
    {
        const TxKernel& krn = *tx.m_vKernels[i];
        Merkle::Hash hv;
        krn.get_ID(hv);

		char sz[Merkle::Hash::nTxtLen + 1];
		hv.Print(sz);

        os << "\n\tK: " << sz << " Fee=" << krn.m_Fee;
    }

    os << "\n\tStatus: " << static_cast<uint32_t>(nStatus);
    LOG_INFO() << os.str();
}

const ECC::uintBig& Node::NextNonce()
{
    ECC::Scalar::Native sk;
    NextNonce(sk);
    return m_NonceLast.V;
}

void Node::NextNonce(ECC::Scalar::Native& sk)
{
    m_Keys.m_pGeneric->DeriveKey(sk, m_NonceLast.V);
    ECC::Hash::Processor() << sk >> m_NonceLast.V;
}

uint32_t Node::RandomUInt32(uint32_t threshold)
{
    if (threshold)
    {
        typedef uintBigFor<uint32_t>::Type Type;

        Type thr(threshold), val;
        Type::Threshold thrSel(thr);

        do
        {
            val = NextNonce();
        } while (!thrSel.Accept(val));

        val.Export(threshold);
    }
    return threshold;
}

void CmpTx(const Transaction& tx1, const Transaction& tx2, bool& b1Covers, bool& b2Covers)
{
}

uint8_t Node::OnTransactionStem(Transaction::Ptr&& ptx, const Peer* pPeer)
{
	if (ptx->m_vInputs.empty() || ptx->m_vKernels.empty()) {
		// stupid compiler insists on parentheses here!
		return proto::TxStatus::TooSmall;
	}

	Transaction::Context::Params pars;
	Transaction::Context ctx(pars);
	ctx.m_Height.m_Min = m_Processor.m_Cursor.m_ID.m_Height + 1;
    bool bTested = false;
    TxPool::Stem::Element* pDup = NULL;

    // find match by kernels
    for (size_t i = 0; i < ptx->m_vKernels.size(); i++)
    {
        const TxKernel& krn = *ptx->m_vKernels[i];

        TxPool::Stem::Element::Kernel key;
        krn.get_ID(key.m_hv);

        TxPool::Stem::KrnSet::iterator it = m_Dandelion.m_setKrns.find(key);
        if (m_Dandelion.m_setKrns.end() == it)
            continue;

        TxPool::Stem::Element* pElem = it->m_pThis;
        bool bElemCovers = true, bNewCovers = true;
        pElem->m_pValue->get_Reader().Compare(std::move(ptx->get_Reader()), bElemCovers, bNewCovers);

        if (!bNewCovers)
            return proto::TxStatus::Obscured; // the new tx is reduced, drop it

        if (bElemCovers)
        {
            pDup = pElem; // exact match

            if (pDup->m_bAggregating)
                return proto::TxStatus::Ok; // it shouldn't have been received, but nevermind, just ignore

            break;
        }

		if (!bTested)
		{
			uint8_t nCode = ValidateTx(ctx, *ptx);
			if (proto::TxStatus::Ok != nCode)
				return nCode;

			bTested = true;
		}

        m_Dandelion.Delete(*pElem);
    }

    if (!pDup)
    {
		if (!bTested)
		{
			uint8_t nCode = ValidateTx(ctx, *ptx);
			if (proto::TxStatus::Ok != nCode)
				return nCode;
		}

        AddDummyInputs(*ptx);

        std::unique_ptr<TxPool::Stem::Element> pGuard(new TxPool::Stem::Element);
        pGuard->m_bAggregating = false;
        pGuard->m_Time.m_Value = 0;
        pGuard->m_Profit.m_Fee = ctx.m_Fee;
        pGuard->m_Profit.SetSize(*ptx);
        pGuard->m_pValue.swap(ptx);

        m_Dandelion.InsertKrn(*pGuard);

        pDup = pGuard.release();
    }

    assert(!pDup->m_bAggregating);

    if ((pDup->m_pValue->m_vOutputs.size() >= m_Cfg.m_Dandelion.m_OutputsMax) || !m_Keys.m_pMiner)
        OnTransactionAggregated(*pDup);
    else
    {
        m_Dandelion.InsertAggr(*pDup);
        PerformAggregation(*pDup);
    }

    return proto::TxStatus::Ok;
}

void Node::OnTransactionAggregated(TxPool::Stem::Element& x)
{
    // must have at least 1 peer to continue the stem phase
    uint32_t nStemPeers = 0;

    for (PeerList::iterator it = m_lstPeers.begin(); m_lstPeers.end() != it; it++)
        if (it->m_LoginFlags & proto::LoginFlags::SpreadingTransactions)
            nStemPeers++;

    if (nStemPeers)
    {
        auto thr = uintBigFrom(m_Cfg.m_Dandelion.m_FluffProbability);

        // Compare two bytes of threshold with random nonce 
        if (memcmp(thr.m_pData, NextNonce().m_pData, thr.nBytes) < 0)
        {
            // broadcast to random peer
            assert(nStemPeers);

            // Choose random peer index between 0 and nStemPeers - 1 
            uint32_t nRandomPeerIdx = RandomUInt32(nStemPeers);

            for (PeerList::iterator it = m_lstPeers.begin(); ; it++)
                if ((it->m_LoginFlags & proto::LoginFlags::SpreadingTransactions) && !nRandomPeerIdx--)
                {
                    it->SendTx(x.m_pValue, false);
                    break;
                }

            // set random timer
            uint32_t nTimeout_ms = m_Cfg.m_Dandelion.m_TimeoutMin_ms + RandomUInt32(m_Cfg.m_Dandelion.m_TimeoutMax_ms - m_Cfg.m_Dandelion.m_TimeoutMin_ms);
            m_Dandelion.SetTimer(nTimeout_ms, x);

            return;
        }
    }

    OnTransactionFluff(std::move(x.m_pValue), NULL, &x);
}

void Node::PerformAggregation(TxPool::Stem::Element& x)
{
    assert(x.m_bAggregating);

    // Aggregation policiy: first select those with worse profit, than those with better
    TxPool::Stem::ProfitSet::iterator it = TxPool::Stem::ProfitSet::s_iterator_to(x.m_Profit);
    ++it;

    while (x.m_pValue->m_vOutputs.size() <= m_Cfg.m_Dandelion.m_OutputsMax)
    {
        if (m_Dandelion.m_setProfit.end() == it)
            break;

        TxPool::Stem::Element& src = it->get_ParentObj();
        ++it;

        m_Dandelion.TryMerge(x, src);
    }

    it = TxPool::Stem::ProfitSet::s_iterator_to(x.m_Profit);
    if (m_Dandelion.m_setProfit.begin() != it)
    {
        --it;
        while (x.m_pValue->m_vOutputs.size() <= m_Cfg.m_Dandelion.m_OutputsMax)
        {
            TxPool::Stem::Element& src = it->get_ParentObj();

            bool bEnd = (m_Dandelion.m_setProfit.begin() == it);
            if (!bEnd)
                --it;

            m_Dandelion.TryMerge(x, src);

            if (bEnd)
                break;
        }
    }

    if (x.m_pValue->m_vOutputs.size() >= m_Cfg.m_Dandelion.m_OutputsMin)
    {
        m_Dandelion.DeleteAggr(x);
        OnTransactionAggregated(x);
    } else
        m_Dandelion.SetTimer(m_Cfg.m_Dandelion.m_AggregationTime_ms, x);
}

void Node::AddDummyInputs(Transaction& tx)
{
	if (!m_Keys.m_pMiner)
		return;

    bool bModified = false;

    while (tx.m_vInputs.size() < m_Cfg.m_Dandelion.m_OutputsMax)
    {
		Key::IDV kidv;
        Height h = m_Processor.get_DB().GetLowestDummy(kidv);
        if (h > m_Processor.m_Cursor.m_ID.m_Height)
            break;

		Key::IKdf::Ptr pChild;
		Key::IKdf* pKdf = nullptr;

		if (kidv.m_SubIdx == m_Keys.m_nMinerSubIndex)
			pKdf = m_Keys.m_pMiner.get();
		else
		{
			// was created by other miner. If we have the root key - we can recreate its key
			if (!m_Keys.m_nMinerSubIndex)
			{
				ECC::HKdf::CreateChild(pChild, *m_Keys.m_pMiner, kidv.m_SubIdx);
				pKdf = pChild.get();
			}
		}

		kidv.m_Value = 0;
        bModified = true;

		bool bFound = false;
		if (pKdf)
		{
			ECC::Scalar::Native sk;

			// bounds
			UtxoTree::Key kMin, kMax;

			UtxoTree::Key::Data d;
			SwitchCommitment().Create(sk, d.m_Commitment, *pKdf, kidv);
			d.m_Maturity = 0;
			kMin = d;

			d.m_Maturity = m_Processor.m_Cursor.m_ID.m_Height;
			kMax = d;

			// check if it's still unspent
			struct Traveler :public UtxoTree::ITraveler {
				virtual bool OnLeaf(const RadixTree::Leaf& x) override {
					return false;
				}
			} t;

			UtxoTree::Cursor cu;
			t.m_pCu = &cu;
			t.m_pBound[0] = kMin.m_pArr;
			t.m_pBound[1] = kMax.m_pArr;

			bFound = !m_Processor.get_Utxos().Traverse(t);
			if (bFound)
			{
				// unspent
				Input::Ptr pInp(new Input);
				pInp->m_Commitment = d.m_Commitment;

				tx.m_vInputs.push_back(std::move(pInp));
				tx.m_Offset = ECC::Scalar::Native(tx.m_Offset) + ECC::Scalar::Native(sk);

				/// in the (unlikely) case the tx will be lost - we'll retry spending this UTXO after the following num of blocks
				m_Processor.get_DB().SetDummyHeight(kidv, m_Processor.m_Cursor.m_ID.m_Height + m_Cfg.m_Dandelion.m_DummyLifetimeLo + 1);
			}
		}

		if (!bFound)
			// spent
			m_Processor.get_DB().DeleteDummy(kidv);
    }

    if (bModified)
    {
        m_Processor.FlushDB(); // make sure they're not lost
        tx.Normalize();
    }
}

void Node::AddDummyOutputs(Transaction& tx)
{
    if (!m_Cfg.m_Dandelion.m_DummyLifetimeHi || !m_Keys.m_pMiner)
        return;

    // add dummy outputs
    bool bModified = false;

    NodeDB& db = m_Processor.get_DB();

    while (tx.m_vOutputs.size() < m_Cfg.m_Dandelion.m_OutputsMin)
    {
		Key::IDV kidv(Zero);
		kidv.m_Type = Key::Type::Decoy;
		kidv.m_SubIdx = m_Keys.m_nMinerSubIndex;

		while (true)
		{
			NextNonce().ExportWord<0>(kidv.m_Idx);
			if (MaxHeight == db.GetDummyHeight(kidv))
				break;
		}

        bModified = true;

        Output::Ptr pOutput(new Output);
        ECC::Scalar::Native sk;
        pOutput->Create(m_Processor.m_Cursor.m_ID.m_Height + 1, sk, *m_Keys.m_pMiner, kidv, *m_Keys.m_pOwner);

		Height h = SampleDummySpentHeight();
        db.InsertDummy(h, kidv);

        tx.m_vOutputs.push_back(std::move(pOutput));

        sk = -sk;
        tx.m_Offset = ECC::Scalar::Native(tx.m_Offset) + sk;
    }

    if (bModified)
    {
        m_Processor.FlushDB();
        tx.Normalize();
    }
}

Height Node::SampleDummySpentHeight()
{
	const Config::Dandelion& d = m_Cfg.m_Dandelion; // alias

	Height h = m_Processor.m_Cursor.m_ID.m_Height + d.m_DummyLifetimeLo + 1;

	if (d.m_DummyLifetimeHi > d.m_DummyLifetimeLo)
		h += RandomUInt32(d.m_DummyLifetimeHi - d.m_DummyLifetimeLo);

	return h;
}

bool Node::OnTransactionFluff(Transaction::Ptr&& ptxArg, const Peer* pPeer, TxPool::Stem::Element* pElem)
{
    Transaction::Ptr ptx;
    ptx.swap(ptxArg);

	Transaction::Context::Params pars;
	Transaction::Context ctx(pars);
	ctx.m_Height.m_Min = m_Processor.m_Cursor.m_ID.m_Height + 1;
    if (pElem)
    {
        ctx.m_Fee = pElem->m_Profit.m_Fee;
        m_Dandelion.Delete(*pElem);
    }
    else
    {
        for (size_t i = 0; i < ptx->m_vKernels.size(); i++)
        {
            TxPool::Stem::Element::Kernel key;
            ptx->m_vKernels[i]->get_ID(key.m_hv);

            TxPool::Stem::KrnSet::iterator it = m_Dandelion.m_setKrns.find(key);
            if (m_Dandelion.m_setKrns.end() != it)
                m_Dandelion.Delete(*it->m_pThis);
        }

    }

    TxPool::Fluff::Element::Tx key;
    ptx->get_Key(key.m_Key);

    TxPool::Fluff::TxSet::iterator it = m_TxPool.m_setTxs.find(key);
    if (m_TxPool.m_setTxs.end() != it)
        return true;

    const Transaction& tx = *ptx;

    m_Wtx.Delete(key.m_Key);

    // new transaction
    uint8_t nCode = pElem ? proto::TxStatus::Ok : ValidateTx(ctx, tx);
    LogTx(tx, nCode, key.m_Key);

	if (proto::TxStatus::Ok != nCode) {
		return false; // stupid compiler insists on parentheses here!
	}

	TxPool::Fluff::Element* pNewTxElem = m_TxPool.AddValidTx(std::move(ptx), ctx, key.m_Key);

	while (m_TxPool.m_setProfit.size() > m_Cfg.m_MaxPoolTransactions)
	{
		TxPool::Fluff::Element& txDel = m_TxPool.m_setProfit.rbegin()->get_ParentObj();
		if (&txDel == pNewTxElem)
			pNewTxElem = nullptr; // Anti-spam protection: in case the maximum pool capacity is reached - ensure this tx is any better BEFORE broadcasting ti

		m_TxPool.Delete(txDel);
	}

	if (!pNewTxElem)
		return false;

    proto::HaveTransaction msgOut;
    msgOut.m_ID = key.m_Key;

    for (PeerList::iterator it2 = m_lstPeers.begin(); m_lstPeers.end() != it2; it2++)
    {
        Peer& peer = *it2;
        if (&peer == pPeer)
            continue;
        if (!(peer.m_LoginFlags & proto::LoginFlags::SpreadingTransactions) || peer.IsChocking())
            continue;

        peer.Send(msgOut);
		peer.SetTxCursor(pNewTxElem);
    }

    if (m_Miner.IsEnabled() && !m_Miner.m_pTaskToFinalize)
        m_Miner.SetTimer(m_Cfg.m_Timeout.m_MiningSoftRestart_ms, false);

    return true;
}

void Node::Dandelion::OnTimedOut(Element& x)
{
    if (x.m_bAggregating)
    {
        get_ParentObj().AddDummyOutputs(*x.m_pValue);
        get_ParentObj().OnTransactionAggregated(x);
    } else
        get_ParentObj().OnTransactionFluff(std::move(x.m_pValue), NULL, &x);
}

bool Node::Dandelion::ValidateTxContext(const Transaction& tx)
{
    return get_ParentObj().m_Processor.ValidateTxContext(tx);
}

void Node::Peer::OnLogin(proto::Login&& msg)
{
    if ((m_LoginFlags ^ msg.m_Flags) & proto::LoginFlags::SendPeers)
    {
        if (msg.m_Flags & proto::LoginFlags::SendPeers)
        {
            if (!m_pTimerPeers)
                m_pTimerPeers = io::Timer::create(io::Reactor::get_Current());

            m_pTimerPeers->start(m_This.m_Cfg.m_Timeout.m_TopPeersUpd_ms, true, [this]() { OnResendPeers(); });

            OnResendPeers();
        }
        else
            if (m_pTimerPeers)
                m_pTimerPeers->cancel();
    }

    bool b = ShouldFinalizeMining();

	if (m_This.m_Cfg.m_Bbs &&
		!(proto::LoginFlags::Bbs & m_LoginFlags) &&
		(proto::LoginFlags::Bbs & msg.m_Flags))
	{
		proto::BbsResetSync msgOut;
		msgOut.m_TimeFrom = std::min(m_This.m_Bbs.m_HighestPosted_s, getTimestamp() - Rules::get().DA.MaxAhead_s);
		Send(msgOut);
	}

    m_LoginFlags = static_cast<uint8_t>(msg.m_Flags);

	if (b != ShouldFinalizeMining()) {
		// stupid compiler insists on parentheses!
		m_This.m_Miner.OnFinalizerChanged(b ? NULL : this);
	}

	BroadcastTxs();
	BroadcastBbs();
}

bool Node::Peer::IsChocking(size_t nExtra /* = 0 */)
{
	if (Flags::Chocking & m_Flags)
		return true;

	if (get_Unsent() + nExtra  <= m_This.m_Cfg.m_BandwidthCtl.m_Chocking)
		return false;

	OnChocking();
	return true;
}

void Node::Peer::OnChocking()
{
	if (!(Flags::Chocking & m_Flags))
	{
		m_Flags |= Flags::Chocking;
		Send(proto::Ping(Zero));
	}
}

void Node::Peer::SetTxCursor(TxPool::Fluff::Element* p)
{
	if (m_pCursorTx)
	{
		assert(m_pCursorTx != p);
		m_This.m_TxPool.Release(*m_pCursorTx);
	}

	m_pCursorTx = p;
	if (m_pCursorTx)
		m_pCursorTx->m_Queue.m_Refs++;
}

void Node::Peer::BroadcastTxs()
{
	if (!(proto::LoginFlags::SpreadingTransactions & m_LoginFlags))
		return;

	if (IsChocking())
		return;

	for (size_t nExtra = 0; ; )
	{
		TxPool::Fluff::Queue::iterator itNext;
		if (m_pCursorTx)
		{
			itNext = TxPool::Fluff::Queue::s_iterator_to(m_pCursorTx->m_Queue);
			++itNext;
		}
		else
			itNext = m_This.m_TxPool.m_Queue.begin();

		if (m_This.m_TxPool.m_Queue.end() == itNext)
			break; // all sent

		SetTxCursor(&itNext->get_ParentObj());

		if (!m_pCursorTx->m_pValue)
			continue; // already deleted

		proto::HaveTransaction msgOut;
		msgOut.m_ID = m_pCursorTx->m_Tx.m_Key;
		Send(msgOut);

		nExtra += m_pCursorTx->m_Profit.m_nSize;
		if (IsChocking(nExtra))
			break;
	}
}
void Node::Peer::BroadcastBbs()
{
	m_This.m_Bbs.MaybeCleanup();

	if (!(proto::LoginFlags::Bbs & m_LoginFlags))
		return;

	if (IsChocking())
		return;

	size_t nExtra = 0;

	NodeDB& db = m_This.m_Processor.get_DB();
	NodeDB::WalkerBbsLite wlk(db);

	wlk.m_ID = m_CursorBbs;
	for (db.EnumAllBbsSeq(wlk); wlk.MoveNext(); )
	{
		proto::BbsHaveMsg msgOut;
		msgOut.m_Key = wlk.m_Key;
		Send(msgOut);

		nExtra += wlk.m_Size;
		if (IsChocking(nExtra))
			break;
	}

	m_CursorBbs = wlk.m_ID;
}

void Node::Peer::OnMsg(proto::HaveTransaction&& msg)
{
    TxPool::Fluff::Element::Tx key;
    key.m_Key = msg.m_ID;

    TxPool::Fluff::TxSet::iterator it = m_This.m_TxPool.m_setTxs.find(key);
    if (m_This.m_TxPool.m_setTxs.end() != it)
        return; // already have it

    if (!m_This.m_Wtx.Add(key.m_Key))
        return; // already waiting for it

    proto::GetTransaction msgOut;
    msgOut.m_ID = msg.m_ID;
    Send(msgOut);
}

void Node::Peer::OnMsg(proto::GetTransaction&& msg)
{
    TxPool::Fluff::Element::Tx key;
    key.m_Key = msg.m_ID;

    TxPool::Fluff::TxSet::iterator it = m_This.m_TxPool.m_setTxs.find(key);
    if (m_This.m_TxPool.m_setTxs.end() == it)
        return; // don't have it

    SendTx(it->get_ParentObj().m_pValue, true);
}

void Node::Peer::SendTx(Transaction::Ptr& ptx, bool bFluff)
{
    proto::NewTransaction msg;
    msg.m_Fluff = bFluff;

    TemporarySwap scope(msg.m_Transaction, ptx);

    Send(msg);
}

void Node::Peer::OnMsg(proto::GetCommonState&& msg)
{
    proto::ProofCommonState msgOut;

    Processor& p = m_This.m_Processor; // alias

    for (size_t i = 0; i < msg.m_IDs.size(); i++)
    {
        const Block::SystemState::ID& id = msg.m_IDs[i];
        if (id.m_Height < Rules::HeightGenesis)
            ThrowUnexpected();

        if ((id.m_Height < p.m_Cursor.m_ID.m_Height) && !p.IsFastSync())
        {
            Merkle::Hash hv;
            p.get_DB().get_StateHash(p.FindActiveAtStrict(id.m_Height), hv);

            if ((hv == id.m_Hash) || (i + 1 == msg.m_IDs.size()))
            {
                msgOut.m_ID.m_Height = id.m_Height;
                msgOut.m_ID.m_Hash = hv;
                p.GenerateProofStateStrict(msgOut.m_Proof, id.m_Height);
                break;
            }
        }
    }

    Send(msgOut);
}

void Node::Peer::OnMsg(proto::GetProofState&& msg)
{
    if (msg.m_Height < Rules::HeightGenesis)
        ThrowUnexpected();

    proto::ProofState msgOut;

    Processor& p = m_This.m_Processor;
    const NodeDB::StateID& sid = p.m_Cursor.m_Sid;
    if ((msg.m_Height < sid.m_Height) && !p.IsFastSync())
        p.GenerateProofStateStrict(msgOut.m_Proof, msg.m_Height);

    Send(msgOut);
}

void Node::Processor::GenerateProofStateStrict(Merkle::HardProof& proof, Height h)
{
    assert(h < m_Cursor.m_Sid.m_Height);

    Merkle::ProofBuilderHard bld;
    get_DB().get_Proof(bld, m_Cursor.m_Sid, h);
    proof.swap(bld.m_Proof);

    proof.resize(proof.size() + 1);
    get_Utxos().get_Hash(proof.back());
}

void Node::Peer::OnMsg(proto::GetProofKernel&& msg)
{
    proto::ProofKernel msgOut;

    Processor& p = m_This.m_Processor;
	if (!p.IsFastSync())
	{
		Height h = p.get_ProofKernel(msgOut.m_Proof.m_Inner, NULL, msg.m_ID);
		if (h)
		{
			uint64_t rowid = p.FindActiveAtStrict(h);
			p.get_DB().get_State(rowid, msgOut.m_Proof.m_State);

			if (h < p.m_Cursor.m_ID.m_Height)
				p.GenerateProofStateStrict(msgOut.m_Proof.m_Outer, h);
		}
	}
    Send(msgOut);
}

void Node::Peer::OnMsg(proto::GetProofKernel2&& msg)
{
    proto::ProofKernel2 msgOut;

	Processor& p = m_This.m_Processor;
	if (!p.IsFastSync())
		msgOut.m_Height = p.get_ProofKernel(msgOut.m_Proof, msg.m_Fetch ? &msgOut.m_Kernel : NULL, msg.m_ID);
    Send(msgOut);
}

void Node::Peer::OnMsg(proto::GetProofUtxo&& msg)
{
    struct Traveler :public UtxoTree::ITraveler
    {
        proto::ProofUtxo m_Msg;
        UtxoTree* m_pTree;
        Merkle::Hash m_hvHistory;

        virtual bool OnLeaf(const RadixTree::Leaf& x) override {

            const UtxoTree::MyLeaf& v = Cast::Up<UtxoTree::MyLeaf>(x);
            UtxoTree::Key::Data d;
            d = v.m_Key;

            m_Msg.m_Proofs.resize(m_Msg.m_Proofs.size() + 1);
            Input::Proof& ret = m_Msg.m_Proofs.back();

            ret.m_State.m_Count = v.get_Count();
            ret.m_State.m_Maturity = d.m_Maturity;
            m_pTree->get_Proof(ret.m_Proof, *m_pCu);

            ret.m_Proof.resize(ret.m_Proof.size() + 1);
            ret.m_Proof.back().first = false;
            ret.m_Proof.back().second = m_hvHistory;

            return m_Msg.m_Proofs.size() < Input::Proof::s_EntriesMax;
        }
    } t;

	Processor& p = m_This.m_Processor;
	if (!p.IsFastSync())
	{
		t.m_pTree = &p.get_Utxos();
		t.m_hvHistory = p.m_Cursor.m_History;

		UtxoTree::Cursor cu;
		t.m_pCu = &cu;

		// bounds
		UtxoTree::Key kMin, kMax;

		UtxoTree::Key::Data d;
		d.m_Commitment = msg.m_Utxo;
		d.m_Maturity = msg.m_MaturityMin;
		kMin = d;
		d.m_Maturity = Height(-1);
		kMax = d;

		t.m_pBound[0] = kMin.m_pArr;
		t.m_pBound[1] = kMax.m_pArr;

		t.m_pTree->Traverse(t);
	}

    Send(t.m_Msg);
}

bool Node::Processor::BuildCwp()
{
    if (!m_Cwp.IsEmpty())
        return true; // already built

    if (m_Cursor.m_Full.m_Height < Rules::HeightGenesis)
        return false;

    struct Source
        :public Block::ChainWorkProof::ISource
    {
        Processor& m_Proc;
        Source(Processor& proc) :m_Proc(proc) {}

        virtual void get_StateAt(Block::SystemState::Full& s, const Difficulty::Raw& d) override
        {
            uint64_t rowid = m_Proc.get_DB().FindStateWorkGreater(d);
            m_Proc.get_DB().get_State(rowid, s);
        }

        virtual void get_Proof(Merkle::IProofBuilder& bld, Height h) override
        {
            const NodeDB::StateID& sid = m_Proc.m_Cursor.m_Sid;
            m_Proc.get_DB().get_Proof(bld, sid, h);
        }
    };

    Source src(*this);

    m_Cwp.Create(src, m_Cursor.m_Full);
    get_Utxos().get_Hash(m_Cwp.m_hvRootLive);

    return true;
}

void Node::Peer::OnMsg(proto::GetProofChainWork&& msg)
{
    proto::ProofChainWork msgOut;

    Processor& p = m_This.m_Processor;
    if (!p.IsFastSync() && p.BuildCwp())
    {
        msgOut.m_Proof.m_LowerBound = msg.m_LowerBound;
        BEAM_VERIFY(msgOut.m_Proof.Crop(p.m_Cwp));
    }

    Send(msgOut);
}

void Node::Peer::OnMsg(proto::PeerInfoSelf&& msg)
{
    m_Port = msg.m_Port;
}

void Node::Peer::OnMsg(proto::PeerInfo&& msg)
{
    if (msg.m_ID != m_This.m_MyPublicID)
        m_This.m_PeerMan.OnPeer(msg.m_ID, msg.m_LastAddr, false);
}

void Node::Peer::OnMsg(proto::GetExternalAddr&& msg)
{
    proto::ExternalAddr msgOut;
    msgOut.m_Value = m_RemoteAddr.ip();
    Send(msgOut);
}

void Node::Peer::OnMsg(proto::BbsMsgV0&& msg0)
{
	if (m_This.m_Processor.m_Cursor.m_ID.m_Height >= Rules::get().pForks[1].m_Height && !Rules::get().FakePoW)
		return; // drop

	proto::BbsMsg msg;
	msg.m_Channel = msg0.m_Channel;
	msg.m_TimePosted = msg0.m_TimePosted;
	msg.m_Message.swap(msg0.m_Message);

	OnMsg(msg, false);
}

void Node::Peer::OnMsg(proto::BbsMsg&& msg)
{
	if ((m_This.m_Processor.m_Cursor.m_ID.m_Height >= Rules::get().pForks[1].m_Height) && !Rules::get().FakePoW)
	{
		// test the hash
		ECC::Hash::Value hv;
		proto::Bbs::get_Hash(hv, msg);

		if (!proto::Bbs::IsHashValid(hv))
			return; // drop
	}

	OnMsg(msg, true);
}

void Node::Peer::OnMsg(const proto::BbsMsg& msg, bool bNonceValid)
{
	if (!m_This.m_Cfg.m_Bbs)
		ThrowUnexpected();

	if (msg.m_Message.size() > proto::Bbs::s_MaxMsgSize)
		ThrowUnexpected("Bbs msg too large"); // will also ban this peer

	Timestamp t = getTimestamp();

	if (msg.m_TimePosted > t + Rules::get().DA.MaxAhead_s)
		return; // too much ahead of time

	if (msg.m_TimePosted + m_This.m_Cfg.m_Timeout.m_BbsMessageTimeout_s  < t)
		return; // too old

	if (msg.m_TimePosted + Rules::get().DA.MaxAhead_s < m_This.m_Bbs.m_HighestPosted_s)
		return; // don't allow too much out-of-order messages

    NodeDB& db = m_This.m_Processor.get_DB();
    NodeDB::WalkerBbs wlk(db);

    wlk.m_Data.m_Channel = msg.m_Channel;
    wlk.m_Data.m_TimePosted = msg.m_TimePosted;
    wlk.m_Data.m_Message = Blob(msg.m_Message);
	wlk.m_Data.m_bNonce = bNonceValid;
	msg.m_Nonce.Export(wlk.m_Data.m_Nonce);

    Bbs::CalcMsgKey(wlk.m_Data);

    if (db.BbsFind(wlk.m_Data.m_Key))
        return; // already have it

    m_This.m_Bbs.MaybeCleanup();

    uint64_t id = db.BbsIns(wlk.m_Data);
    m_This.m_Bbs.m_W.Delete(wlk.m_Data.m_Key);

	m_This.m_Bbs.m_HighestPosted_s = std::max(m_This.m_Bbs.m_HighestPosted_s, msg.m_TimePosted);

    // 1. Send to other BBS-es

    proto::BbsHaveMsg msgOut;
    msgOut.m_Key = wlk.m_Data.m_Key;

    for (PeerList::iterator it = m_This.m_lstPeers.begin(); m_This.m_lstPeers.end() != it; it++)
    {
        Peer& peer = *it;
        if (this == &peer)
            continue;

        if (!(peer.m_LoginFlags & proto::LoginFlags::Bbs) || peer.IsChocking())
            continue;

        peer.Send(msgOut);
    }

    // 2. Send to subscribed
    typedef Bbs::Subscription::BbsSet::iterator It;

    Bbs::Subscription::InBbs key;
    key.m_Channel = msg.m_Channel;

    for (std::pair<It, It> range = m_This.m_Bbs.m_Subscribed.equal_range(key); range.first != range.second; range.first++)
    {
        Bbs::Subscription& s = range.first->get_ParentObj();
		assert(s.m_Cursor < id);

        if ((this == s.m_pPeer) || s.m_pPeer->IsChocking())
            continue;

        s.m_pPeer->SendBbsMsg(wlk.m_Data);
		s.m_Cursor = id;

		s.m_pPeer->IsChocking(); // in case it's chocking - for faster recovery recheck it ASAP
    }
}

void Node::Peer::OnMsg(proto::BbsHaveMsg&& msg)
{
	if (!m_This.m_Cfg.m_Bbs)
		ThrowUnexpected();

    NodeDB& db = m_This.m_Processor.get_DB();
	if (db.BbsFind(msg.m_Key)) {
		// stupid compiler insists on parentheses here!
		return; // already have it
	}

	if (!m_This.m_Bbs.m_W.Add(msg.m_Key)) {
		// stupid compiler insists on parentheses here!
		return; // already waiting for it
	}

	NodeDB::WalkerBbs wlk(db);
	wlk.m_Data.m_Key = msg.m_Key;

    proto::BbsGetMsg msgOut;
    msgOut.m_Key = msg.m_Key;
    Send(msgOut);
}

void Node::Peer::OnMsg(proto::BbsGetMsg&& msg)
{
	if (!m_This.m_Cfg.m_Bbs)
		ThrowUnexpected();

	NodeDB& db = m_This.m_Processor.get_DB();
    NodeDB::WalkerBbs wlk(db);

    wlk.m_Data.m_Key = msg.m_Key;
    if (!db.BbsFind(wlk))
        return; // don't have it

    SendBbsMsg(wlk.m_Data);
}

void Node::Peer::SendBbsMsg(const NodeDB::WalkerBbs::Data& d)
{
	if (d.m_bNonce && (proto::LoginFlags::Extension1 & m_LoginFlags))
	{
		proto::BbsMsg msgOut;
		msgOut.m_Channel = d.m_Channel;
		msgOut.m_TimePosted = d.m_TimePosted;
		d.m_Message.Export(msgOut.m_Message);
		msgOut.m_Nonce = d.m_Nonce;
		Send(msgOut);
	}
	else
	{
		proto::BbsMsgV0 msgOut;
		msgOut.m_Channel = d.m_Channel;
		msgOut.m_TimePosted = d.m_TimePosted;
		d.m_Message.Export(msgOut.m_Message);
		Send(msgOut);
	}

}

void Node::Peer::OnMsg(proto::BbsSubscribe&& msg)
{
	if (!m_This.m_Cfg.m_Bbs)
		ThrowUnexpected();

	Bbs::Subscription::InPeer key;
    key.m_Channel = msg.m_Channel;

    Bbs::Subscription::PeerSet::iterator it = m_Subscriptions.find(key);
    if ((m_Subscriptions.end() == it) != msg.m_On)
        return;

    if (msg.m_On)
    {
        Bbs::Subscription* pS = new Bbs::Subscription;
        pS->m_pPeer = this;

        pS->m_Bbs.m_Channel = msg.m_Channel;
        pS->m_Peer.m_Channel = msg.m_Channel;
        m_This.m_Bbs.m_Subscribed.insert(pS->m_Bbs);
        m_Subscriptions.insert(pS->m_Peer);

		pS->m_Cursor = m_This.m_Processor.get_DB().BbsFindCursor(msg.m_TimeFrom) - 1;

		BroadcastBbs(*pS);
    }
    else
        Unsubscribe(it->get_ParentObj());
}

void Node::Peer::BroadcastBbs(Bbs::Subscription& s)
{
	if (IsChocking())
		return;

	NodeDB& db = m_This.m_Processor.get_DB();
	NodeDB::WalkerBbs wlk(db);

	wlk.m_Data.m_Channel = s.m_Peer.m_Channel;
	wlk.m_ID = s.m_Cursor;

	for (db.EnumBbsCSeq(wlk); wlk.MoveNext(); )
	{
		SendBbsMsg(wlk.m_Data);
		if (IsChocking())
			break;
	}

	s.m_Cursor = wlk.m_ID;
}

void Node::Peer::OnMsg(proto::BbsResetSync&& msg)
{
	if (!m_This.m_Cfg.m_Bbs)
		ThrowUnexpected();

	m_CursorBbs = m_This.m_Processor.get_DB().BbsFindCursor(msg.m_TimeFrom) - 1;
	BroadcastBbs();
}

void Node::Peer::OnMsg(proto::BbsPickChannelV0&& msg)
{
	if (!m_This.m_Cfg.m_Bbs)
		ThrowUnexpected();

	if (proto::LoginFlags::Extension1 & m_LoginFlags)
		ThrowUnexpected(); // new client shouldn't ask for it

	proto::BbsPickChannelResV0 msgOut;
	msgOut.m_Channel = m_This.RandomUInt32(proto::Bbs::s_MaxChannels);
    Send(msgOut);
}

void Node::Peer::OnMsg(proto::MacroblockGet&& msg)
{
    if (msg.m_Data >= Block::BodyBase::RW::Type::count)
        ThrowUnexpected();

    Send(proto::Macroblock()); // deprecated
}

void Node::Peer::OnMsg(proto::GetUtxoEvents&& msg)
{
    proto::UtxoEvents msgOut;

    if (Flags::Owner & m_Flags)
    {
		Processor& p = m_This.m_Processor;
		NodeDB& db = p.get_DB();
        NodeDB::WalkerEvent wlk(db);

        Height hLast = 0;
        for (db.EnumEvents(wlk, msg.m_HeightMin); wlk.MoveNext(); hLast = wlk.m_Height)
        {
            typedef NodeProcessor::UtxoEvent UE;

            if ((msgOut.m_Events.size() >= proto::UtxoEvent::s_Max) && (wlk.m_Height != hLast))
                break;

			if (p.IsFastSync() && (wlk.m_Height > p.m_SyncData.m_h0))
				break;

            if (wlk.m_Body.n < sizeof(UE::Value) || (wlk.m_Key.n != sizeof(ECC::Point)))
                continue; // although shouldn't happen
            const UE::Value& evt = *reinterpret_cast<const UE::Value*>(wlk.m_Body.p);

            msgOut.m_Events.emplace_back();
            proto::UtxoEvent& res = msgOut.m_Events.back();

            res.m_Height = wlk.m_Height;
            res.m_Kidv = evt.m_Kidv;
            evt.m_Maturity.Export(res.m_Maturity);

            res.m_Commitment = *reinterpret_cast<const ECC::Point*>(wlk.m_Key.p);
            res.m_AssetID = evt.m_AssetID;
            res.m_Added = evt.m_Added;
        }
    }
    else
        LOG_WARNING() << "Peer " << m_RemoteAddr << " Unauthorized Utxo events request.";

    Send(msgOut);
}

void Node::Peer::OnMsg(proto::BlockFinalization&& msg)
{
    if (!(Flags::Owner & m_Flags) ||
        !(Flags::Finalizing & m_Flags))
        ThrowUnexpected();

    m_Flags &= ~Flags::Finalizing;

    if (!msg.m_Value)
        ThrowUnexpected();
    Transaction& tx = *msg.m_Value;

    if (this != m_This.m_Miner.m_pFinalizer)
        return; // outdated

    if (!m_This.m_Miner.m_pTaskToFinalize)
    {
        m_This.m_Miner.Restart(); // time to restart
        return;
    }

    Miner::Task::Ptr pTask;
    pTask.swap(m_This.m_Miner.m_pTaskToFinalize);
    NodeProcessor::GeneratedBlock& x = *pTask;

    {
        ECC::Mode::Scope scope(ECC::Mode::Fast);

        // verify that all the outputs correspond to our viewer's Kdf (in case our comm was hacked this'd prevent mining for someone else)
        // and do the overall validation
        TxBase::Context::Params pars;
		pars.m_bBlockMode = true;
		TxBase::Context ctx(pars);
		ctx.m_Height = m_This.m_Processor.m_Cursor.m_ID.m_Height + 1;
        if (!m_This.m_Processor.ValidateAndSummarize(ctx, *msg.m_Value, msg.m_Value->get_Reader()))
            ThrowUnexpected();

        if (ctx.m_Coinbase != AmountBig::Type(Rules::get_Emission(m_This.m_Processor.m_Cursor.m_ID.m_Height + 1)))
            ThrowUnexpected();

        ctx.m_Sigma = -ctx.m_Sigma;
        ctx.m_Coinbase += AmountBig::Type(x.m_Fees);
        AmountBig::AddTo(ctx.m_Sigma, ctx.m_Coinbase);

        if (!(ctx.m_Sigma == Zero))
            ThrowUnexpected();

        if (!tx.m_vInputs.empty())
            ThrowUnexpected();

        for (size_t i = 0; i < tx.m_vOutputs.size(); i++)
        {
            Key::IDV kidv;
            if (!tx.m_vOutputs[i]->Recover(m_This.m_Processor.m_Cursor.m_ID.m_Height + 1, *m_This.m_Keys.m_pOwner, kidv))
                ThrowUnexpected();
        }

        tx.MoveInto(x.m_Block);

        ECC::Scalar::Native offs = x.m_Block.m_Offset;
        offs += ECC::Scalar::Native(tx.m_Offset);
        x.m_Block.m_Offset = offs;

    }

    TxPool::Fluff txpEmpty;

    NodeProcessor::BlockContext bc(txpEmpty, 0, *m_This.m_Keys.m_pGeneric, *m_This.m_Keys.m_pGeneric); // the key isn't used anyway
    bc.m_Mode = NodeProcessor::BlockContext::Mode::Finalize;
    Cast::Down<NodeProcessor::GeneratedBlock>(bc) = std::move(x);

    bool bRes = m_This.m_Processor.GenerateNewBlock(bc);

    if (!bRes)
    {
        LOG_WARNING() << "Block finalization failed";
        return;
    }

    Cast::Down<NodeProcessor::GeneratedBlock>(x) = std::move(bc);

    LOG_INFO() << "Block Finalized by owner";

    m_This.m_Miner.StartMining(std::move(pTask));
}

void Node::Server::OnAccepted(io::TcpStream::Ptr&& newStream, int errorCode)
{
    if (newStream)
    {
        LOG_DEBUG() << "New peer connected: " << newStream->address();
        Peer* p = get_ParentObj().AllocPeer(newStream->peer_address());
        p->Accept(std::move(newStream));
        p->SecureConnect();
    }
}

void Node::Miner::Initialize(IExternalPOW* externalPOW)
{
    const Config& cfg = get_ParentObj().m_Cfg;
    if (!cfg.m_MiningThreads && !externalPOW)
        return;

    m_pEvtMined = io::AsyncEvent::create(io::Reactor::get_Current(), [this]() { OnMined(); });

    if (cfg.m_MiningThreads) {
        m_vThreads.resize(cfg.m_MiningThreads);
        for (uint32_t i = 0; i < cfg.m_MiningThreads; i++) {
            PerThread &pt = m_vThreads[i];
            pt.m_pReactor = io::Reactor::create();
            pt.m_pEvt = io::AsyncEvent::create(*pt.m_pReactor, [this, i]() { OnRefresh(i); });
            pt.m_Thread = std::thread(&io::Reactor::run, pt.m_pReactor);
        }
    }

	m_External.m_pSolver = externalPOW;

    SetTimer(0, true); // async start mining
}

void Node::Miner::OnFinalizerChanged(Peer* p)
{
    // always prefer newer (in case there are several ones)
    m_pFinalizer = p;
    if (!m_pFinalizer)
    {
        // try to find another one
        for (PeerList::iterator it = get_ParentObj().m_lstPeers.begin(); get_ParentObj().m_lstPeers.end() != it; it++)
            if (it->ShouldFinalizeMining())
            {
                m_pFinalizer = &(*it);
                break;
            }
    }

    Restart();
}

void Node::Miner::OnRefresh(uint32_t iIdx)
{
    while (true)
    {
        Task::Ptr pTask;
        Block::SystemState::Full s;

        {
            std::scoped_lock<std::mutex> scope(m_Mutex);
            if (!m_pTask || *m_pTask->m_pStop)
                break;

            pTask = m_pTask;
            s = pTask->m_Hdr; // local copy
        }

        ECC::Hash::Value hv; // pick pseudo-random initial nonce for mining.
        ECC::Hash::Processor()
            << pTask->m_hvNonceSeed
            << iIdx
            >> hv;

        static_assert(s.m_PoW.m_Nonce.nBytes <= hv.nBytes);
        s.m_PoW.m_Nonce = hv;

        LOG_INFO() << "Mining nonce = " << s.m_PoW.m_Nonce;

        Block::PoW::Cancel fnCancel = [this, pTask](bool bRetrying)
        {
            if (*pTask->m_pStop)
                return true;

            if (bRetrying)
            {
                std::scoped_lock<std::mutex> scope(m_Mutex);
                if (pTask != m_pTask)
                    return true; // soft restart triggered
            }

            return false;
        };

        if (Rules::get().FakePoW)
        {
            uint32_t timeout_ms = get_ParentObj().m_Cfg.m_TestMode.m_FakePowSolveTime_ms;

            bool bSolved = false;

            for (uint32_t t0_ms = GetTime_ms(); ; )
            {
                if (fnCancel(false))
                    break;
                std::this_thread::sleep_for(std::chrono::milliseconds(50));

                uint32_t dt_ms = GetTime_ms() - t0_ms;

                if (dt_ms >= timeout_ms)
                {
                    bSolved = true;
                    break;
                }
            }

            if (!bSolved)
                continue;

            ZeroObject(s.m_PoW.m_Indices); // keep the difficulty intact
        }
        else
        {
            try
            {
                if (!s.GeneratePoW(fnCancel))
                    continue;
            }
            catch (const std::exception& ex)
            {
                LOG_DEBUG() << ex.what();
                break;
            }
        }

        std::scoped_lock<std::mutex> scope(m_Mutex);

        if (*pTask->m_pStop)
            continue; // either aborted, or other thread was faster

        pTask->m_Hdr = s; // save the result
        *pTask->m_pStop = true;
        m_pTask = pTask; // In case there was a soft restart we restore the one that we mined.

        m_pEvtMined->post();
        break;
    }
}

void Node::Miner::HardAbortSafe()
{
    m_pTaskToFinalize.reset();

    std::scoped_lock<std::mutex> scope(m_Mutex);

    if (m_pTask)
    {
        *m_pTask->m_pStop = true;
        m_pTask.reset();
    }

	if (m_External.m_pSolver)
	{
		bool bHadTasks = false;

		for (size_t i = 0; i < _countof(m_External.m_ppTask); i++)
		{
			Task::Ptr& pTask = m_External.m_ppTask[i];
			if (!pTask)
				continue;

			assert(*pTask->m_pStop); // should be the same stop inficator
			pTask.reset();
			bHadTasks = true;
		}

		if (bHadTasks)
		m_External.m_pSolver->stop_current();
	}
}

void Node::Miner::SetTimer(uint32_t timeout_ms, bool bHard)
{
    if (!IsEnabled())
        return;

    if (!m_pTimer)
        m_pTimer = io::Timer::create(io::Reactor::get_Current());
    else
        if (m_bTimerPending && !bHard)
            return;

    m_pTimer->start(timeout_ms, false, [this]() { OnTimer(); });
    m_bTimerPending = true;
}

void Node::Miner::OnTimer()
{
    m_bTimerPending = false;
    Restart();
}

bool Node::Miner::Restart()
{
    if (!IsEnabled())
        return false; //  n/a

    if (!get_ParentObj().m_Processor.IsTreasuryHandled() || get_ParentObj().m_Processor.IsFastSync())
        return false;

    m_pTaskToFinalize.reset();

    const Keys& keys = get_ParentObj().m_Keys;

    if (m_pFinalizer)
    {
        if (Peer::Flags::Finalizing & m_pFinalizer->m_Flags)
            return false; // wait until we receive that outdated finalization
    }
    else
        if (!keys.m_pMiner)
            return false; // offline mining is disabled

    NodeProcessor::BlockContext bc(
        get_ParentObj().m_TxPool,
        keys.m_nMinerSubIndex,
        keys.m_pMiner ? *keys.m_pMiner : *keys.m_pGeneric,
        keys.m_pOwner ? *keys.m_pOwner : *keys.m_pGeneric);

    if (m_pFinalizer)
        bc.m_Mode = NodeProcessor::BlockContext::Mode::Assemble;

    bool bRes = get_ParentObj().m_Processor.GenerateNewBlock(bc);

    if (!bRes)
    {
        LOG_WARNING() << "Block generation failed, can't mine!";
        return false;
    }

    Task::Ptr pTask(std::make_shared<Task>());
    Cast::Down<NodeProcessor::GeneratedBlock>(*pTask) = std::move(bc);

    if (m_pFinalizer)
    {
        const NodeProcessor::GeneratedBlock& x = *pTask;
        LOG_INFO() << "Block generated: Height=" << x.m_Hdr.m_Height << ", Fee=" << x.m_Fees << ", Waiting for owner response...";

        proto::GetBlockFinalization msg;
        msg.m_Height = pTask->m_Hdr.m_Height;
        msg.m_Fees = pTask->m_Fees;
        m_pFinalizer->Send(msg);

        assert(!(Peer::Flags::Finalizing & m_pFinalizer->m_Flags));
        m_pFinalizer->m_Flags |= Peer::Flags::Finalizing;

        m_pTaskToFinalize = std::move(pTask);
    }
    else
        StartMining(std::move(pTask));

    return true;
}

void Node::Miner::StartMining(Task::Ptr&& pTask)
{
    assert(pTask && !m_pTaskToFinalize);

    const NodeProcessor::GeneratedBlock& x = *pTask;
    LOG_INFO() << "Block generated: Height=" << x.m_Hdr.m_Height << ", Fee=" << x.m_Fees << ", Difficulty=" << x.m_Hdr.m_PoW.m_Difficulty << ", Size=" << (x.m_BodyP.size() + x.m_BodyE.size());

    pTask->m_hvNonceSeed = get_ParentObj().NextNonce();

    // let's mine it.
    std::scoped_lock<std::mutex> scope(m_Mutex);

    if (m_pTask)
    {
        if (*m_pTask->m_pStop)
            return; // block already mined, probably notification to this thread on its way. Ignore the newly-constructed block
        pTask->m_pStop = m_pTask->m_pStop; // use the same soft-restart indicator
    }
    else
    {
        pTask->m_pStop.reset(new volatile bool);
        *pTask->m_pStop = false;
    }

    m_pTask = std::move(pTask);

    for (size_t i = 0; i < m_vThreads.size(); i++)
        m_vThreads[i].m_pEvt->post();

    OnRefreshExternal();
}

Node::Miner::Task::Ptr& Node::Miner::External::get_At(uint64_t jobID)
{
	return m_ppTask[static_cast<size_t>(jobID % _countof(m_ppTask))];
}

void Node::Miner::OnRefreshExternal()
{
    if (!m_External.m_pSolver)
		return;

    // NOTE the mutex is locked here
    LOG_INFO() << "New job for external miner";

	uint64_t jobID = ++m_External.m_jobID;
	m_External.get_At(jobID) = m_pTask;

    auto fnCancel = []() { return false; };

    Merkle::Hash hv;
	m_pTask->m_Hdr.get_HashForPoW(hv);

	m_External.m_pSolver->new_job(std::to_string(jobID), hv, m_pTask->m_Hdr.m_PoW, m_pTask->m_Hdr.m_Height , BIND_THIS_MEMFN(OnMinedExternal), fnCancel);
}

IExternalPOW::BlockFoundResult Node::Miner::OnMinedExternal()
{
	std::string jobID_;
	Block::PoW POW;

	assert(m_External.m_pSolver);
	m_External.m_pSolver->get_last_found_block(jobID_, POW);

	char* szEnd = nullptr;
	uint64_t jobID = strtoul(jobID_.c_str(), &szEnd, 10);

	std::scoped_lock<std::mutex> scope(m_Mutex);

	bool bReject = (m_External.m_jobID - jobID >= _countof(m_External.m_ppTask));

	LOG_INFO() << "Solution from external miner. jobID=" << jobID << ", Current.jobID=" << m_External.m_jobID << ", Accept=" << static_cast<uint32_t>(!bReject);

    if (bReject)
    {
        LOG_INFO() << "Solution is rejected due it is outdated.";
		return IExternalPOW::solution_expired; // outdated
    }

	Task::Ptr& pTask = m_External.get_At(jobID);

    if (!pTask || *pTask->m_pStop)
    {
        LOG_INFO() << "Solution is rejected due block mining has been canceled.";
		return IExternalPOW::solution_rejected; // already cancelled
    }

	pTask->m_Hdr.m_PoW.m_Nonce = POW.m_Nonce;
	pTask->m_Hdr.m_PoW.m_Indices = POW.m_Indices;

    if (!pTask->m_Hdr.IsValidPoW())
    {
        LOG_INFO() << "invalid solution from external miner";
        return IExternalPOW::solution_rejected;
    }

	m_pTask = pTask;
    *m_pTask->m_pStop = true;
    m_pEvtMined->post();
    return IExternalPOW::solution_accepted;
}

void Node::Miner::OnMined()
{
    Task::Ptr pTask;
    {
        std::scoped_lock<std::mutex> scope(m_Mutex);
        if (!(m_pTask && *m_pTask->m_pStop))
            return; //?!
        pTask.swap(m_pTask);
    }

    Block::SystemState::ID id;
    pTask->m_Hdr.get_ID(id);

    LOG_INFO() << "New block mined: " << id;

	Processor& p = get_ParentObj().m_Processor; // alias

    NodeProcessor::DataStatus::Enum eStatus = p.OnState(pTask->m_Hdr, get_ParentObj().m_MyPublicID);
    switch (eStatus)
    {
    default:
    case NodeProcessor::DataStatus::Invalid:
        // Some bug?
        LOG_WARNING() << "Mined block rejected as invalid!";
        return;

    case NodeProcessor::DataStatus::Rejected:
        // Someone else mined exactly the same block!
        LOG_WARNING() << "Mined block duplicated";
        return;

    case NodeProcessor::DataStatus::Accepted:
        break; // ok
    }
    assert(NodeProcessor::DataStatus::Accepted == eStatus);

    eStatus = p.OnBlock(id, pTask->m_BodyP, pTask->m_BodyE, get_ParentObj().m_MyPublicID);
    assert(NodeProcessor::DataStatus::Accepted == eStatus);

    p.FlushDB();
	p.TryGoUpAsync(); // will likely trigger OnNewState(), and spread this block to the network
}

struct Node::Beacon::OutCtx
{
    int m_Refs;
    OutCtx() :m_Refs(0) {}

    struct UvRequest
        :public uv_udp_send_t
    {
        IMPLEMENT_GET_PARENT_OBJ(OutCtx, m_Request)
    } m_Request;

    uv_buf_t m_BufDescr;

#pragma pack (push, 1)
    struct Message
    {
        Merkle::Hash m_CfgChecksum;
        PeerID m_NodeID;
        uint16_t m_Port; // in network byte order
    };
#pragma pack (pop)

    Message m_Message; // the message broadcasted

    void Release()
    {
        assert(m_Refs > 0);
        if (!--m_Refs)
            delete this;
    }

    static void OnDone(uv_udp_send_t* req, int status);
};

Node::Beacon::Beacon()
    :m_pUdp(NULL)
    ,m_pOut(NULL)
{
}

Node::Beacon::~Beacon()
{
    if (m_pUdp)
        uv_close((uv_handle_t*) m_pUdp, OnClosed);

    if (m_pOut)
        m_pOut->Release();
}

uint16_t Node::Beacon::get_Port()
{
    uint16_t nPort = get_ParentObj().m_Cfg.m_BeaconPort;
    return nPort ? nPort : get_ParentObj().m_Cfg.m_Listen.port();
}

void Node::Beacon::Start()
{
    assert(!m_pUdp);
    m_pUdp = new uv_udp_t;

    uv_udp_init(&io::Reactor::get_Current().get_UvLoop(), m_pUdp);
    m_pUdp->data = this;

    m_BufRcv.resize(sizeof(OutCtx::Message));

    io::Address addr;
    addr.port(get_Port());

    sockaddr_in sa;
    addr.fill_sockaddr_in(sa);

    if (uv_udp_bind(m_pUdp, (sockaddr*)&sa, UV_UDP_REUSEADDR)) // should allow multiple nodes on the same machine (for testing)
        std::ThrowLastError();

    if (uv_udp_recv_start(m_pUdp, AllocBuf, OnRcv))
        std::ThrowLastError();

    if (uv_udp_set_broadcast(m_pUdp, 1))
        std::ThrowLastError();

    m_pTimer = io::Timer::create(io::Reactor::get_Current());
    m_pTimer->start(get_ParentObj().m_Cfg.m_BeaconPeriod_ms, true, [this]() { OnTimer(); }); // periodic timer
    OnTimer();
}

void Node::Beacon::OnTimer()
{
    if (!m_pOut)
    {
        m_pOut = new OutCtx;
        m_pOut->m_Refs = 1;

        m_pOut->m_Message.m_CfgChecksum = Rules::get().get_LastFork().m_Hash;
        m_pOut->m_Message.m_NodeID = get_ParentObj().m_MyPublicID;
        m_pOut->m_Message.m_Port = htons(get_ParentObj().m_Cfg.m_Listen.port());

        m_pOut->m_BufDescr.base = (char*) &m_pOut->m_Message;
        m_pOut->m_BufDescr.len = sizeof(m_pOut->m_Message);
    }
    else
        if (m_pOut->m_Refs > 1)
            return; // send still pending

    io::Address addr;
    addr.port(get_Port());
    addr.ip(INADDR_BROADCAST);

    sockaddr_in sa;
    addr.fill_sockaddr_in(sa);

    m_pOut->m_Refs++;

    int nErr = uv_udp_send(&m_pOut->m_Request, m_pUdp, &m_pOut->m_BufDescr, 1, (sockaddr*) &sa, OutCtx::OnDone);
    if (nErr)
        m_pOut->Release();
}

void Node::Beacon::OutCtx::OnDone(uv_udp_send_t* req, int /* status */)
{
    UvRequest* pVal = (UvRequest*)req;
    assert(pVal);

    pVal->get_ParentObj().Release();
}

void Node::Beacon::OnRcv(uv_udp_t* handle, ssize_t nread, const uv_buf_t* buf, const struct sockaddr* pSa, unsigned flags)
{
    OutCtx::Message msg;
    if (sizeof(msg) != nread)
        return;

    memcpy(&msg, buf->base, sizeof(msg)); // copy it to prevent (potential) datatype misallignment and etc.

    if (msg.m_CfgChecksum != Rules::get().get_LastFork().m_Hash)
        return;

    Beacon* pThis = (Beacon*)handle->data;

    if (pThis->get_ParentObj().m_MyPublicID == msg.m_NodeID)
        return;

    io::Address addr(*(sockaddr_in*)pSa);
    addr.port(ntohs(msg.m_Port));

    pThis->get_ParentObj().m_PeerMan.OnPeer(msg.m_NodeID, addr, true);
}

void Node::Beacon::AllocBuf(uv_handle_t* handle, size_t suggested_size, uv_buf_t* buf)
{
    Beacon* pThis = (Beacon*)handle->data;
    assert(pThis);

    buf->base = (char*) &pThis->m_BufRcv.at(0);
    buf->len = sizeof(OutCtx::Message);
}

void Node::Beacon::OnClosed(uv_handle_t* p)
{
    assert(p);
    delete (uv_udp_t*) p;
}

void Node::PeerMan::Initialize()
{
    const Config& cfg = get_ParentObj().m_Cfg;

    for (uint32_t i = 0; i < cfg.m_Connect.size(); i++)
    {
        PeerID id0(Zero);
        OnPeer(id0, cfg.m_Connect[i], true);
    }

    // peers
    m_pTimerUpd = io::Timer::create(io::Reactor::get_Current());
    m_pTimerUpd->start(cfg.m_Timeout.m_PeersUpdate_ms, true, [this]() { Update(); });

    m_pTimerFlush = io::Timer::create(io::Reactor::get_Current());
    m_pTimerFlush->start(cfg.m_Timeout.m_PeersDbFlush_ms, true, [this]() { OnFlush(); });

    {
        NodeDB::WalkerPeer wlk(get_ParentObj().m_Processor.get_DB());
        for (get_ParentObj().m_Processor.get_DB().EnumPeers(wlk); wlk.MoveNext(); )
        {
            if (wlk.m_Data.m_ID == get_ParentObj().m_MyPublicID)
                continue; // could be left from previous run?

            PeerMan::PeerInfo* pPi = OnPeer(wlk.m_Data.m_ID, io::Address::from_u64(wlk.m_Data.m_Address), false);
            if (!pPi)
                continue;

            // set rating (akward, TODO - fix this)
            uint32_t r = wlk.m_Data.m_Rating;
            if (!r)
                Ban(*pPi);
            else
                if (r > pPi->m_RawRating.m_Value)
                    ModifyRating(*pPi, r - pPi->m_RawRating.m_Value, true);
                else
                    ModifyRating(*pPi, pPi->m_RawRating.m_Value - r, false);

            pPi->m_LastSeen = wlk.m_Data.m_LastSeen;
        }
    }
}

void Node::PeerMan::OnFlush()
{
    NodeDB& db = get_ParentObj().m_Processor.get_DB();

    db.PeersDel();

    const PeerMan::RawRatingSet& rs = get_Ratings();

    for (PeerMan::RawRatingSet::const_iterator it = rs.begin(); rs.end() != it; it++)
    {
        const PeerMan::PeerInfo& pi = it->get_ParentObj();

        NodeDB::WalkerPeer::Data d;
        d.m_ID = pi.m_ID.m_Key;
        d.m_Rating = pi.m_RawRating.m_Value;
        d.m_Address = pi.m_Addr.m_Value.u64();
        d.m_LastSeen = pi.m_LastSeen;

        db.PeerIns(d);
    }
}

void Node::PeerMan::ActivatePeer(PeerInfo& pi)
{
    PeerInfoPlus& pip = (PeerInfoPlus&)pi;
    if (pip.m_pLive)
        return; //?

    Peer* p = get_ParentObj().AllocPeer(pip.m_Addr.m_Value);
    p->m_pInfo = &pip;
    pip.m_pLive = p;

    p->Connect(pip.m_Addr.m_Value);
    p->m_Port = pip.m_Addr.m_Value.port();
}

void Node::PeerMan::DeactivatePeer(PeerInfo& pi)
{
    PeerInfoPlus& pip = (PeerInfoPlus&)pi;
    if (!pip.m_pLive)
        return; //?

    pip.m_pLive->DeleteSelf(false, proto::NodeConnection::ByeReason::Other);
}

PeerManager::PeerInfo* Node::PeerMan::AllocPeer()
{
    PeerInfoPlus* p = new PeerInfoPlus;
    p->m_pLive = NULL;
    return p;
}

void Node::PeerMan::DeletePeer(PeerInfo& pi)
{
    delete (PeerInfoPlus*)&pi;
}

} // namespace beam<|MERGE_RESOLUTION|>--- conflicted
+++ resolved
@@ -1466,14 +1466,9 @@
 
 	SetTxCursor(nullptr);
 
-<<<<<<< HEAD
+	Node& node = m_This;
+
     m_This.m_lstPeers.erase(PeerList::s_iterator_to(*this));
-   
-=======
-	Node& node = m_This;
-
-    m_This.m_lstPeers.erase(PeerList::s_iterator_to(*this));
->>>>>>> 6ba4711d
     delete this;
 
 	// raise an error if the node banned all the peers while synchronizing
