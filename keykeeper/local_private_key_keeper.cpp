--- conflicted
+++ resolved
@@ -44,7 +44,7 @@
         DoAsync([=]() { return GeneratePublicKeysSync(ids, createCoinKey); }, move(resultCallback), move(exceptionCallback));
     }
 
-    void LocalPrivateKeyKeeper::GeneratePublicKeysEx(const std::vector<Key::IDV>& ids, bool createCoinKey, const AssetID& assetID, Callback<PublicKeysEx>&& resultCallback, ExceptionCallback&& exceptionCallback)
+    void LocalPrivateKeyKeeper::GeneratePublicKeysEx(const std::vector<Key::IDV>& ids, bool createCoinKey, AssetID assetID, Callback<PublicKeysEx>&& resultCallback, ExceptionCallback&& exceptionCallback)
     {
         DoAsync([=]() { return GeneratePublicKeysSyncEx(ids, createCoinKey, assetID); }, move(resultCallback), move(exceptionCallback));
     }
@@ -54,15 +54,14 @@
         DoThreadAsync([=]() { return GenerateOutputsSync(schemeHeight, ids); }, std::move(resultCallback), std::move(exceptionCallback));
     }
 
-    void LocalPrivateKeyKeeper::GenerateOutputsEx(Height schemeHeight, const std::vector<Key::IDV>& ids, const AssetID& assetId, Callback<OutputsEx>&& resultCallback, ExceptionCallback&& exceptionCallback)
+    void LocalPrivateKeyKeeper::GenerateOutputsEx(Height schemeHeight, const std::vector<Key::IDV>& ids, AssetID assetId, Callback<OutputsEx>&& resultCallback, ExceptionCallback&& exceptionCallback)
     {
         DoThreadAsync([=]() { return GenerateOutputsSyncEx(schemeHeight, ids, assetId); }, std::move(resultCallback), std::move(exceptionCallback));
     }
 
-<<<<<<< HEAD
     void LocalPrivateKeyKeeper::SignReceiver(const std::vector<Key::IDV>& inputs
                                            , const std::vector<Key::IDV>& outputs
-                                           , const AssetID& assetId
+                                           , AssetID assetId
                                            , const KernelParameters& kernelParameters
                                            , const WalletIDKey& walletIDkey
                                            , Callback<ReceiverSignature>&& resultCallback
@@ -73,7 +72,7 @@
 
     void LocalPrivateKeyKeeper::SignSender(const std::vector<Key::IDV>& inputs
                                          , const std::vector<Key::IDV>& outputs
-                                         , const AssetID& assetId
+                                         , AssetID assetId
                                          , size_t nonceSlot
                                          , const KernelParameters& kernelParameters
                                          , bool initial
@@ -82,40 +81,6 @@
     {
         DoAsync([=]() { return SignSenderSync(inputs, outputs, assetId, nonceSlot, kernelParameters, initial); }, move(resultCallback), move(exceptionCallback));
     }
-=======
-    void LocalPrivateKeyKeeper::GenerateOutputsEx(Height schemeHeight, const std::vector<Key::IDV>& ids, AssetID assetId, CallbackEx<Outputs, ECC::Scalar::Native>&& resultCallback, ExceptionCallback&& exceptionCallback)
-     {
-        auto thisHolder = shared_from_this();
-        auto resOuts    = make_shared<Outputs>();
-        auto resOffset  = make_shared<ECC::Scalar::Native>();
-        shared_ptr<exception> storedException;
-        shared_ptr<future<void>> futureHolder = make_shared<future<void>>();
-        *futureHolder = do_thread_async(
-            [thisHolder, this, schemeHeight, ids, assetId, resOuts, resOffset, storedException]()
-            {
-                try
-                {
-                   std::tie(*resOuts, *resOffset) = GenerateOutputsSyncEx(schemeHeight, ids, assetId);
-                }
-                catch (const exception& ex)
-                {
-                    *storedException = ex;
-                }
-            },
-            [futureHolder, resultCallback = move(resultCallback), exceptionCallback = move(exceptionCallback), resOuts, resOffset, storedException]() mutable
-            {
-                if (storedException)
-                {
-                    exceptionCallback(*storedException);
-                }
-                else
-                {
-                    resultCallback(move(*resOuts), std::move(*resOffset));
-                }
-                futureHolder.reset();
-            });
-     }
->>>>>>> ccfc8210
 
 
     ////////
@@ -167,11 +132,7 @@
         return result;
     }
 
-<<<<<<< HEAD
-    IPrivateKeyKeeper::PublicKeysEx LocalPrivateKeyKeeper::GeneratePublicKeysSyncEx(const std::vector<Key::IDV>& ids, bool createCoinKey, const AssetID& assetID)
-=======
-    std::pair<IPrivateKeyKeeper::PublicKeys, ECC::Scalar::Native> LocalPrivateKeyKeeper::GeneratePublicKeysSyncEx(const std::vector<Key::IDV>& ids, bool createCoinKey, AssetID assetId)
->>>>>>> ccfc8210
+    IPrivateKeyKeeper::PublicKeysEx LocalPrivateKeyKeeper::GeneratePublicKeysSyncEx(const std::vector<Key::IDV>& ids, bool createCoinKey, AssetID assetId)
     {
         PublicKeys resKeys;
         Scalar::Native resOffset;
@@ -242,11 +203,7 @@
         return result;
     }
 
-<<<<<<< HEAD
-    IPrivateKeyKeeper::OutputsEx LocalPrivateKeyKeeper::GenerateOutputsSyncEx(Height schemeHeigh, const std::vector<Key::IDV>& ids, const AssetID& assetId)
-=======
-    std::pair<IPrivateKeyKeeper::Outputs, ECC::Scalar::Native> LocalPrivateKeyKeeper::GenerateOutputsSyncEx(Height schemeHeigh, const std::vector<Key::IDV>& ids, AssetID assetId)
->>>>>>> ccfc8210
+    IPrivateKeyKeeper::OutputsEx LocalPrivateKeyKeeper::GenerateOutputsSyncEx(Height schemeHeigh, const std::vector<Key::IDV>& ids, AssetID assetId)
     {
         Outputs resOuts;
         Scalar::Native resOffset;
@@ -274,11 +231,7 @@
         return result;
     }
 
-<<<<<<< HEAD
-    Scalar LocalPrivateKeyKeeper::SignSync(const std::vector<Key::IDV>& inputs, const std::vector<Key::IDV>& outputs, const AssetID& assetId, const Scalar::Native& offset, size_t nonceSlot, const KernelParameters& kernelParameters, const Point::Native& publicNonce)
-=======
-    Scalar LocalPrivateKeyKeeper::SignSync(const std::vector<Key::IDV>& inputs, const std::vector<Key::IDV>& outputs, AssetID assetId, const Scalar::Native& offset, size_t nonceSlot, const KernelParameters& kernelParamerters, const Point::Native& publicNonce)
->>>>>>> ccfc8210
+    Scalar LocalPrivateKeyKeeper::SignSync(const std::vector<Key::IDV>& inputs, const std::vector<Key::IDV>& outputs, AssetID assetId, const Scalar::Native& offset, size_t nonceSlot, const KernelParameters& kernelParameters, const Point::Native& publicNonce)
     {
         auto excess = GetExcess(inputs, outputs, assetId, offset);
 
@@ -313,15 +266,11 @@
 		return kernel.m_Signature.m_k;
     }
 
-<<<<<<< HEAD
     ReceiverSignature LocalPrivateKeyKeeper::SignReceiverSync(const std::vector<Key::IDV>& inputs
                                                         , const std::vector<Key::IDV>& outputs
-                                                        , const AssetID& assetID
+                                                        , AssetID assetID
                                                         , const KernelParameters& kernelParameters
                                                         , const WalletIDKey& walletIDkey)
-=======
-    boost::optional<ReceiverSignature> LocalPrivateKeyKeeper::SignReceiver(const std::vector<Key::IDV>& inputs, const std::vector<Key::IDV>& outputs, AssetID assetId, const KernelParameters& kernelParamerters, const ECC::Point& publicNonce)
->>>>>>> ccfc8210
     {
         ReceiverSignature res;
         auto value = CalculateValue(inputs, outputs);
@@ -418,16 +367,12 @@
         return res;
     }
 
-<<<<<<< HEAD
     SenderSignature LocalPrivateKeyKeeper::SignSenderSync(const std::vector<Key::IDV>& inputs
                                                     , const std::vector<Key::IDV>& outputs
-                                                    , const AssetID& assetID
+                                                    , AssetID assetID
                                                     , size_t nonceSlot
                                                     , const KernelParameters& kernelParameters
                                                     , bool initial)
-=======
-    boost::optional<SenderSignature> LocalPrivateKeyKeeper::SignSender(const std::vector<Key::IDV>& inputs, const std::vector<Key::IDV>& outputs, AssetID assetId, size_t nonceSlot, const KernelParameters& kernelParamerters, const ECC::Point& publicNonce, bool initial)
->>>>>>> ccfc8210
     {
         SenderSignature res;
         auto value = CalculateValue(inputs, outputs);
