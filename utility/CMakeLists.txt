set(UTILITY_SRC
    common.cpp
    logger.cpp
    logger_checkpoints.cpp
    helpers.cpp
    config.cpp
	options.cpp
	string_helpers.cpp
	asynccontext.cpp
# ~etc
)

set(IO_SRC
    io/buffer.cpp
    io/bufferchain.cpp
    io/reactor.cpp
    io/asyncevent.cpp
    io/timer.cpp
    io/address.cpp
    io/tcpserver.cpp
    #io/sslserver.cpp
    io/tcpstream.cpp
    #io/sslstream.cpp
    io/errorhandling.cpp
    io/coarsetimer.cpp
    io/fragment_writer.cpp
# ~etc
)

if (MSVC)
    set(CMAKE_CXX_FLAGS "${CMAKE_CXX_FLAGS} /arch:AVX")
    set_source_files_properties(logger.cpp PROPERTIES COMPILE_FLAGS "/wd4996") # 'std::fpos<_Mbstatet>::seekpos': warning STL4019: The member std::fpos::seekpos() is non-Standard
elseif(ANDROID)
else()
    set(CMAKE_CXX_FLAGS "${CMAKE_CXX_FLAGS} -mavx")
endif()

add_library(utility STATIC ${UTILITY_SRC} ${IO_SRC})

if(ANDROID)
    add_library(crypto STATIC crypto/blake/ref/blake2b-ref.c)
else()
    add_library(crypto STATIC crypto/blake/sse/blake2b.cpp)
endif()

include_directories(${PROJECT_SOURCE_DIR}/utility)

if (UV_INTERNAL)
    include(io/libuv.cmake)
    add_dependencies(utility uvinternal)
    target_link_libraries(utility uvinternal)
else()
    target_link_libraries(utility uv)
endif()

if(ANDROID)
<<<<<<< HEAD
    if(ANDROID_ABI STREQUAL "armeabi-v7a")
        target_link_libraries(utility 
            $ENV{BOOST_ROOT_ANDROID}/${ANDROID_ABI}/lib/libboost_program_options-clang-mt-a32-1_68.a 
            $ENV{BOOST_ROOT_ANDROID}/${ANDROID_ABI}/lib/libboost_filesystem-clang-mt-a32-1_68.a
            $ENV{BOOST_ROOT_ANDROID}/${ANDROID_ABI}/lib/libboost_system-clang-mt-a32-1_68.a)
    elseif(ANDROID_ABI STREQUAL "x86")
        target_link_libraries(utility 
            $ENV{BOOST_ROOT_ANDROID}/${ANDROID_ABI}/lib/libboost_program_options-clang-mt-x32-1_68.a 
            $ENV{BOOST_ROOT_ANDROID}/${ANDROID_ABI}/lib/libboost_filesystem-clang-mt-x32-1_68.a
            $ENV{BOOST_ROOT_ANDROID}/${ANDROID_ABI}/lib/libboost_system-clang-mt-x32-1_68.a)
    endif()
=======
    target_link_libraries(utility
        $ENV{BOOST_ROOT_ANDROID}/lib/libboost_program_options-clang-mt-a32-1_68.a
        $ENV{BOOST_ROOT_ANDROID}/lib/libboost_filesystem-clang-mt-a32-1_68.a
        $ENV{BOOST_ROOT_ANDROID}/lib/libboost_system-clang-mt-a32-1_68.a)
>>>>>>> 839fee61

else()
    if (Boost_FOUND)
        find_package(Boost COMPONENTS program_options filesystem)
        target_link_libraries(utility Boost::program_options Boost::filesystem)
    else()
        target_link_libraries(utility boost_program_options boost_filesystem boost_system)
    endif()
endif()

add_subdirectory(unittest)<|MERGE_RESOLUTION|>--- conflicted
+++ resolved
@@ -54,7 +54,6 @@
 endif()
 
 if(ANDROID)
-<<<<<<< HEAD
     if(ANDROID_ABI STREQUAL "armeabi-v7a")
         target_link_libraries(utility 
             $ENV{BOOST_ROOT_ANDROID}/${ANDROID_ABI}/lib/libboost_program_options-clang-mt-a32-1_68.a 
@@ -66,12 +65,6 @@
             $ENV{BOOST_ROOT_ANDROID}/${ANDROID_ABI}/lib/libboost_filesystem-clang-mt-x32-1_68.a
             $ENV{BOOST_ROOT_ANDROID}/${ANDROID_ABI}/lib/libboost_system-clang-mt-x32-1_68.a)
     endif()
-=======
-    target_link_libraries(utility
-        $ENV{BOOST_ROOT_ANDROID}/lib/libboost_program_options-clang-mt-a32-1_68.a
-        $ENV{BOOST_ROOT_ANDROID}/lib/libboost_filesystem-clang-mt-a32-1_68.a
-        $ENV{BOOST_ROOT_ANDROID}/lib/libboost_system-clang-mt-a32-1_68.a)
->>>>>>> 839fee61
 
 else()
     if (Boost_FOUND)
