--- conflicted
+++ resolved
@@ -253,12 +253,8 @@
             (cli::UTXO, po::value<vector<string>>()->multitoken(), "preselected utxos to transfer")
             (cli::IMPORT_EXPORT_PATH, po::value<string>()->default_value("export.dat"), "path to import or export data (import_data|export_data)")
             (cli::COLD_WALLET, "used to init cold wallet")
-<<<<<<< HEAD
+            (cli::IGNORE_DICTIONARY, "ignore dictionaty while validating seed phrase")
             (cli::COMMAND, po::value<string>(), "command to execute [new_addr|send|listen|init|restore|info|export_miner_key|export_owner_key|generate_phrase|change_address_expiration|address_list|rescan|export_data|import_data|tx_details|payment_proof_export|payment_proof_verify|utxo|cancel_tx|delete_tx|swap_init|swap_accept]")
-=======
-            (cli::IGNORE_DICTIONARY, "ignore dictionaty while validating seed phrase")
-            (cli::COMMAND, po::value<string>(), "command to execute [new_addr|send|listen|init|restore|info|export_miner_key|export_owner_key|generate_phrase|change_address_expiration|address_list|rescan|export_data|import_data|tx_details|payment_proof_export|payment_proof_verify|utxo|cancel_tx|delete_tx|swap_init|swap_listen]")
->>>>>>> b8613cac
             (cli::NODE_POLL_PERIOD, po::value<Nonnegative<uint32_t>>()->default_value(Nonnegative<uint32_t>(0)), "Node poll period in milliseconds. Set to 0 to keep connection. Anyway poll period would be no less than the expected rate of blocks if it is less then it will be rounded up to block rate value.");
 
         po::options_description wallet_treasury_options("Wallet treasury options");
