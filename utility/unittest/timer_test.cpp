<<<<<<< HEAD
// Copyright 2018 The Beam Team
//
// Licensed under the Apache License, Version 2.0 (the "License");
// you may not use this file except in compliance with the License.
// You may obtain a copy of the License at
//
//    http://www.apache.org/licenses/LICENSE-2.0
//
// Unless required by applicable law or agreed to in writing, software
// distributed under the License is distributed on an "AS IS" BASIS,
// WITHOUT WARRANTIES OR CONDITIONS OF ANY KIND, either express or implied.
// See the License for the specific language governing permissions and
// limitations under the License.

#include "utility/io/coarsetimer.h"
#include <set>

#define LOG_VERBOSE_ENABLED 1
#include "utility/logger.h"

using namespace beam;
using namespace beam::io;
using namespace std;

Reactor::Ptr reactor;

void timer_test() {
    reactor = Reactor::create();
    Timer::Ptr timer = Timer::create(*reactor);
    int countdown = 5;

    LOG_DEBUG() << "setting up one-shot timer";
    timer->start(
        300,
        false,
        [&countdown, &timer] {
            LOG_DEBUG() << "starting periodic timer";
            timer->start(
                111,
                true,
                [&countdown] {
                    LOG_DEBUG() << countdown;
                    if (--countdown == 0)
                    reactor->stop();
                }
            );
        }
    );

    LOG_DEBUG() << "Starting";
    reactor->run();
    LOG_DEBUG() << "Stopping";
}

CoarseTimer::Ptr ctimer;
set<uint64_t> usedIds;

void on_coarse_timer(uint64_t id) {
    assert(usedIds.count(id) == 0);
    usedIds.erase(id);
    // will cancel such ids
    assert(id % 3 != 0);
    LOG_DEBUG() << "id=" << id;
    if (id > 200) {
        reactor->stop();
    } else {
        if (id < 30) {
            // setting timer with the same id from inside callback
            ctimer->set_timer(77, id);
        } else if (id < 120) {
            // setting timer with different id
            ctimer->set_timer(123, id + 120);
        }
        //cancelling timer from inside callback
        ctimer->cancel(id + 1);
    }
}

void coarsetimer_test() {
    reactor = Reactor::create();
    ctimer = CoarseTimer::create(
        *reactor,
        50, //msec
        on_coarse_timer
    );

    for (uint64_t i=1; i<111; ++i) {
        ctimer->set_timer(200 + i*3, i);
    }

    for (uint64_t i=0; i<111; i+=3) {
        ctimer->cancel(i);
    }

    LOG_DEBUG() << "Starting";
    reactor->run();
    LOG_DEBUG() << "Stopping";
}

int main() {
    int logLevel = LOG_LEVEL_DEBUG;
#if LOG_VERBOSE_ENABLED
    logLevel = LOG_LEVEL_VERBOSE;
#endif
    auto logger = Logger::create(logLevel, logLevel);
    timer_test();
    coarsetimer_test();
}

=======
// Copyright 2018 The Beam Team
//
// Licensed under the Apache License, Version 2.0 (the "License");
// you may not use this file except in compliance with the License.
// You may obtain a copy of the License at
//
//    http://www.apache.org/licenses/LICENSE-2.0
//
// Unless required by applicable law or agreed to in writing, software
// distributed under the License is distributed on an "AS IS" BASIS,
// WITHOUT WARRANTIES OR CONDITIONS OF ANY KIND, either express or implied.
// See the License for the specific language governing permissions and
// limitations under the License.

#include "utility/io/coarsetimer.h"
#include <set>

#define LOG_VERBOSE_ENABLED 1
#include "utility/logger.h"

using namespace beam;
using namespace beam::io;
using namespace std;

Reactor::Ptr reactor;

void timer_test() {
    reactor = Reactor::create();
    Timer::Ptr timer = Timer::create(reactor);
    int countdown = 5;

    LOG_DEBUG() << "setting up one-shot timer";
    timer->start(
        300,
        false,
        [&countdown, &timer] {
            LOG_DEBUG() << "starting periodic timer";
            timer->start(
                111,
                true,
                [&countdown] {
                    LOG_DEBUG() << countdown;
                    if (--countdown == 0)
                    reactor->stop();
                }
            );
        }
    );

    LOG_DEBUG() << "Starting";
    reactor->run();
    LOG_DEBUG() << "Stopping";
}

CoarseTimer::Ptr ctimer;
set<uint64_t> usedIds;

void on_coarse_timer(uint64_t id) {
    assert(usedIds.count(id) == 0);
    usedIds.erase(id);
    // will cancel such ids
    assert(id % 3 != 0);
    LOG_DEBUG() << "id=" << id;
    if (id > 200) {
        reactor->stop();
    } else {
        if (id < 30) {
            // setting timer with the same id from inside callback
            ctimer->set_timer(77, id);
        } else if (id < 120) {
            // setting timer with different id
            ctimer->set_timer(123, id + 120);
        }
        //cancelling timer from inside callback
        ctimer->cancel(id + 1);
    }
}

void coarsetimer_test() {
    reactor = Reactor::create();
    ctimer = CoarseTimer::create(
        reactor,
        50, //msec
        on_coarse_timer
    );

    for (uint64_t i=1; i<111; ++i) {
        ctimer->set_timer(unsigned(200 + i*3), i);
    }

    for (uint64_t i=0; i<111; i+=3) {
        ctimer->cancel(i);
    }

    LOG_DEBUG() << "Starting";
    reactor->run();
    LOG_DEBUG() << "Stopping";
}

int main() {
    int logLevel = LOG_LEVEL_DEBUG;
#if LOG_VERBOSE_ENABLED
    logLevel = LOG_LEVEL_VERBOSE;
#endif
    auto logger = Logger::create(logLevel, logLevel);
    timer_test();
    coarsetimer_test();
}


>>>>>>> 6ce6a409
<|MERGE_RESOLUTION|>--- conflicted
+++ resolved
@@ -1,4 +1,3 @@
-<<<<<<< HEAD
 // Copyright 2018 The Beam Team
 //
 // Licensed under the Apache License, Version 2.0 (the "License");
@@ -107,116 +106,3 @@
     timer_test();
     coarsetimer_test();
 }
-
-=======
-// Copyright 2018 The Beam Team
-//
-// Licensed under the Apache License, Version 2.0 (the "License");
-// you may not use this file except in compliance with the License.
-// You may obtain a copy of the License at
-//
-//    http://www.apache.org/licenses/LICENSE-2.0
-//
-// Unless required by applicable law or agreed to in writing, software
-// distributed under the License is distributed on an "AS IS" BASIS,
-// WITHOUT WARRANTIES OR CONDITIONS OF ANY KIND, either express or implied.
-// See the License for the specific language governing permissions and
-// limitations under the License.
-
-#include "utility/io/coarsetimer.h"
-#include <set>
-
-#define LOG_VERBOSE_ENABLED 1
-#include "utility/logger.h"
-
-using namespace beam;
-using namespace beam::io;
-using namespace std;
-
-Reactor::Ptr reactor;
-
-void timer_test() {
-    reactor = Reactor::create();
-    Timer::Ptr timer = Timer::create(reactor);
-    int countdown = 5;
-
-    LOG_DEBUG() << "setting up one-shot timer";
-    timer->start(
-        300,
-        false,
-        [&countdown, &timer] {
-            LOG_DEBUG() << "starting periodic timer";
-            timer->start(
-                111,
-                true,
-                [&countdown] {
-                    LOG_DEBUG() << countdown;
-                    if (--countdown == 0)
-                    reactor->stop();
-                }
-            );
-        }
-    );
-
-    LOG_DEBUG() << "Starting";
-    reactor->run();
-    LOG_DEBUG() << "Stopping";
-}
-
-CoarseTimer::Ptr ctimer;
-set<uint64_t> usedIds;
-
-void on_coarse_timer(uint64_t id) {
-    assert(usedIds.count(id) == 0);
-    usedIds.erase(id);
-    // will cancel such ids
-    assert(id % 3 != 0);
-    LOG_DEBUG() << "id=" << id;
-    if (id > 200) {
-        reactor->stop();
-    } else {
-        if (id < 30) {
-            // setting timer with the same id from inside callback
-            ctimer->set_timer(77, id);
-        } else if (id < 120) {
-            // setting timer with different id
-            ctimer->set_timer(123, id + 120);
-        }
-        //cancelling timer from inside callback
-        ctimer->cancel(id + 1);
-    }
-}
-
-void coarsetimer_test() {
-    reactor = Reactor::create();
-    ctimer = CoarseTimer::create(
-        reactor,
-        50, //msec
-        on_coarse_timer
-    );
-
-    for (uint64_t i=1; i<111; ++i) {
-        ctimer->set_timer(unsigned(200 + i*3), i);
-    }
-
-    for (uint64_t i=0; i<111; i+=3) {
-        ctimer->cancel(i);
-    }
-
-    LOG_DEBUG() << "Starting";
-    reactor->run();
-    LOG_DEBUG() << "Stopping";
-}
-
-int main() {
-    int logLevel = LOG_LEVEL_DEBUG;
-#if LOG_VERBOSE_ENABLED
-    logLevel = LOG_LEVEL_VERBOSE;
-#endif
-    auto logger = Logger::create(logLevel, logLevel);
-    timer_test();
-    coarsetimer_test();
-}
-
-
->>>>>>> 6ce6a409
