--- conflicted
+++ resolved
@@ -1,157 +1,153 @@
-// Copyright 2018 The Beam Team
-//
-// Licensed under the Apache License, Version 2.0 (the "License");
-// you may not use this file except in compliance with the License.
-// You may obtain a copy of the License at
-//
-//    http://www.apache.org/licenses/LICENSE-2.0
-//
-// Unless required by applicable law or agreed to in writing, software
-// distributed under the License is distributed on an "AS IS" BASIS,
-// WITHOUT WARRANTIES OR CONDITIONS OF ANY KIND, either express or implied.
-// See the License for the specific language governing permissions and
-// limitations under the License.
-
-#include "core/block_crypt.h"
-#include "crypto/equihash.h"
-#include "uint256.h"
-#include "arith_uint256.h"
-#include <utility>
-#include "utility/logger.h"
-#include <mutex>
-
-#if defined (BEAM_USE_GPU)
-#include "3rdparty/equihash_gpu.h"
-#endif
-
-namespace beam
-{
-
-struct Block::PoW::Helper
-{
-	blake2b_state m_Blake;
-	Equihash<Block::PoW::N, Block::PoW::K> m_Eh;
-
-	void Reset(const void* pInput, uint32_t nSizeInput, const NonceType& nonce)
-	{
-		m_Eh.InitialiseState(m_Blake);
-
-		// H(I||...
-		blake2b_update(&m_Blake, (uint8_t*) pInput, nSizeInput);
-		blake2b_update(&m_Blake, nonce.m_pData, nonce.nBytes);
-	}
-
-	bool TestDifficulty(const uint8_t* pSol, uint32_t nSol, Difficulty d) const
-	{
-		ECC::Hash::Value hv;
-		ECC::Hash::Processor() << Blob(pSol, nSol) >> hv;
-
-		return d.IsTargetReached(hv);
-	}
-};
-
-#if defined (BEAM_USE_GPU)
-
-    bool Block::PoW::SolveGPU(const void* pInput, uint32_t nSizeInput, const Cancel& fnCancel)
-    {
-        Helper hlp;
-        static EquihashGpu gpu;
-
-        struct SolutionContext
-        {
-            beam::Block::PoW::NonceType foundNonce;
-            beam::ByteBuffer indices;
-            std::mutex mutex;
-        };
-        SolutionContext solutionContext;
-
-<<<<<<< HEAD
-        auto fnValid = [this, &hlp](const beam::ByteBuffer& solution, const beam::Block::PoW::NonceType& nonce)
-=======
-        auto fnValid = [this, &hlp, pInput, nSizeInput, &solutionContext](const beam::ByteBuffer& solution, const beam::Block::PoW::NonceType& nonce)
->>>>>>> 1b33eac2
-            {
-                if (!hlp.TestDifficulty(&solution.front(), (uint32_t)solution.size(), m_Difficulty))
-                {
-                    return false;
-                }
-                std::unique_lock<std::mutex> lock(solutionContext.mutex);
-                solutionContext.foundNonce = nonce;
-                assert(solution.size() == m_Indices.size());
-                solutionContext.indices = solution;
-                return true;
-            };
-
-
-        std::function<bool()> fnCancelInternal = [fnCancel]()
-        {
-            return fnCancel(false);
-        };
-
-        if (!gpu.solve(pInput, nSizeInput, fnValid, fnCancelInternal))
-        {
-            return false;
-        }
-
-        m_Nonce = solutionContext.foundNonce;
-        std::copy(solutionContext.indices.begin(), solutionContext.indices.end(), m_Indices.begin());
-
-        LOG_DEBUG() << "Solution found on GPU, nonce: " << m_Nonce;
-        return true;
-    }
-
-#endif
-
-bool Block::PoW::Solve(const void* pInput, uint32_t nSizeInput, const Cancel& fnCancel)
-{
-	Helper hlp;
-
-	std::function<bool(const beam::ByteBuffer&)> fnValid = [this, &hlp](const beam::ByteBuffer& solution)
-		{
-			if (!hlp.TestDifficulty(&solution.front(), (uint32_t) solution.size(), m_Difficulty))
-				return false;
-			assert(solution.size() == m_Indices.size());
-            std::copy(solution.begin(), solution.end(), m_Indices.begin());
-            return true;
-        };
-
-
-    std::function<bool(EhSolverCancelCheck)> fnCancelInternal = [fnCancel](EhSolverCancelCheck pos) {
-        return fnCancel(false);
-    };
-
-    while (true)
-    {
-		hlp.Reset(pInput, nSizeInput, m_Nonce);
-
-		try {
-
-			if (hlp.m_Eh.OptimisedSolve(hlp.m_Blake, fnValid, fnCancelInternal))
-				break;
-
-		} catch (const EhSolverCancelledException&) {
-			return false;
-		}
-
-		if (fnCancel(true))
-			return false; // retry not allowed
-
-        m_Nonce.Inc();
-    }
-
-    return true;
-}
-
-bool Block::PoW::IsValid(const void* pInput, uint32_t nSizeInput) const
-{
-	Helper hlp;
-	hlp.Reset(pInput, nSizeInput, m_Nonce);
-
-	std::vector<uint8_t> v(m_Indices.begin(), m_Indices.end());
-    return
-		hlp.m_Eh.IsValidSolution(hlp.m_Blake, v) &&
-		hlp.TestDifficulty(&m_Indices.front(), (uint32_t) m_Indices.size(), m_Difficulty);
-}
-
-} // namespace beam
-
+// Copyright 2018 The Beam Team
+//
+// Licensed under the Apache License, Version 2.0 (the "License");
+// you may not use this file except in compliance with the License.
+// You may obtain a copy of the License at
+//
+//    http://www.apache.org/licenses/LICENSE-2.0
+//
+// Unless required by applicable law or agreed to in writing, software
+// distributed under the License is distributed on an "AS IS" BASIS,
+// WITHOUT WARRANTIES OR CONDITIONS OF ANY KIND, either express or implied.
+// See the License for the specific language governing permissions and
+// limitations under the License.
+
+#include "core/block_crypt.h"
+#include "crypto/equihash.h"
+#include "uint256.h"
+#include "arith_uint256.h"
+#include <utility>
+#include "utility/logger.h"
+#include <mutex>
+
+#if defined (BEAM_USE_GPU)
+#include "3rdparty/equihash_gpu.h"
+#endif
+
+namespace beam
+{
+
+struct Block::PoW::Helper
+{
+	blake2b_state m_Blake;
+	Equihash<Block::PoW::N, Block::PoW::K> m_Eh;
+
+	void Reset(const void* pInput, uint32_t nSizeInput, const NonceType& nonce)
+	{
+		m_Eh.InitialiseState(m_Blake);
+
+		// H(I||...
+		blake2b_update(&m_Blake, (uint8_t*) pInput, nSizeInput);
+		blake2b_update(&m_Blake, nonce.m_pData, nonce.nBytes);
+	}
+
+	bool TestDifficulty(const uint8_t* pSol, uint32_t nSol, Difficulty d) const
+	{
+		ECC::Hash::Value hv;
+		ECC::Hash::Processor() << Blob(pSol, nSol) >> hv;
+
+		return d.IsTargetReached(hv);
+	}
+};
+
+#if defined (BEAM_USE_GPU)
+
+    bool Block::PoW::SolveGPU(const void* pInput, uint32_t nSizeInput, const Cancel& fnCancel)
+    {
+        Helper hlp;
+        static EquihashGpu gpu;
+
+        struct SolutionContext
+        {
+            beam::Block::PoW::NonceType foundNonce;
+            beam::ByteBuffer indices;
+            std::mutex mutex;
+        };
+        SolutionContext solutionContext;
+
+        auto fnValid = [this, &hlp, &solutionContext](const beam::ByteBuffer& solution, const beam::Block::PoW::NonceType& nonce)
+            {
+                if (!hlp.TestDifficulty(&solution.front(), (uint32_t)solution.size(), m_Difficulty))
+                {
+                    return false;
+                }
+                std::unique_lock<std::mutex> lock(solutionContext.mutex);
+                solutionContext.foundNonce = nonce;
+                assert(solution.size() == m_Indices.size());
+                solutionContext.indices = solution;
+                return true;
+            };
+
+
+        std::function<bool()> fnCancelInternal = [fnCancel]()
+        {
+            return fnCancel(false);
+        };
+
+        if (!gpu.solve(pInput, nSizeInput, fnValid, fnCancelInternal))
+        {
+            return false;
+        }
+
+        m_Nonce = solutionContext.foundNonce;
+        std::copy(solutionContext.indices.begin(), solutionContext.indices.end(), m_Indices.begin());
+
+        LOG_DEBUG() << "Solution found on GPU, nonce: " << m_Nonce;
+        return true;
+    }
+
+#endif
+
+bool Block::PoW::Solve(const void* pInput, uint32_t nSizeInput, const Cancel& fnCancel)
+{
+	Helper hlp;
+
+	std::function<bool(const beam::ByteBuffer&)> fnValid = [this, &hlp](const beam::ByteBuffer& solution)
+		{
+			if (!hlp.TestDifficulty(&solution.front(), (uint32_t) solution.size(), m_Difficulty))
+				return false;
+			assert(solution.size() == m_Indices.size());
+            std::copy(solution.begin(), solution.end(), m_Indices.begin());
+            return true;
+        };
+
+
+    std::function<bool(EhSolverCancelCheck)> fnCancelInternal = [fnCancel](EhSolverCancelCheck pos) {
+        return fnCancel(false);
+    };
+
+    while (true)
+    {
+		hlp.Reset(pInput, nSizeInput, m_Nonce);
+
+		try {
+
+			if (hlp.m_Eh.OptimisedSolve(hlp.m_Blake, fnValid, fnCancelInternal))
+				break;
+
+		} catch (const EhSolverCancelledException&) {
+			return false;
+		}
+
+		if (fnCancel(true))
+			return false; // retry not allowed
+
+        m_Nonce.Inc();
+    }
+
+    return true;
+}
+
+bool Block::PoW::IsValid(const void* pInput, uint32_t nSizeInput) const
+{
+	Helper hlp;
+	hlp.Reset(pInput, nSizeInput, m_Nonce);
+
+	std::vector<uint8_t> v(m_Indices.begin(), m_Indices.end());
+    return
+		hlp.m_Eh.IsValidSolution(hlp.m_Blake, v) &&
+		hlp.TestDifficulty(&m_Indices.front(), (uint32_t) m_Indices.size(), m_Difficulty);
+}
+
+} // namespace beam
+