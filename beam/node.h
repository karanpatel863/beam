--- conflicted
+++ resolved
@@ -1,4 +1,3 @@
-<<<<<<< HEAD
 // Copyright 2018 The Beam Team
 //
 // Licensed under the Apache License, Version 2.0 (the "License");
@@ -28,6 +27,7 @@
 	struct INodeObserver
 	{
 		virtual void OnSyncProgress(int done, int total) = 0;
+        virtual void OnStateChanged() {}
 	};
 
 struct Node
@@ -68,7 +68,7 @@
 
 		// Number of verification threads for CPU-hungry cryptography. Currently used for block validation only.
 		// 0: single threaded
-		// negative: number of cores minus number of mining threads. 
+		// negative: number of cores minus number of mining threads.
 		int m_VerificationThreads = 0;
 
 		struct HistoryCompression
@@ -139,145 +139,6 @@
 		void OnNewState() override;
 		void OnRolledBack() override;
 		bool VerifyBlock(const Block::BodyBase&, TxBase::IReader&&, const HeightRange&) override;
-=======
-// Copyright 2018 The Beam Team
-//
-// Licensed under the Apache License, Version 2.0 (the "License");
-// you may not use this file except in compliance with the License.
-// You may obtain a copy of the License at
-//
-//    http://www.apache.org/licenses/LICENSE-2.0
-//
-// Unless required by applicable law or agreed to in writing, software
-// distributed under the License is distributed on an "AS IS" BASIS,
-// WITHOUT WARRANTIES OR CONDITIONS OF ANY KIND, either express or implied.
-// See the License for the specific language governing permissions and
-// limitations under the License.
-
-#pragma once
-
-#include "node_processor.h"
-#include "../utility/io/timer.h"
-#include "../core/proto.h"
-#include "../core/block_crypt.h"
-#include <boost/intrusive/list.hpp>
-#include <boost/intrusive/set.hpp>
-#include <condition_variable>
-
-namespace beam
-{
-	struct INodeObserver
-	{
-		virtual void OnSyncProgress(int done, int total) = 0;
-        virtual void OnStateChanged() {}
-	};
-
-struct Node
-{
-	static const uint16_t s_PortDefault = 31744; // whatever
-
-	struct Config
-	{
-		io::Address m_Listen;
-		uint16_t m_BeaconPort = 0; // set to 0 if should use the same port for listen
-		uint32_t m_BeaconPeriod_ms = 500;
-		std::vector<io::Address> m_Connect;
-
-		std::string m_sPathLocal;
-		ECC::NoLeak<ECC::uintBig> m_WalletKey;
-		NodeProcessor::Horizon m_Horizon;
-
-		bool m_RestrictMinedReportToOwner = true;
-
-		struct Timeout {
-			uint32_t m_GetState_ms	= 1000 * 5;
-			uint32_t m_GetBlock_ms	= 1000 * 30;
-			uint32_t m_GetTx_ms		= 1000 * 5;
-			uint32_t m_GetBbsMsg_ms	= 1000 * 10;
-			uint32_t m_MiningSoftRestart_ms = 100;
-			uint32_t m_TopPeersUpd_ms = 1000 * 60 * 10; // once in 10 minutes
-			uint32_t m_PeersUpdate_ms	= 1000; // reconsider every second
-			uint32_t m_PeersDbFlush_ms = 1000 * 60; // 1 minute
-			uint32_t m_BbsMessageTimeout_s	= 3600 * 24; // 1 day
-			uint32_t m_BbsMessageMaxAhead_s	= 3600 * 2; // 2 hours
-			uint32_t m_BbsCleanupPeriod_ms = 3600 * 1000; // 1 hour
-		} m_Timeout;
-
-		uint32_t m_BbsIdealChannelPopulation = 100;
-		uint32_t m_MaxPoolTransactions = 100 * 1000;
-		uint32_t m_MiningThreads = 0; // by default disabled
-		uint32_t m_MinerID = 0; // used as a seed for miner nonce generation
-
-		// Number of verification threads for CPU-hungry cryptography. Currently used for block validation only.
-		// 0: single threaded
-		// negative: number of cores minus number of mining threads.
-		int m_VerificationThreads = 0;
-
-		struct HistoryCompression
-		{
-			std::string m_sPathOutput;
-			std::string m_sPathTmp;
-
-			uint32_t m_Naggling = 32;			// combine up to 32 blocks in memory, before involving file system
-			uint32_t m_MaxBacklog = 7;
-
-			uint32_t m_UploadPortion = 5 * 1024 * 1024; // set to 0 to disable upload
-
-		} m_HistoryCompression;
-
-		struct TestMode {
-			// for testing only!
-			uint32_t m_FakePowSolveTime_ms = 15 * 1000;
-
-		} m_TestMode;
-
-		std::vector<Block::Body> m_vTreasury;
-
-		Block::SystemState::ID m_ControlState;
-
-		struct Sync {
-			// during sync phase we try to pick the best peer to sync from.
-			// Our logic: decide when either examined enough peers, or timeout expires
-			uint32_t m_SrcPeers = 5;
-			uint32_t m_Timeout_ms = 10000;
-		} m_Sync;
-
-		struct Dandelion
-		{
-			uint16_t m_FluffProbability = 0x1999; // normalized wrt 16 bit. Equals to 0.1
-			uint32_t m_TimeoutMin_ms = 20000;
-			uint32_t m_TimeoutMax_ms = 50000;
-
-		} m_Dandelion;
-
-		Config()
-		{
-			m_WalletKey.V = Zero;
-			m_ControlState.m_Height = Rules::HeightGenesis - 1; // disabled
-		}
-
-		INodeObserver* m_Observer = nullptr;
-
-	} m_Cfg; // must not be changed after initialization
-
-	~Node();
-	void Initialize();
-	void ImportMacroblock(Height); // throws on err
-
-	NodeProcessor& get_Processor() { return m_Processor; } // for tests only!
-
-private:
-
-	struct Processor
-		:public NodeProcessor
-	{
-		// NodeProcessor
-		void RequestData(const Block::SystemState::ID&, bool bBlock, const PeerID* pPreferredPeer) override;
-		void OnPeerInsane(const PeerID&) override;
-		void OnNewState() override;
-		void OnRolledBack() override;
-		bool VerifyBlock(const Block::BodyBase&, TxBase::IReader&&, const HeightRange&) override;
->>>>>>> 2b953e95
 		bool ApproveState(const Block::SystemState::ID&) override;
 		void AdjustFossilEnd(Height&) override;
 		void OnStateData() override;
@@ -484,19 +345,18 @@
 		void OnTimer();
 
 		~Dandelion() { Clear(); }
-<<<<<<< HEAD
 
 		IMPLEMENT_GET_PARENT_OBJ(Node, m_Dandelion)
 
 	} m_Dandelion;
 
-	bool OnTransactionStem(Transaction::Ptr&&, const Peer*);
-	void OnTransactionAggregated(Dandelion::Element&);
-	void PerformAggregation(Dandelion::Element&);
-	bool OnTransactionFluff(Transaction::Ptr&&, const Peer*, Dandelion::Element*);
-
-	bool ValidateTx(Transaction::Context&, const Transaction&); // complete validation
-	void LogTx(const Transaction&, bool bValid, const Transaction::KeyType&);
+	bool OnTransactionStem(Transaction::Ptr&&, const Peer*);
+	void OnTransactionAggregated(Dandelion::Element&);
+	void PerformAggregation(Dandelion::Element&);
+	bool OnTransactionFluff(Transaction::Ptr&&, const Peer*, Dandelion::Element*);
+
+	bool ValidateTx(Transaction::Context&, const Transaction&); // complete validation
+	void LogTx(const Transaction&, bool bValid, const Transaction::KeyType&);
 
 	struct Bbs
 	{
@@ -780,297 +640,4 @@
 	} m_Compressor;
 };
 
-} // namespace beam
-=======
-
-		IMPLEMENT_GET_PARENT_OBJ(Node, m_Dandelion)
-
-	} m_Dandelion;
-
-	bool OnTransaction(Transaction::Ptr&&, bool bFluff, const Peer*);
-	bool ValidateAndLogTx(Transaction::Context&, const Transaction&, const Transaction::KeyType&, const Peer*);
-
-	struct Bbs
-	{
-		struct WantedMsg :public Wanted {
-			// Wanted
-			virtual uint32_t get_Timeout_ms() override;
-			virtual void OnExpired(const KeyType&) override;
-
-			IMPLEMENT_GET_PARENT_OBJ(Bbs, m_W)
-		} m_W;
-
-		static void CalcMsgKey(NodeDB::WalkerBbs::Data&);
-		uint32_t m_LastCleanup_ms = 0;
-		BbsChannel m_RecommendedChannel = 0;
-		void Cleanup();
-		void FindRecommendedChannel();
-		void MaybeCleanup();
-
-		struct Subscription
-		{
-			struct InBbs :public boost::intrusive::set_base_hook<> {
-				BbsChannel m_Channel;
-				bool operator < (const InBbs& x) const { return (m_Channel < x.m_Channel); }
-				IMPLEMENT_GET_PARENT_OBJ(Subscription, m_Bbs)
-			} m_Bbs;
-
-			struct InPeer :public boost::intrusive::set_base_hook<> {
-				BbsChannel m_Channel;
-				bool operator < (const InPeer& x) const { return (m_Channel < x.m_Channel); }
-				IMPLEMENT_GET_PARENT_OBJ(Subscription, m_Peer)
-			} m_Peer;
-
-			Peer* m_pPeer;
-
-			typedef boost::intrusive::multiset<InBbs> BbsSet;
-			typedef boost::intrusive::multiset<InPeer> PeerSet;
-		};
-
-		Subscription::BbsSet m_Subscribed;
-
-		IMPLEMENT_GET_PARENT_OBJ(Node, m_Bbs)
-	} m_Bbs;
-
-	struct PeerMan
-		:public proto::PeerManager
-	{
-		io::Timer::Ptr m_pTimerUpd;
-		io::Timer::Ptr m_pTimerFlush;
-
-		void Initialize();
-		void OnFlush();
-
-		struct PeerInfoPlus
-			:public PeerInfo
-		{
-			Peer* m_pLive;
-		};
-
-		// PeerManager
-		virtual void ActivatePeer(PeerInfo&) override;
-		virtual void DeactivatePeer(PeerInfo&) override;
-		virtual PeerInfo* AllocPeer() override;
-		virtual void DeletePeer(PeerInfo&) override;
-
-		~PeerMan() { Clear(); }
-
-		IMPLEMENT_GET_PARENT_OBJ(Node, m_PeerMan)
-	} m_PeerMan;
-
-	struct Peer
-		:public proto::NodeConnection
-		,public boost::intrusive::list_base_hook<>
-	{
-		Node& m_This;
-
-		PeerMan::PeerInfoPlus* m_pInfo;
-
-		struct Flags
-		{
-			static const uint8_t Connected		= 0x01;
-			static const uint8_t PiRcvd			= 0x02;
-			static const uint8_t Owner			= 0x04;
-			static const uint8_t ProvenWorkReq	= 0x08;
-			static const uint8_t ProvenWork		= 0x10;
-			static const uint8_t SyncPending	= 0x20;
-			static const uint8_t DontSync		= 0x40;
-		};
-
-		uint8_t m_Flags;
-		uint16_t m_Port; // to connect to
-		beam::io::Address m_RemoteAddr; // for logging only
-
-		Block::SystemState::Full m_Tip;
-		proto::Config m_Config;
-
-		TaskList m_lstTasks;
-		std::set<Task::Key> m_setRejected; // data that shouldn't be requested from this peer. Reset after reconnection or on receiving NewTip
-
-		Bbs::Subscription::PeerSet m_Subscriptions;
-
-		io::Timer::Ptr m_pTimer;
-		io::Timer::Ptr m_pTimerPeers;
-
-		Peer(Node& n) :m_This(n) {}
-
-		void TakeTasks();
-		void ReleaseTasks();
-		void ReleaseTask(Task&);
-		void SetTimerWrtFirstTask();
-		void Unsubscribe(Bbs::Subscription&);
-		void Unsubscribe();
-		void OnTimer();
-		void SetTimer(uint32_t timeout_ms);
-		void KillTimer();
-		void OnResendPeers();
-		void SendBbsMsg(const NodeDB::WalkerBbs::Data&);
-		void DeleteSelf(bool bIsError, uint8_t nByeReason);
-
-		Task& get_FirstTask();
-		void OnFirstTaskDone();
-		void OnFirstTaskDone(NodeProcessor::DataStatus::Enum);
-
-		void SendTxGuard(Transaction::Ptr& ptx, bool bFluff);
-
-		// proto::NodeConnection
-		virtual void OnConnectedSecure() override;
-		virtual void OnDisconnect(const DisconnectReason&) override;
-		virtual void GenerateSChannelNonce(ECC::Scalar::Native&) override; // Must be overridden to support SChannel
-		// messages
-		virtual void OnMsg(proto::Authentication&&) override;
-		virtual void OnMsg(proto::Config&&) override;
-		virtual void OnMsg(proto::Ping&&) override;
-		virtual void OnMsg(proto::NewTip&&) override;
-		virtual void OnMsg(proto::DataMissing&&) override;
-		virtual void OnMsg(proto::GetHdr&&) override;
-		virtual void OnMsg(proto::GetHdrPack&&) override;
-		virtual void OnMsg(proto::Hdr&&) override;
-		virtual void OnMsg(proto::HdrPack&&) override;
-		virtual void OnMsg(proto::GetBody&&) override;
-		virtual void OnMsg(proto::Body&&) override;
-		virtual void OnMsg(proto::NewTransaction&&) override;
-		virtual void OnMsg(proto::HaveTransaction&&) override;
-		virtual void OnMsg(proto::GetTransaction&&) override;
-		virtual void OnMsg(proto::GetMined&&) override;
-		virtual void OnMsg(proto::GetProofState&&) override;
-		virtual void OnMsg(proto::GetProofKernel&&) override;
-		virtual void OnMsg(proto::GetProofUtxo&&) override;
-		virtual void OnMsg(proto::GetProofChainWork&&) override;
-		virtual void OnMsg(proto::PeerInfoSelf&&) override;
-		virtual void OnMsg(proto::PeerInfo&&) override;
-		virtual void OnMsg(proto::GetTime&&) override;
-		virtual void OnMsg(proto::GetExternalAddr&&) override;
-		virtual void OnMsg(proto::BbsMsg&&) override;
-		virtual void OnMsg(proto::BbsHaveMsg&&) override;
-		virtual void OnMsg(proto::BbsGetMsg&&) override;
-		virtual void OnMsg(proto::BbsSubscribe&&) override;
-		virtual void OnMsg(proto::BbsPickChannel&&) override;
-		virtual void OnMsg(proto::MacroblockGet&&) override;
-		virtual void OnMsg(proto::Macroblock&&) override;
-		virtual void OnMsg(proto::ProofChainWork&&) override;
-	};
-
-	typedef boost::intrusive::list<Peer> PeerList;
-	PeerList m_lstPeers;
-
-	ECC::NoLeak<ECC::uintBig> m_SChannelSeed;
-	ECC::NoLeak<ECC::Scalar> m_MyPrivateID;
-	PeerID m_MyPublicID;
-	PeerID m_MyOwnerID;
-
-	Peer* AllocPeer(const beam::io::Address&);
-
-	void RefreshCongestions();
-
-	struct Server
-		:public proto::NodeConnection::Server
-	{
-		// NodeConnection::Server
-		virtual void OnAccepted(io::TcpStream::Ptr&&, int errorCode) override;
-
-		IMPLEMENT_GET_PARENT_OBJ(Node, m_Server)
-	} m_Server;
-
-	struct Beacon
-	{
-		struct OutCtx;
-
-		uv_udp_t* m_pUdp;
-		OutCtx* m_pOut;
-		std::vector<uint8_t> m_BufRcv;
-
-		io::Timer::Ptr m_pTimer;
-		void OnTimer();
-
-		Beacon();
-		~Beacon();
-
-		void Start();
-		uint16_t get_Port();
-
-		static void OnClosed(uv_handle_t*);
-		static void OnRcv(uv_udp_t* handle, ssize_t nread, const uv_buf_t* buf, const struct sockaddr* addr, unsigned flags);
-		static void AllocBuf(uv_handle_t* handle, size_t suggested_size, uv_buf_t* buf);
-
-		IMPLEMENT_GET_PARENT_OBJ(Node, m_Beacon)
-	} m_Beacon;
-
-	struct PerThread
-	{
-		io::Reactor::Ptr m_pReactor;
-		io::AsyncEvent::Ptr m_pEvt;
-		std::thread m_Thread;
-	};
-
-	struct Miner
-	{
-		std::vector<PerThread> m_vThreads;
-		io::AsyncEvent::Ptr m_pEvtMined;
-
-		struct Task
-		{
-			typedef std::shared_ptr<Task> Ptr;
-
-			// Task is mutable. But modifications are allowed only when holding the mutex.
-
-			Block::SystemState::Full m_Hdr;
-			ByteBuffer m_Body;
-			Amount m_Fees;
-
-			std::shared_ptr<volatile bool> m_pStop;
-		};
-
-		void Initialize();
-		void OnRefresh(uint32_t iIdx);
-		void OnMined();
-
-		void HardAbortSafe();
-		bool Restart();
-
-		std::mutex m_Mutex;
-		Task::Ptr m_pTask; // currently being-mined
-
-		io::Timer::Ptr m_pTimer;
-		bool m_bTimerPending;
-		void OnTimer();
-		void SetTimer(uint32_t timeout_ms, bool bHard);
-
-		IMPLEMENT_GET_PARENT_OBJ(Node, m_Miner)
-	} m_Miner;
-
-	struct Compressor
-	{
-		void Init();
-		void OnRolledBack();
-		void Cleanup();
-		void Delete(const NodeDB::StateID&);
-		void OnNewState();
-		void FmtPath(std::string&, Height, const Height* pH0);
-		void FmtPath(Block::BodyBase::RW&, Height, const Height* pH0);
-		void StopCurrent();
-
-		void OnNotify();
-		void Proceed();
-		bool ProceedInternal();
-		bool SquashOnce(std::vector<HeightRange>&);
-		bool SquashOnce(Block::BodyBase::RW&, Block::BodyBase::RW& rwSrc0, Block::BodyBase::RW& rwSrc1);
-
-		PerThread m_Link;
-		std::mutex m_Mutex;
-		std::condition_variable m_Cond;
-
-		volatile bool m_bStop;
-		bool m_bEnabled;
-		bool m_bSuccess;
-
-		// current data exchanged
-		HeightRange m_hrNew; // requested range. If min is non-zero - should be merged with previously-generated
-		HeightRange m_hrInplaceRequest;
-
-		IMPLEMENT_GET_PARENT_OBJ(Node, m_Compressor)
-	} m_Compressor;
-};
-
-} // namespace beam
->>>>>>> 2b953e95
+} // namespace beam